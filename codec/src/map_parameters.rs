//! Acropolis transaction unpacker module for Caryatid
//! Performs conversion from Pallas library data to Acropolis

use anyhow::{Result, anyhow, bail};
use pallas::ledger::{
    primitives::{
        ExUnitPrices as PallasExUnitPrices, Nullable, ProtocolVersion as PallasProtocolVersion,
        Relay as PallasRelay, ScriptHash, StakeCredential as PallasStakeCredential, alonzo,
        babbage, conway,
    },
    traverse::{MultiEraCert, MultiEraPolicyAssets, MultiEraValue},
    *,
};

use acropolis_common::{
    protocol_params::{Nonce, NonceVariant, ProtocolVersion},
    rational_number::RationalNumber,
    *,
};
use std::collections::{HashMap, HashSet};

/// Map Pallas Network to our AddressNetwork
pub fn map_network(network: addresses::Network) -> Result<AddressNetwork> {
    match network {
        addresses::Network::Mainnet => Ok(AddressNetwork::Main),
        addresses::Network::Testnet => Ok(AddressNetwork::Test),
        _ => Err(anyhow!("Unknown network in address")),
    }
}

/// Derive our Address from a Pallas address
// This is essentially a 1:1 mapping but makes the Message definitions independent
// of Pallas
pub fn map_address(address: &addresses::Address) -> Result<Address> {
    match address {
        addresses::Address::Byron(byron_address) => Ok(Address::Byron(ByronAddress {
            payload: byron_address.payload.to_vec(),
        })),

        addresses::Address::Shelley(shelley_address) => Ok(Address::Shelley(ShelleyAddress {
            network: map_network(shelley_address.network())?,

            payment: match shelley_address.payment() {
                addresses::ShelleyPaymentPart::Key(hash) => {
                    ShelleyAddressPaymentPart::PaymentKeyHash(hash.to_vec())
                }
                addresses::ShelleyPaymentPart::Script(hash) => {
                    ShelleyAddressPaymentPart::ScriptHash(hash.to_vec())
                }
            },

            delegation: match shelley_address.delegation() {
                addresses::ShelleyDelegationPart::Null => ShelleyAddressDelegationPart::None,
                addresses::ShelleyDelegationPart::Key(hash) => {
                    ShelleyAddressDelegationPart::StakeKeyHash(hash.to_vec())
                }
                addresses::ShelleyDelegationPart::Script(hash) => {
                    ShelleyAddressDelegationPart::ScriptHash(hash.to_vec())
                }
                addresses::ShelleyDelegationPart::Pointer(pointer) => {
                    ShelleyAddressDelegationPart::Pointer(ShelleyAddressPointer {
                        slot: pointer.slot(),
                        tx_index: pointer.tx_idx(),
                        cert_index: pointer.cert_idx(),
                    })
                }
            },
        })),

        addresses::Address::Stake(stake_address) => Ok(Address::Stake(StakeAddress {
            network: map_network(stake_address.network())?,
            payload: match stake_address.payload() {
                addresses::StakePayload::Stake(hash) => {
                    StakeAddressPayload::StakeKeyHash(hash.to_vec())
                }
                addresses::StakePayload::Script(hash) => {
                    StakeAddressPayload::ScriptHash(hash.to_vec())
                }
            },
        })),
    }
}

/// Map a Pallas StakeCredential to ours
pub fn map_stake_credential(cred: &PallasStakeCredential) -> StakeCredential {
    match cred {
        PallasStakeCredential::AddrKeyhash(key_hash) => {
            StakeCredential::AddrKeyHash(key_hash.to_vec())
        }
        PallasStakeCredential::ScriptHash(script_hash) => {
            StakeCredential::ScriptHash(script_hash.to_vec())
        }
    }
}

/// Map a PallasStakeCredential to our StakeAddress
pub fn map_stake_address(cred: &PallasStakeCredential, network_id: NetworkId) -> StakeAddress {
    let payload = match cred {
        PallasStakeCredential::AddrKeyhash(key_hash) => {
            StakeAddressPayload::StakeKeyHash(key_hash.to_vec())
        }
        PallasStakeCredential::ScriptHash(script_hash) => {
            StakeAddressPayload::ScriptHash(script_hash.to_vec())
        }
    };

    StakeAddress::new(payload, network_id.into())
}

/// Map a Pallas DRep to our DRepChoice
pub fn map_drep(drep: &conway::DRep) -> DRepChoice {
    match drep {
        conway::DRep::Key(key_hash) => DRepChoice::Key(key_hash.to_vec()),
        conway::DRep::Script(script_hash) => DRepChoice::Script(script_hash.to_vec()),
        conway::DRep::Abstain => DRepChoice::Abstain,
        conway::DRep::NoConfidence => DRepChoice::NoConfidence,
    }
}

pub fn map_nullable<Src: Clone, Dst>(
    f: impl FnOnce(&Src) -> Dst,
    nullable_src: &Nullable<Src>,
) -> Option<Dst> {
    match nullable_src {
        Nullable::Some(src) => Some(f(src)),
        _ => None,
    }
}

pub fn map_nullable_result<Src: Clone, Dst>(
    f: impl FnOnce(&Src) -> Result<Dst>,
    nullable_src: &Nullable<Src>,
) -> Result<Option<Dst>> {
    match nullable_src {
        Nullable::Some(src) => {
            let res = f(src)?;
            Ok(Some(res))
        }
        _ => Ok(None),
    }
}

pub fn map_anchor(anchor: &conway::Anchor) -> Anchor {
    Anchor {
        url: anchor.url.clone(),
        data_hash: anchor.content_hash.to_vec(),
    }
}

/// Map a Nullable Anchor to ours
pub fn map_nullable_anchor(anchor: &Nullable<conway::Anchor>) -> Option<Anchor> {
    map_nullable(map_anchor, anchor)
}

pub fn map_gov_action_id(pallas_action_id: &conway::GovActionId) -> Result<GovActionId> {
    let act_idx_u8: u8 = match pallas_action_id.action_index.try_into() {
        Ok(v) => v,
        Err(e) => return Err(anyhow!("Invalid action index {e}")),
    };

    Ok(GovActionId {
        transaction_id: TxHash(*pallas_action_id.transaction_id),
        action_index: act_idx_u8,
    })
}

pub fn map_nullable_gov_action_id(
    id: &Nullable<conway::GovActionId>,
) -> Result<Option<GovActionId>> {
    map_nullable_result(map_gov_action_id, id)
}

fn map_constitution(constitution: &conway::Constitution) -> Constitution {
    Constitution {
        anchor: map_anchor(&constitution.anchor),
        guardrail_script: map_nullable(|x| x.to_vec(), &constitution.guardrail_script),
    }
}

/// Map a Pallas Relay to ours
fn map_relay(relay: &PallasRelay) -> Relay {
    match relay {
        PallasRelay::SingleHostAddr(port, ipv4, ipv6) => Relay::SingleHostAddr(SingleHostAddr {
            port: match port {
                Nullable::Some(port) => Some(*port as u16),
                _ => None,
            },
            ipv4: match ipv4 {
                Nullable::Some(ipv4) => ipv4.try_into().ok(),
                _ => None,
            },
            ipv6: match ipv6 {
                Nullable::Some(ipv6) => ipv6.try_into().ok(),
                _ => None,
            },
        }),
        PallasRelay::SingleHostName(port, dns_name) => Relay::SingleHostName(SingleHostName {
            port: match port {
                Nullable::Some(port) => Some(*port as u16),
                _ => None,
            },
            dns_name: dns_name.clone(),
        }),
        PallasRelay::MultiHostName(dns_name) => Relay::MultiHostName(MultiHostName {
            dns_name: dns_name.clone(),
        }),
    }
}

//
// Certificates
//

/// Derive our TxCertificate from a Pallas Certificate
pub fn map_certificate(
    cert: &MultiEraCert,
    tx_identifier: TxIdentifier,
    tx_index: u16,
    cert_index: usize,
    network_id: NetworkId,
) -> Result<TxCertificate> {
    match cert {
        MultiEraCert::NotApplicable => Err(anyhow!("Not applicable cert!")),

        MultiEraCert::AlonzoCompatible(cert) => match cert.as_ref().as_ref() {
            alonzo::Certificate::StakeRegistration(cred) => {
<<<<<<< HEAD
                Ok(TxCertificate::StakeRegistration(StakeCredentialWithPos {
                    stake_credential: map_stake_credential(cred),
                    tx_identifier,
                    tx_index: tx_index.try_into().unwrap(),
                    cert_index: cert_index.try_into().unwrap(),
                }))
            }
            alonzo::Certificate::StakeDeregistration(cred) => {
                Ok(TxCertificate::StakeDeregistration(StakeCredentialWithPos {
                    stake_credential: map_stake_credential(cred),
                    tx_identifier,
                    tx_index: tx_index.try_into().unwrap(),
                    cert_index: cert_index.try_into().unwrap(),
                }))
            }
            alonzo::Certificate::StakeDelegation(cred, pool_key_hash) => {
                Ok(TxCertificate::StakeDelegation(StakeDelegationWithPos {
                    cert: StakeDelegation {
                        credential: map_stake_credential(cred),
                        operator: pool_key_hash.to_vec(),
                    },
                    tx_identifier,
=======
                Ok(TxCertificate::StakeRegistration(StakeAddressWithPos {
                    stake_address: map_stake_address(cred, network_id),
                    tx_index: tx_index.into(),
                    cert_index: cert_index.try_into().unwrap(),
                }))
            }
            alonzo::Certificate::StakeDeregistration(cred) => Ok(
                TxCertificate::StakeDeregistration(map_stake_address(cred, network_id)),
            ),
            alonzo::Certificate::StakeDelegation(cred, pool_key_hash) => {
                Ok(TxCertificate::StakeDelegation(StakeDelegation {
                    stake_address: map_stake_address(cred, network_id),
                    operator: pool_key_hash.to_vec(),
>>>>>>> 1f10f05e
                }))
            }
            alonzo::Certificate::PoolRegistration {
                operator,
                vrf_keyhash,
                pledge,
                cost,
                margin,
                reward_account,
                pool_owners,
                relays,
                pool_metadata,
            } => Ok(TxCertificate::PoolRegistrationWithPos(
                PoolRegistrationWithPos {
                    cert: PoolRegistration {
                        operator: operator.to_vec(),
                        vrf_key_hash: vrf_keyhash.to_vec(),
                        pledge: *pledge,
                        cost: *cost,
                        margin: Ratio {
                            numerator: margin.numerator,
                            denominator: margin.denominator,
                        },
                        reward_account: StakeAddress::from_binary(reward_account)?,
                        pool_owners: pool_owners
                            .iter()
                            .map(|v| {
                                StakeAddress::new(
                                    StakeAddressPayload::StakeKeyHash(v.to_vec()),
                                    network_id.clone().into(),
                                )
                            })
                            .collect(),
                        relays: relays.iter().map(map_relay).collect(),
                        pool_metadata: match pool_metadata {
                            Nullable::Some(md) => Some(PoolMetadata {
                                url: md.url.clone(),
                                hash: md.hash.to_vec(),
                            }),
                            _ => None,
                        },
                    },
                    tx_identifier,
                    cert_index: cert_index as u64,
                },
            )),
            alonzo::Certificate::PoolRetirement(pool_key_hash, epoch) => Ok(
                TxCertificate::PoolRetirementWithPos(PoolRetirementWithPos {
                    cert: PoolRetirement {
                        operator: pool_key_hash.to_vec(),
                        epoch: *epoch,
                    },
                    tx_identifier,
                    cert_index: cert_index as u64,
                }),
            ),
            alonzo::Certificate::GenesisKeyDelegation(
                genesis_hash,
                genesis_delegate_hash,
                vrf_key_hash,
            ) => Ok(TxCertificate::GenesisKeyDelegation(GenesisKeyDelegation {
                genesis_hash: genesis_hash.to_vec(),
                genesis_delegate_hash: genesis_delegate_hash.to_vec(),
                vrf_key_hash: vrf_key_hash.to_vec(),
            })),
            alonzo::Certificate::MoveInstantaneousRewardsCert(mir) => Ok(
<<<<<<< HEAD
                TxCertificate::MoveInstantaneousReward(MoveInstantaneousRewardWithPos {
                    cert: MoveInstantaneousReward {
                        source: match mir.source {
                            alonzo::InstantaneousRewardSource::Reserves => {
                                InstantaneousRewardSource::Reserves
                            }
                            alonzo::InstantaneousRewardSource::Treasury => {
                                InstantaneousRewardSource::Treasury
                            }
                        },
                        target: match &mir.target {
                            alonzo::InstantaneousRewardTarget::StakeCredentials(creds) => {
                                InstantaneousRewardTarget::StakeCredentials(
                                    creds
                                        .iter()
                                        .map(|(sc, v)| (map_stake_credential(&sc), *v))
                                        .collect(),
                                )
                            }
                            alonzo::InstantaneousRewardTarget::OtherAccountingPot(n) => {
                                InstantaneousRewardTarget::OtherAccountingPot(*n)
                            }
                        },
=======
                TxCertificate::MoveInstantaneousReward(MoveInstantaneousReward {
                    source: match mir.source {
                        alonzo::InstantaneousRewardSource::Reserves => {
                            InstantaneousRewardSource::Reserves
                        }
                        alonzo::InstantaneousRewardSource::Treasury => {
                            InstantaneousRewardSource::Treasury
                        }
                    },
                    target: match &mir.target {
                        alonzo::InstantaneousRewardTarget::StakeCredentials(creds) => {
                            InstantaneousRewardTarget::StakeAddresses(
                                creds
                                    .iter()
                                    .map(|(sc, v)| (map_stake_address(sc, network_id.clone()), *v))
                                    .collect(),
                            )
                        }
                        alonzo::InstantaneousRewardTarget::OtherAccountingPot(n) => {
                            InstantaneousRewardTarget::OtherAccountingPot(*n)
                        }
>>>>>>> 1f10f05e
                    },
                    tx_identifier,
                }),
            ),
        },

        // Now repeated for a different type!
        MultiEraCert::Conway(cert) => {
            match cert.as_ref().as_ref() {
                conway::Certificate::StakeRegistration(cred) => {
<<<<<<< HEAD
                    Ok(TxCertificate::StakeRegistration(StakeCredentialWithPos {
                        stake_credential: map_stake_credential(cred),
                        tx_identifier,
                        tx_index: tx_index.try_into().unwrap(),
                        cert_index: cert_index.try_into().unwrap(),
                    }))
                }
                conway::Certificate::StakeDeregistration(cred) => {
                    Ok(TxCertificate::StakeDeregistration(StakeCredentialWithPos {
                        stake_credential: map_stake_credential(cred),
                        tx_identifier,
                        tx_index: tx_index.try_into().unwrap(),
                        cert_index: cert_index.try_into().unwrap(),
                    }))
                }
                conway::Certificate::StakeDelegation(cred, pool_key_hash) => {
                    Ok(TxCertificate::StakeDelegation(StakeDelegationWithPos {
                        cert: StakeDelegation {
                            credential: map_stake_credential(cred),
                            operator: pool_key_hash.to_vec(),
                        },
                        tx_identifier,
=======
                    Ok(TxCertificate::StakeRegistration(StakeAddressWithPos {
                        stake_address: map_stake_address(cred, network_id),
                        tx_index: tx_index.into(),
                        cert_index: cert_index.try_into().unwrap(),
                    }))
                }
                conway::Certificate::StakeDeregistration(cred) => Ok(
                    TxCertificate::StakeDeregistration(map_stake_address(cred, network_id)),
                ),
                conway::Certificate::StakeDelegation(cred, pool_key_hash) => {
                    Ok(TxCertificate::StakeDelegation(StakeDelegation {
                        stake_address: map_stake_address(cred, network_id),
                        operator: pool_key_hash.to_vec(),
>>>>>>> 1f10f05e
                    }))
                }
                conway::Certificate::PoolRegistration {
                    // TODO relays, pool_metadata
                    operator,
                    vrf_keyhash,
                    pledge,
                    cost,
                    margin,
                    reward_account,
                    pool_owners,
                    relays,
                    pool_metadata,
                } => Ok(TxCertificate::PoolRegistrationWithPos(
                    PoolRegistrationWithPos {
                        cert: PoolRegistration {
                            operator: operator.to_vec(),
                            vrf_key_hash: vrf_keyhash.to_vec(),
                            pledge: *pledge,
                            cost: *cost,
                            margin: Ratio {
                                numerator: margin.numerator,
                                denominator: margin.denominator,
                            },
                            reward_account: StakeAddress::from_binary(reward_account)?,
                            pool_owners: pool_owners
                                .into_iter()
                                .map(|v| {
                                    StakeAddress::new(
                                        StakeAddressPayload::StakeKeyHash(v.to_vec()),
                                        network_id.clone().into(),
                                    )
                                })
                                .collect(),
                            relays: relays.iter().map(map_relay).collect(),
                            pool_metadata: match pool_metadata {
                                Nullable::Some(md) => Some(PoolMetadata {
                                    url: md.url.clone(),
                                    hash: md.hash.to_vec(),
                                }),
                                _ => None,
                            },
                        },
                        tx_identifier,
                        cert_index: cert_index as u64,
                    },
                )),
                conway::Certificate::PoolRetirement(pool_key_hash, epoch) => Ok(
                    TxCertificate::PoolRetirementWithPos(PoolRetirementWithPos {
                        cert: PoolRetirement {
                            operator: pool_key_hash.to_vec(),
                            epoch: *epoch,
                        },
                        tx_identifier,
                        cert_index: cert_index as u64,
                    }),
                ),

                conway::Certificate::Reg(cred, coin) => {
<<<<<<< HEAD
                    Ok(TxCertificate::Registration(RegistrationWithPos {
                        cert: Registration {
                            credential: map_stake_credential(cred),
                            deposit: *coin,
                        },
                        tx_identifier,
                        cert_index: cert_index as u64,
=======
                    Ok(TxCertificate::Registration(Registration {
                        stake_address: map_stake_address(cred, network_id),
                        deposit: *coin,
>>>>>>> 1f10f05e
                    }))
                }

                conway::Certificate::UnReg(cred, coin) => {
<<<<<<< HEAD
                    Ok(TxCertificate::Deregistration(DeregistrationWithPos {
                        cert: Deregistration {
                            credential: map_stake_credential(cred),
                            refund: *coin,
                        },
                        tx_identifier,
                        cert_index: cert_index as u64,
=======
                    Ok(TxCertificate::Deregistration(Deregistration {
                        stake_address: map_stake_address(cred, network_id),
                        refund: *coin,
>>>>>>> 1f10f05e
                    }))
                }

                conway::Certificate::VoteDeleg(cred, drep) => {
                    Ok(TxCertificate::VoteDelegation(VoteDelegation {
                        stake_address: map_stake_address(cred, network_id),
                        drep: map_drep(drep),
                    }))
                }

                conway::Certificate::StakeVoteDeleg(cred, pool_key_hash, drep) => Ok(
<<<<<<< HEAD
                    TxCertificate::StakeAndVoteDelegation(StakeAndVoteDelegationWithPos {
                        cert: StakeAndVoteDelegation {
                            credential: map_stake_credential(cred),
                            operator: pool_key_hash.to_vec(),
                            drep: map_drep(drep),
                        },
                        tx_identifier,
                    }),
                ),

                conway::Certificate::StakeRegDeleg(cred, pool_key_hash, coin) => {
                    Ok(TxCertificate::StakeRegistrationAndDelegation(
                        StakeRegistrationAndDelegationWithPos {
                            cert: StakeRegistrationAndDelegation {
                                credential: map_stake_credential(cred),
                                operator: pool_key_hash.to_vec(),
                                deposit: *coin,
                            },
                            tx_identifier,
                        },
                    ))
                }

                conway::Certificate::VoteRegDeleg(cred, drep, coin) => {
                    Ok(TxCertificate::StakeRegistrationAndVoteDelegation(
                        StakeRegistrationAndVoteDelegationWithPos {
                            cert: StakeRegistrationAndVoteDelegation {
                                credential: map_stake_credential(cred),
                                drep: map_drep(drep),
                                deposit: *coin,
                            },
                            tx_identifier,
=======
                    TxCertificate::StakeAndVoteDelegation(StakeAndVoteDelegation {
                        stake_address: map_stake_address(cred, network_id),
                        operator: pool_key_hash.to_vec(),
                        drep: map_drep(drep),
                    }),
                ),

                conway::Certificate::StakeRegDeleg(cred, pool_key_hash, coin) => Ok(
                    TxCertificate::StakeRegistrationAndDelegation(StakeRegistrationAndDelegation {
                        stake_address: map_stake_address(cred, network_id),
                        operator: pool_key_hash.to_vec(),
                        deposit: *coin,
                    }),
                ),

                conway::Certificate::VoteRegDeleg(cred, drep, coin) => {
                    Ok(TxCertificate::StakeRegistrationAndVoteDelegation(
                        StakeRegistrationAndVoteDelegation {
                            stake_address: map_stake_address(cred, network_id),
                            drep: map_drep(drep),
                            deposit: *coin,
>>>>>>> 1f10f05e
                        },
                    ))
                }

                conway::Certificate::StakeVoteRegDeleg(cred, pool_key_hash, drep, coin) => {
                    Ok(TxCertificate::StakeRegistrationAndStakeAndVoteDelegation(
<<<<<<< HEAD
                        StakeRegistrationAndStakeAndVoteDelegationWithPos {
                            cert: StakeRegistrationAndStakeAndVoteDelegation {
                                credential: map_stake_credential(cred),
                                operator: pool_key_hash.to_vec(),
                                drep: map_drep(drep),
                                deposit: *coin,
                            },
                            tx_identifier,
=======
                        StakeRegistrationAndStakeAndVoteDelegation {
                            stake_address: map_stake_address(cred, network_id),
                            operator: pool_key_hash.to_vec(),
                            drep: map_drep(drep),
                            deposit: *coin,
>>>>>>> 1f10f05e
                        },
                    ))
                }

                conway::Certificate::AuthCommitteeHot(cold_cred, hot_cred) => {
                    Ok(TxCertificate::AuthCommitteeHot(AuthCommitteeHot {
                        cold_credential: map_stake_credential(cold_cred),
                        hot_credential: map_stake_credential(hot_cred),
                    }))
                }

                conway::Certificate::ResignCommitteeCold(cold_cred, anchor) => {
                    Ok(TxCertificate::ResignCommitteeCold(ResignCommitteeCold {
                        cold_credential: map_stake_credential(cold_cred),
                        anchor: map_nullable_anchor(anchor),
                    }))
                }

                conway::Certificate::RegDRepCert(cred, coin, anchor) => {
                    Ok(TxCertificate::DRepRegistration(DRepRegistrationWithPos {
                        cert: DRepRegistration {
                            credential: map_stake_credential(cred),
                            deposit: *coin,
                            anchor: map_nullable_anchor(anchor),
                        },
                        tx_identifier,
                        cert_index: cert_index as u64,
                    }))
                }

                conway::Certificate::UnRegDRepCert(cred, coin) => Ok(
                    TxCertificate::DRepDeregistration(DRepDeregistrationWithPos {
                        cert: DRepDeregistration {
                            credential: map_stake_credential(cred),
                            refund: *coin,
                        },
                        tx_identifier,
                        cert_index: cert_index as u64,
                    }),
                ),

                conway::Certificate::UpdateDRepCert(cred, anchor) => {
                    Ok(TxCertificate::DRepUpdate(DRepUpdateWithPos {
                        cert: DRepUpdate {
                            credential: map_stake_credential(cred),
                            anchor: map_nullable_anchor(anchor),
                        },
                        tx_identifier,
                        cert_index: cert_index as u64,
                    }))
                }
            }
        }

        _ => Err(anyhow!("Unknown certificate era {:?} ignored", cert)),
    }
}

fn map_unit_interval(pallas_interval: &conway::UnitInterval) -> RationalNumber {
    RationalNumber::new(pallas_interval.numerator, pallas_interval.denominator)
}

fn map_ex_units(pallas_units: &conway::ExUnits) -> ExUnits {
    ExUnits {
        mem: pallas_units.mem,
        steps: pallas_units.steps,
    }
}

fn map_execution_costs(pallas_ex_costs: &PallasExUnitPrices) -> ExUnitPrices {
    ExUnitPrices {
        mem_price: map_unit_interval(&pallas_ex_costs.mem_price),
        step_price: map_unit_interval(&pallas_ex_costs.step_price),
    }
}

fn map_conway_execution_costs(pallas_ex_costs: &conway::ExUnitPrices) -> ExUnitPrices {
    ExUnitPrices {
        mem_price: map_unit_interval(&pallas_ex_costs.mem_price),
        step_price: map_unit_interval(&pallas_ex_costs.step_price),
    }
}

fn map_conway_cost_models(pallas_cost_models: &conway::CostModels) -> CostModels {
    CostModels {
        plutus_v1: pallas_cost_models.plutus_v1.as_ref().map(|x| CostModel::new(x.clone())),
        plutus_v2: pallas_cost_models.plutus_v2.as_ref().map(|x| CostModel::new(x.clone())),
        plutus_v3: pallas_cost_models.plutus_v3.as_ref().map(|x| CostModel::new(x.clone())),
    }
}

fn map_alonzo_nonce(e: &alonzo::Nonce) -> Nonce {
    Nonce {
        tag: match &e.variant {
            alonzo::NonceVariant::NeutralNonce => NonceVariant::NeutralNonce,
            alonzo::NonceVariant::Nonce => NonceVariant::Nonce,
        },
        hash: e.hash.map(|v| *v),
    }
}

fn map_alonzo_single_model(model: &alonzo::CostModel) -> Option<CostModel> {
    Some(CostModel::new(model.clone()))
}

fn map_alonzo_cost_models(pallas_cost_models: &alonzo::CostModels) -> Result<CostModels> {
    let mut res = CostModels {
        plutus_v1: None,
        plutus_v2: None,
        plutus_v3: None,
    };
    for (lang, mdl) in pallas_cost_models.iter() {
        if *lang == alonzo::Language::PlutusV1 {
            res.plutus_v1 = map_alonzo_single_model(mdl);
        } else {
            bail!("Alonzo may not contain {lang:?} language");
        }
    }
    Ok(res)
}

fn map_protocol_version((major, minor): &PallasProtocolVersion) -> ProtocolVersion {
    ProtocolVersion {
        minor: *minor,
        major: *major,
    }
}

fn map_pool_voting_thresholds(ts: &conway::PoolVotingThresholds) -> PoolVotingThresholds {
    PoolVotingThresholds {
        motion_no_confidence: map_unit_interval(&ts.motion_no_confidence),
        committee_normal: map_unit_interval(&ts.committee_normal),
        committee_no_confidence: map_unit_interval(&ts.committee_no_confidence),
        hard_fork_initiation: map_unit_interval(&ts.hard_fork_initiation),
        security_voting_threshold: map_unit_interval(&ts.security_voting_threshold),
    }
}

fn map_drep_voting_thresholds(ts: &conway::DRepVotingThresholds) -> DRepVotingThresholds {
    DRepVotingThresholds {
        motion_no_confidence: map_unit_interval(&ts.motion_no_confidence),
        committee_normal: map_unit_interval(&ts.committee_normal),
        committee_no_confidence: map_unit_interval(&ts.committee_no_confidence),
        update_constitution: map_unit_interval(&ts.update_constitution),
        hard_fork_initiation: map_unit_interval(&ts.hard_fork_initiation),
        pp_network_group: map_unit_interval(&ts.pp_network_group),
        pp_economic_group: map_unit_interval(&ts.pp_economic_group),
        pp_technical_group: map_unit_interval(&ts.pp_technical_group),
        pp_governance_group: map_unit_interval(&ts.pp_governance_group),
        treasury_withdrawal: map_unit_interval(&ts.treasury_withdrawal),
    }
}

fn map_conway_protocol_param_update(p: &conway::ProtocolParamUpdate) -> Box<ProtocolParamUpdate> {
    Box::new(ProtocolParamUpdate {
        // Fields, common for Conway and Alonzo-compatible
        minfee_a: p.minfee_a,
        minfee_b: p.minfee_b,
        max_block_body_size: p.max_block_body_size,
        max_transaction_size: p.max_transaction_size,
        max_block_header_size: p.max_block_header_size,
        key_deposit: p.key_deposit,
        pool_deposit: p.pool_deposit,
        maximum_epoch: p.maximum_epoch,
        desired_number_of_stake_pools: p.desired_number_of_stake_pools,
        pool_pledge_influence: p.pool_pledge_influence.as_ref().map(&map_unit_interval),
        expansion_rate: p.expansion_rate.as_ref().map(&map_unit_interval),
        treasury_growth_rate: p.treasury_growth_rate.as_ref().map(&map_unit_interval),
        min_pool_cost: p.min_pool_cost,
        coins_per_utxo_byte: p.ada_per_utxo_byte,
        lovelace_per_utxo_word: None,
        cost_models_for_script_languages: p
            .cost_models_for_script_languages
            .as_ref()
            .map(&map_conway_cost_models),
        execution_costs: p.execution_costs.as_ref().map(&map_conway_execution_costs),
        max_tx_ex_units: p.max_tx_ex_units.as_ref().map(&map_ex_units),
        max_block_ex_units: p.max_block_ex_units.as_ref().map(&map_ex_units),
        max_value_size: p.max_value_size,
        collateral_percentage: p.collateral_percentage,
        max_collateral_inputs: p.max_collateral_inputs,

        // Fields, specific for Conway
        pool_voting_thresholds: p.pool_voting_thresholds.as_ref().map(&map_pool_voting_thresholds),
        drep_voting_thresholds: p.drep_voting_thresholds.as_ref().map(&map_drep_voting_thresholds),
        min_committee_size: p.min_committee_size,
        committee_term_limit: p.committee_term_limit,
        governance_action_validity_period: p.governance_action_validity_period,
        governance_action_deposit: p.governance_action_deposit,
        drep_deposit: p.drep_deposit,
        drep_inactivity_period: p.drep_inactivity_period,
        minfee_refscript_cost_per_byte: p
            .minfee_refscript_cost_per_byte
            .as_ref()
            .map(&map_unit_interval),

        // Fields, missing from Conway
        decentralisation_constant: None,
        extra_enthropy: None,
        protocol_version: None,
    })
}

fn map_governance_action(action: &conway::GovAction) -> Result<GovernanceAction> {
    match action {
        conway::GovAction::ParameterChange(id, protocol_update, script) => {
            Ok(GovernanceAction::ParameterChange(ParameterChangeAction {
                previous_action_id: map_nullable_gov_action_id(id)?,
                protocol_param_update: map_conway_protocol_param_update(protocol_update),
                script_hash: map_nullable(|x: &ScriptHash| x.to_vec(), script),
            }))
        }

        conway::GovAction::HardForkInitiation(id, version) => Ok(
            GovernanceAction::HardForkInitiation(HardForkInitiationAction {
                previous_action_id: map_nullable_gov_action_id(id)?,
                protocol_version: *version,
            }),
        ),

        conway::GovAction::TreasuryWithdrawals(withdrawals, script) => Ok(
            GovernanceAction::TreasuryWithdrawals(TreasuryWithdrawalsAction {
                rewards: HashMap::from_iter(
                    withdrawals.iter().map(|(account, coin)| (account.to_vec(), *coin)),
                ),
                script_hash: map_nullable(|x: &ScriptHash| x.to_vec(), script),
            }),
        ),

        conway::GovAction::NoConfidence(id) => Ok(GovernanceAction::NoConfidence(
            map_nullable_gov_action_id(id)?,
        )),

        conway::GovAction::UpdateCommittee(id, committee, threshold, terms) => {
            Ok(GovernanceAction::UpdateCommittee(UpdateCommitteeAction {
                previous_action_id: map_nullable_gov_action_id(id)?,
                data: CommitteeChange {
                    removed_committee_members: HashSet::from_iter(
                        committee.iter().map(map_stake_credential),
                    ),
                    new_committee_members: HashMap::from_iter(
                        threshold.iter().map(|(k, v)| (map_stake_credential(k), *v)),
                    ),
                    terms: map_unit_interval(terms),
                },
            }))
        }

        conway::GovAction::NewConstitution(id, constitution) => {
            Ok(GovernanceAction::NewConstitution(NewConstitutionAction {
                previous_action_id: map_nullable_gov_action_id(id)?,
                new_constitution: map_constitution(constitution),
            }))
        }

        conway::GovAction::Information => Ok(GovernanceAction::Information),
    }
}

fn map_u32_to_u64(n: Option<u32>) -> Option<u64> {
    n.as_ref().map(|x| *x as u64)
}

pub fn map_alonzo_protocol_param_update(
    p: &alonzo::ProtocolParamUpdate,
) -> Result<Box<ProtocolParamUpdate>> {
    Ok(Box::new(ProtocolParamUpdate {
        // Fields, common for Conway and Alonzo-compatible
        minfee_a: map_u32_to_u64(p.minfee_a),
        minfee_b: map_u32_to_u64(p.minfee_b),
        max_block_body_size: map_u32_to_u64(p.max_block_body_size),
        max_transaction_size: map_u32_to_u64(p.max_transaction_size),
        max_block_header_size: map_u32_to_u64(p.max_block_header_size),
        key_deposit: p.key_deposit,
        pool_deposit: p.pool_deposit,
        maximum_epoch: p.maximum_epoch,
        desired_number_of_stake_pools: map_u32_to_u64(p.desired_number_of_stake_pools),
        pool_pledge_influence: p.pool_pledge_influence.as_ref().map(&map_unit_interval),
        expansion_rate: p.expansion_rate.as_ref().map(&map_unit_interval),
        treasury_growth_rate: p.treasury_growth_rate.as_ref().map(&map_unit_interval),
        min_pool_cost: p.min_pool_cost,
        lovelace_per_utxo_word: p.ada_per_utxo_byte, // Pre Babbage (Represents cost per 8-byte word)
        coins_per_utxo_byte: None,
        cost_models_for_script_languages: p
            .cost_models_for_script_languages
            .as_ref()
            .map(&map_alonzo_cost_models)
            .transpose()?,
        execution_costs: p.execution_costs.as_ref().map(&map_execution_costs),
        max_tx_ex_units: p.max_tx_ex_units.as_ref().map(&map_ex_units),
        max_block_ex_units: p.max_block_ex_units.as_ref().map(&map_ex_units),
        max_value_size: map_u32_to_u64(p.max_value_size),
        collateral_percentage: map_u32_to_u64(p.collateral_percentage),
        max_collateral_inputs: map_u32_to_u64(p.max_collateral_inputs),

        // Fields, specific for Conway
        pool_voting_thresholds: None,
        drep_voting_thresholds: None,
        min_committee_size: None,
        committee_term_limit: None,
        governance_action_validity_period: None,
        governance_action_deposit: None,
        drep_deposit: None,
        drep_inactivity_period: None,
        minfee_refscript_cost_per_byte: None,

        // Fields, specific for Alonzo-compatible (Alonzo, Babbage, Shelley)
        decentralisation_constant: p.decentralization_constant.as_ref().map(&map_unit_interval),
        extra_enthropy: p.extra_entropy.as_ref().map(&map_alonzo_nonce),
        protocol_version: p.protocol_version.as_ref().map(map_protocol_version),
    }))
}

fn map_babbage_cost_models(cost_models: &babbage::CostModels) -> CostModels {
    CostModels {
        plutus_v1: cost_models.plutus_v1.as_ref().map(|p| CostModel::new(p.clone())),
        plutus_v2: cost_models.plutus_v2.as_ref().map(|p| CostModel::new(p.clone())),
        plutus_v3: None,
    }
}

pub fn map_babbage_protocol_param_update(
    p: &babbage::ProtocolParamUpdate,
) -> Result<Box<ProtocolParamUpdate>> {
    Ok(Box::new(ProtocolParamUpdate {
        // Fields, common for Conway and Alonzo-compatible
        minfee_a: map_u32_to_u64(p.minfee_a),
        minfee_b: map_u32_to_u64(p.minfee_b),
        max_block_body_size: map_u32_to_u64(p.max_block_body_size),
        max_transaction_size: map_u32_to_u64(p.max_transaction_size),
        max_block_header_size: map_u32_to_u64(p.max_block_header_size),
        key_deposit: p.key_deposit,
        pool_deposit: p.pool_deposit,
        maximum_epoch: p.maximum_epoch,
        desired_number_of_stake_pools: map_u32_to_u64(p.desired_number_of_stake_pools),
        pool_pledge_influence: p.pool_pledge_influence.as_ref().map(&map_unit_interval),
        expansion_rate: p.expansion_rate.as_ref().map(&map_unit_interval),
        treasury_growth_rate: p.treasury_growth_rate.as_ref().map(&map_unit_interval),
        min_pool_cost: p.min_pool_cost,
        lovelace_per_utxo_word: None,
        coins_per_utxo_byte: p.ada_per_utxo_byte,
        cost_models_for_script_languages: p
            .cost_models_for_script_languages
            .as_ref()
            .map(&map_babbage_cost_models),
        execution_costs: p.execution_costs.as_ref().map(&map_execution_costs),
        max_tx_ex_units: p.max_tx_ex_units.as_ref().map(&map_ex_units),
        max_block_ex_units: p.max_block_ex_units.as_ref().map(&map_ex_units),
        max_value_size: map_u32_to_u64(p.max_value_size),
        collateral_percentage: map_u32_to_u64(p.collateral_percentage),
        max_collateral_inputs: map_u32_to_u64(p.max_collateral_inputs),

        // Fields, specific for Conway
        pool_voting_thresholds: None,
        drep_voting_thresholds: None,
        min_committee_size: None,
        committee_term_limit: None,
        governance_action_validity_period: None,
        governance_action_deposit: None,
        drep_deposit: None,
        drep_inactivity_period: None,
        minfee_refscript_cost_per_byte: None,

        // Fields not found in Babbage
        decentralisation_constant: None,
        extra_enthropy: None,
        // Fields, specific for Alonzo-compatible (Alonzo, Babbage, Shelley)
        protocol_version: p.protocol_version.as_ref().map(map_protocol_version),
    }))
}

pub fn map_governance_proposals_procedures(
    gov_action_id: &GovActionId,
    prop: &conway::ProposalProcedure,
) -> Result<ProposalProcedure> {
    Ok(ProposalProcedure {
        deposit: prop.deposit,
        reward_account: StakeAddress::from_binary(&prop.reward_account)?,
        gov_action_id: gov_action_id.clone(),
        gov_action: map_governance_action(&prop.gov_action)?,
        anchor: map_anchor(&prop.anchor),
    })
}

fn map_voter(voter: &conway::Voter) -> Voter {
    match voter {
        conway::Voter::ConstitutionalCommitteeKey(key_hash) => {
            Voter::ConstitutionalCommitteeKey(key_hash.to_vec())
        }
        conway::Voter::ConstitutionalCommitteeScript(script_hash) => {
            Voter::ConstitutionalCommitteeScript(script_hash.to_vec())
        }
        conway::Voter::DRepKey(addr_key_hash) => Voter::DRepKey(addr_key_hash.to_vec()),
        conway::Voter::DRepScript(script_hash) => Voter::DRepScript(script_hash.to_vec()),
        conway::Voter::StakePoolKey(key_hash) => Voter::StakePoolKey(key_hash.to_vec()),
    }
}

fn map_vote(vote: &conway::Vote) -> Vote {
    match vote {
        conway::Vote::No => Vote::No,
        conway::Vote::Yes => Vote::Yes,
        conway::Vote::Abstain => Vote::Abstain,
    }
}

fn map_single_governance_voting_procedure(
    vote_index: u32,
    proc: &conway::VotingProcedure,
) -> VotingProcedure {
    VotingProcedure {
        vote: map_vote(&proc.vote),
        anchor: map_nullable_anchor(&proc.anchor),
        vote_index,
    }
}

pub fn map_all_governance_voting_procedures(
    vote_procs: &conway::VotingProcedures,
) -> Result<VotingProcedures> {
    let mut procs = VotingProcedures {
        votes: HashMap::new(),
    };

    for (pallas_voter, pallas_pair) in vote_procs.iter() {
        let voter = map_voter(pallas_voter);

        if let Some(existing) = procs.votes.insert(voter.clone(), SingleVoterVotes::default()) {
            bail!("Duplicate voter {voter:?}: procedure {vote_procs:?}, existing {existing:?}");
        }

        let single_voter = procs
            .votes
            .get_mut(&voter)
            .ok_or_else(|| anyhow!("Cannot find voter {:?}, which must present", voter))?;

        for (vote_index, (pallas_action_id, pallas_voting_procedure)) in
            pallas_pair.iter().enumerate()
        {
            let action_id = map_gov_action_id(pallas_action_id)?;
            let vp =
                map_single_governance_voting_procedure(vote_index as u32, pallas_voting_procedure);
            single_voter.voting_procedures.insert(action_id, vp);
        }
    }

    Ok(procs)
}

pub fn map_value(pallas_value: &MultiEraValue) -> Value {
    let lovelace = pallas_value.coin();
    let pallas_assets = pallas_value.assets();

    let mut assets: NativeAssets = Vec::new();

    for policy_group in pallas_assets {
        match policy_group {
            MultiEraPolicyAssets::AlonzoCompatibleOutput(policy, kvps) => {
                match policy.as_ref().try_into() {
                    Ok(policy_id) => {
                        let native_assets = kvps
                            .iter()
                            .filter_map(|(name, amt)| {
                                AssetName::new(name).map(|asset_name| NativeAsset {
                                    name: asset_name,
                                    amount: *amt,
                                })
                            })
                            .collect::<Vec<_>>();

                        assets.push((policy_id, native_assets));
                    }
                    Err(_) => {
                        tracing::error!(
                            "Invalid policy id length: expected 28 bytes, got {}",
                            policy.len()
                        );
                        continue;
                    }
                }
            }
            MultiEraPolicyAssets::ConwayOutput(policy, kvps) => match policy.as_ref().try_into() {
                Ok(policy_id) => {
                    let native_assets = kvps
                        .iter()
                        .filter_map(|(name, amt)| {
                            AssetName::new(name).map(|asset_name| NativeAsset {
                                name: asset_name,
                                amount: u64::from(*amt),
                            })
                        })
                        .collect();

                    assets.push((policy_id, native_assets));
                }
                Err(_) => {
                    tracing::error!(
                        "Invalid policy id length: expected 28 bytes, got {}",
                        policy.len()
                    );
                    continue;
                }
            },
            _ => {}
        }
    }
    Value::new(lovelace, assets)
}

pub fn map_mint_burn(
    policy_group: &MultiEraPolicyAssets<'_>,
) -> Option<(PolicyId, Vec<NativeAssetDelta>)> {
    match policy_group {
        MultiEraPolicyAssets::AlonzoCompatibleMint(policy, kvps) => {
            let policy_id: PolicyId = match policy.as_ref().try_into() {
                Ok(id) => id,
                Err(_) => {
                    tracing::error!(
                        "Invalid policy id length: expected 28 bytes, got {}",
                        policy.len()
                    );
                    return None;
                }
            };

            let deltas = kvps
                .iter()
                .filter_map(|(name, amt)| {
                    AssetName::new(name).map(|asset_name| NativeAssetDelta {
                        name: asset_name,
                        amount: *amt,
                    })
                })
                .collect::<Vec<_>>();

            Some((policy_id, deltas))
        }

        MultiEraPolicyAssets::ConwayMint(policy, kvps) => {
            let policy_id: PolicyId = match policy.as_ref().try_into() {
                Ok(id) => id,
                Err(_) => {
                    tracing::error!(
                        "Invalid policy id length: expected 28 bytes, got {}",
                        policy.len()
                    );
                    return None;
                }
            };

            let deltas = kvps
                .iter()
                .filter_map(|(name, amt)| {
                    AssetName::new(name).map(|asset_name| NativeAssetDelta {
                        name: asset_name,
                        amount: i64::from(*amt),
                    })
                })
                .collect::<Vec<_>>();
            Some((policy_id, deltas))
        }

        _ => None,
    }
}

pub fn map_datum(datum: &Option<conway::MintedDatumOption>) -> Option<Datum> {
    match datum {
        Some(pallas::ledger::primitives::conway::MintedDatumOption::Hash(h)) => {
            Some(Datum::Hash(h.to_vec()))
        }
        Some(pallas::ledger::primitives::conway::MintedDatumOption::Data(d)) => {
            Some(Datum::Inline(d.raw_cbor().to_vec()))
        }
        None => None,
    }
}<|MERGE_RESOLUTION|>--- conflicted
+++ resolved
@@ -224,17 +224,16 @@
 
         MultiEraCert::AlonzoCompatible(cert) => match cert.as_ref().as_ref() {
             alonzo::Certificate::StakeRegistration(cred) => {
-<<<<<<< HEAD
-                Ok(TxCertificate::StakeRegistration(StakeCredentialWithPos {
-                    stake_credential: map_stake_credential(cred),
+                Ok(TxCertificate::StakeRegistration(StakeAddressWithPos {
+                    stake_address: map_stake_address(cred, network_id),
                     tx_identifier,
-                    tx_index: tx_index.try_into().unwrap(),
+                    tx_index: tx_index.into(),
                     cert_index: cert_index.try_into().unwrap(),
                 }))
             }
             alonzo::Certificate::StakeDeregistration(cred) => {
-                Ok(TxCertificate::StakeDeregistration(StakeCredentialWithPos {
-                    stake_credential: map_stake_credential(cred),
+                Ok(TxCertificate::StakeDeregistration(StakeAddressWithPos {
+                    stake_address: map_stake_address(cred, network_id),
                     tx_identifier,
                     tx_index: tx_index.try_into().unwrap(),
                     cert_index: cert_index.try_into().unwrap(),
@@ -243,25 +242,10 @@
             alonzo::Certificate::StakeDelegation(cred, pool_key_hash) => {
                 Ok(TxCertificate::StakeDelegation(StakeDelegationWithPos {
                     cert: StakeDelegation {
-                        credential: map_stake_credential(cred),
+                        stake_address: map_stake_address(cred, network_id),
                         operator: pool_key_hash.to_vec(),
                     },
                     tx_identifier,
-=======
-                Ok(TxCertificate::StakeRegistration(StakeAddressWithPos {
-                    stake_address: map_stake_address(cred, network_id),
-                    tx_index: tx_index.into(),
-                    cert_index: cert_index.try_into().unwrap(),
-                }))
-            }
-            alonzo::Certificate::StakeDeregistration(cred) => Ok(
-                TxCertificate::StakeDeregistration(map_stake_address(cred, network_id)),
-            ),
-            alonzo::Certificate::StakeDelegation(cred, pool_key_hash) => {
-                Ok(TxCertificate::StakeDelegation(StakeDelegation {
-                    stake_address: map_stake_address(cred, network_id),
-                    operator: pool_key_hash.to_vec(),
->>>>>>> 1f10f05e
                 }))
             }
             alonzo::Certificate::PoolRegistration {
@@ -328,7 +312,6 @@
                 vrf_key_hash: vrf_key_hash.to_vec(),
             })),
             alonzo::Certificate::MoveInstantaneousRewardsCert(mir) => Ok(
-<<<<<<< HEAD
                 TxCertificate::MoveInstantaneousReward(MoveInstantaneousRewardWithPos {
                     cert: MoveInstantaneousReward {
                         source: match mir.source {
@@ -341,10 +324,12 @@
                         },
                         target: match &mir.target {
                             alonzo::InstantaneousRewardTarget::StakeCredentials(creds) => {
-                                InstantaneousRewardTarget::StakeCredentials(
+                                InstantaneousRewardTarget::StakeAddresses(
                                     creds
                                         .iter()
-                                        .map(|(sc, v)| (map_stake_credential(&sc), *v))
+                                        .map(|(sc, v)| {
+                                            (map_stake_address(sc, network_id.clone()), *v)
+                                        })
                                         .collect(),
                                 )
                             }
@@ -352,29 +337,6 @@
                                 InstantaneousRewardTarget::OtherAccountingPot(*n)
                             }
                         },
-=======
-                TxCertificate::MoveInstantaneousReward(MoveInstantaneousReward {
-                    source: match mir.source {
-                        alonzo::InstantaneousRewardSource::Reserves => {
-                            InstantaneousRewardSource::Reserves
-                        }
-                        alonzo::InstantaneousRewardSource::Treasury => {
-                            InstantaneousRewardSource::Treasury
-                        }
-                    },
-                    target: match &mir.target {
-                        alonzo::InstantaneousRewardTarget::StakeCredentials(creds) => {
-                            InstantaneousRewardTarget::StakeAddresses(
-                                creds
-                                    .iter()
-                                    .map(|(sc, v)| (map_stake_address(sc, network_id.clone()), *v))
-                                    .collect(),
-                            )
-                        }
-                        alonzo::InstantaneousRewardTarget::OtherAccountingPot(n) => {
-                            InstantaneousRewardTarget::OtherAccountingPot(*n)
-                        }
->>>>>>> 1f10f05e
                     },
                     tx_identifier,
                 }),
@@ -385,44 +347,28 @@
         MultiEraCert::Conway(cert) => {
             match cert.as_ref().as_ref() {
                 conway::Certificate::StakeRegistration(cred) => {
-<<<<<<< HEAD
-                    Ok(TxCertificate::StakeRegistration(StakeCredentialWithPos {
-                        stake_credential: map_stake_credential(cred),
+                    Ok(TxCertificate::StakeRegistration(StakeAddressWithPos {
+                        stake_address: map_stake_address(cred, network_id),
+                        tx_identifier,
+                        tx_index: tx_index.into(),
+                        cert_index: cert_index.try_into().unwrap(),
+                    }))
+                }
+                conway::Certificate::StakeDeregistration(cred) => {
+                    Ok(TxCertificate::StakeDeregistration(StakeAddressWithPos {
+                        stake_address: map_stake_address(cred, network_id),
                         tx_identifier,
                         tx_index: tx_index.try_into().unwrap(),
                         cert_index: cert_index.try_into().unwrap(),
                     }))
                 }
-                conway::Certificate::StakeDeregistration(cred) => {
-                    Ok(TxCertificate::StakeDeregistration(StakeCredentialWithPos {
-                        stake_credential: map_stake_credential(cred),
-                        tx_identifier,
-                        tx_index: tx_index.try_into().unwrap(),
-                        cert_index: cert_index.try_into().unwrap(),
-                    }))
-                }
                 conway::Certificate::StakeDelegation(cred, pool_key_hash) => {
                     Ok(TxCertificate::StakeDelegation(StakeDelegationWithPos {
                         cert: StakeDelegation {
-                            credential: map_stake_credential(cred),
+                            stake_address: map_stake_address(cred, network_id),
                             operator: pool_key_hash.to_vec(),
                         },
                         tx_identifier,
-=======
-                    Ok(TxCertificate::StakeRegistration(StakeAddressWithPos {
-                        stake_address: map_stake_address(cred, network_id),
-                        tx_index: tx_index.into(),
-                        cert_index: cert_index.try_into().unwrap(),
-                    }))
-                }
-                conway::Certificate::StakeDeregistration(cred) => Ok(
-                    TxCertificate::StakeDeregistration(map_stake_address(cred, network_id)),
-                ),
-                conway::Certificate::StakeDelegation(cred, pool_key_hash) => {
-                    Ok(TxCertificate::StakeDelegation(StakeDelegation {
-                        stake_address: map_stake_address(cred, network_id),
-                        operator: pool_key_hash.to_vec(),
->>>>>>> 1f10f05e
                     }))
                 }
                 conway::Certificate::PoolRegistration {
@@ -482,36 +428,24 @@
                 ),
 
                 conway::Certificate::Reg(cred, coin) => {
-<<<<<<< HEAD
                     Ok(TxCertificate::Registration(RegistrationWithPos {
                         cert: Registration {
-                            credential: map_stake_credential(cred),
+                            stake_address: map_stake_address(cred, network_id),
                             deposit: *coin,
                         },
                         tx_identifier,
                         cert_index: cert_index as u64,
-=======
-                    Ok(TxCertificate::Registration(Registration {
-                        stake_address: map_stake_address(cred, network_id),
-                        deposit: *coin,
->>>>>>> 1f10f05e
                     }))
                 }
 
                 conway::Certificate::UnReg(cred, coin) => {
-<<<<<<< HEAD
                     Ok(TxCertificate::Deregistration(DeregistrationWithPos {
                         cert: Deregistration {
-                            credential: map_stake_credential(cred),
+                            stake_address: map_stake_address(cred, network_id),
                             refund: *coin,
                         },
                         tx_identifier,
                         cert_index: cert_index as u64,
-=======
-                    Ok(TxCertificate::Deregistration(Deregistration {
-                        stake_address: map_stake_address(cred, network_id),
-                        refund: *coin,
->>>>>>> 1f10f05e
                     }))
                 }
 
@@ -523,10 +457,9 @@
                 }
 
                 conway::Certificate::StakeVoteDeleg(cred, pool_key_hash, drep) => Ok(
-<<<<<<< HEAD
                     TxCertificate::StakeAndVoteDelegation(StakeAndVoteDelegationWithPos {
                         cert: StakeAndVoteDelegation {
-                            credential: map_stake_credential(cred),
+                            stake_address: map_stake_address(cred, network_id),
                             operator: pool_key_hash.to_vec(),
                             drep: map_drep(drep),
                         },
@@ -538,7 +471,7 @@
                     Ok(TxCertificate::StakeRegistrationAndDelegation(
                         StakeRegistrationAndDelegationWithPos {
                             cert: StakeRegistrationAndDelegation {
-                                credential: map_stake_credential(cred),
+                                stake_address: map_stake_address(cred, network_id),
                                 operator: pool_key_hash.to_vec(),
                                 deposit: *coin,
                             },
@@ -551,56 +484,25 @@
                     Ok(TxCertificate::StakeRegistrationAndVoteDelegation(
                         StakeRegistrationAndVoteDelegationWithPos {
                             cert: StakeRegistrationAndVoteDelegation {
-                                credential: map_stake_credential(cred),
+                                stake_address: map_stake_address(cred, network_id),
                                 drep: map_drep(drep),
                                 deposit: *coin,
                             },
                             tx_identifier,
-=======
-                    TxCertificate::StakeAndVoteDelegation(StakeAndVoteDelegation {
-                        stake_address: map_stake_address(cred, network_id),
-                        operator: pool_key_hash.to_vec(),
-                        drep: map_drep(drep),
-                    }),
-                ),
-
-                conway::Certificate::StakeRegDeleg(cred, pool_key_hash, coin) => Ok(
-                    TxCertificate::StakeRegistrationAndDelegation(StakeRegistrationAndDelegation {
-                        stake_address: map_stake_address(cred, network_id),
-                        operator: pool_key_hash.to_vec(),
-                        deposit: *coin,
-                    }),
-                ),
-
-                conway::Certificate::VoteRegDeleg(cred, drep, coin) => {
-                    Ok(TxCertificate::StakeRegistrationAndVoteDelegation(
-                        StakeRegistrationAndVoteDelegation {
-                            stake_address: map_stake_address(cred, network_id),
-                            drep: map_drep(drep),
-                            deposit: *coin,
->>>>>>> 1f10f05e
                         },
                     ))
                 }
 
                 conway::Certificate::StakeVoteRegDeleg(cred, pool_key_hash, drep, coin) => {
                     Ok(TxCertificate::StakeRegistrationAndStakeAndVoteDelegation(
-<<<<<<< HEAD
                         StakeRegistrationAndStakeAndVoteDelegationWithPos {
                             cert: StakeRegistrationAndStakeAndVoteDelegation {
-                                credential: map_stake_credential(cred),
+                                stake_address: map_stake_address(cred, network_id),
                                 operator: pool_key_hash.to_vec(),
                                 drep: map_drep(drep),
                                 deposit: *coin,
                             },
                             tx_identifier,
-=======
-                        StakeRegistrationAndStakeAndVoteDelegation {
-                            stake_address: map_stake_address(cred, network_id),
-                            operator: pool_key_hash.to_vec(),
-                            drep: map_drep(drep),
-                            deposit: *coin,
->>>>>>> 1f10f05e
                         },
                     ))
                 }
