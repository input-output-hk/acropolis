--- conflicted
+++ resolved
@@ -22,15 +22,9 @@
 /// Map Pallas Network to our NetworkId
 pub fn map_network(network: addresses::Network) -> Result<NetworkId> {
     match network {
-<<<<<<< HEAD
         addresses::Network::Mainnet => Ok(NetworkId::Mainnet),
         addresses::Network::Testnet => Ok(NetworkId::Testnet),
-        _ => return Err(anyhow!("Unknown network in address")),
-=======
-        addresses::Network::Mainnet => Ok(AddressNetwork::Main),
-        addresses::Network::Testnet => Ok(AddressNetwork::Test),
         _ => Err(anyhow!("Unknown network in address")),
->>>>>>> c9dc38f2
     }
 }
 
