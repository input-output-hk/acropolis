//! Acropolis transaction unpacker module for Caryatid
//! Performs conversion from Pallas library data to Acropolis

use anyhow::{Result, anyhow, bail};
use pallas::ledger::{
    primitives::{
        ExUnitPrices as PallasExUnitPrices, Nullable, ProtocolVersion as PallasProtocolVersion,
        Relay as PallasRelay, ScriptHash, StakeCredential as PallasStakeCredential, alonzo,
        babbage, conway,
    },
    traverse::{MultiEraCert, MultiEraPolicyAssets, MultiEraValue},
    *,
};

use acropolis_common::hash::Hash;
use acropolis_common::{
    protocol_params::{Nonce, NonceVariant, ProtocolVersion},
    rational_number::RationalNumber,
    *,
};
use std::collections::{HashMap, HashSet};

/// Map Pallas Network to our NetworkId
pub fn map_network(network: addresses::Network) -> Result<NetworkId> {
    match network {
        addresses::Network::Mainnet => Ok(NetworkId::Mainnet),
        addresses::Network::Testnet => Ok(NetworkId::Testnet),
        _ => Err(anyhow!("Unknown network in address")),
    }
}

/// Convert a Pallas Hash reference to an Acropolis Hash (owned)
/// Works for any hash size N
pub fn to_hash<const N: usize>(pallas_hash: &pallas_primitives::Hash<N>) -> Hash<N> {
    Hash::try_from(pallas_hash.as_ref()).unwrap()
}

/// Convert a Pallas Hash reference to an Acropolis Hash (owned)
/// Works for any hash size N
pub fn genesis_to_hash<const N: usize>(pallas_hash: &pallas_primitives::Genesishash) -> Hash<N> {
    Hash::try_from(pallas_hash.as_ref()).unwrap()
}

/// Convert a Pallas Hash reference to an Acropolis Hash (owned)
/// Works for any hash size N
pub fn genesis_delegate_to_hash<const N: usize>(
    pallas_hash: &pallas_primitives::GenesisDelegateHash,
) -> Hash<N> {
    Hash::try_from(pallas_hash.as_ref()).unwrap()
}

/// Convert an optional Pallas Hash reference to an optional Acropolis Hash
pub fn to_hash_opt<const N: usize>(
    pallas_hash: Option<&pallas_primitives::Hash<N>>,
) -> Option<Hash<N>> {
    pallas_hash.map(|h| to_hash(h))
}

/// Convert a Pallas Hash<28> reference to an Acropolis PoolId
pub fn to_pool_id(pallas_hash: &pallas_primitives::Hash<28>) -> PoolId {
    PoolId::from(to_hash(pallas_hash))
}

/// Convert a Pallas Hash<32> reference to an Acropolis VRFKey
pub fn to_vrf_key(pallas_hash: &pallas_primitives::Hash<32>) -> VrfKeyHash {
    VrfKeyHash::try_from(pallas_hash.as_ref()).unwrap()
}

/// Convert a Pallas Bytes reference to an Acropolis Hash<N>
/// Useful for genesis hash fields that might be stored as Bytes
pub fn bytes_to_hash<const N: usize>(bytes: &pallas_primitives::Bytes) -> Hash<N> {
    let slice: &[u8] = bytes.as_ref();
    let mut array = [0u8; N];
    array.copy_from_slice(&slice[..N]);
    Hash::from(array)
}

/// Derive our Address from a Pallas address
// This is essentially a 1:1 mapping but makes the Message definitions independent
// of Pallas
pub fn map_address(address: &addresses::Address) -> Result<Address> {
    match address {
        addresses::Address::Byron(byron_address) => Ok(Address::Byron(ByronAddress {
            payload: byron_address.payload.to_vec(),
        })),

        addresses::Address::Shelley(shelley_address) => Ok(Address::Shelley(ShelleyAddress {
            network: map_network(shelley_address.network())?,

            payment: match shelley_address.payment() {
                addresses::ShelleyPaymentPart::Key(hash) => {
                    ShelleyAddressPaymentPart::PaymentKeyHash(to_hash(hash))
                }
                addresses::ShelleyPaymentPart::Script(hash) => {
                    ShelleyAddressPaymentPart::ScriptHash(to_hash(hash))
                }
            },

            delegation: match shelley_address.delegation() {
                addresses::ShelleyDelegationPart::Null => ShelleyAddressDelegationPart::None,
                addresses::ShelleyDelegationPart::Key(hash) => {
                    ShelleyAddressDelegationPart::StakeKeyHash(to_hash(hash))
                }
                addresses::ShelleyDelegationPart::Script(hash) => {
                    ShelleyAddressDelegationPart::ScriptHash(to_hash(hash))
                }
                addresses::ShelleyDelegationPart::Pointer(pointer) => {
                    ShelleyAddressDelegationPart::Pointer(ShelleyAddressPointer {
                        slot: pointer.slot(),
                        tx_index: pointer.tx_idx(),
                        cert_index: pointer.cert_idx(),
                    })
                }
            },
        })),

        addresses::Address::Stake(stake_address) => Ok(Address::Stake(StakeAddress {
            network: map_network(stake_address.network())?,
            credential: match stake_address.payload() {
                addresses::StakePayload::Stake(hash) => StakeCredential::AddrKeyHash(to_hash(hash)),
                addresses::StakePayload::Script(hash) => StakeCredential::ScriptHash(to_hash(hash)),
            },
        })),
    }
}

/// Map a Pallas StakeCredential to ours
pub fn map_stake_credential(cred: &PallasStakeCredential) -> StakeCredential {
    match cred {
        PallasStakeCredential::AddrKeyhash(key_hash) => {
            StakeCredential::AddrKeyHash(to_hash(key_hash))
        }
        PallasStakeCredential::ScriptHash(script_hash) => {
            StakeCredential::ScriptHash(to_hash(script_hash))
        }
    }
}

/// Map a PallasStakeCredential to our StakeAddress
pub fn map_stake_address(cred: &PallasStakeCredential, network_id: NetworkId) -> StakeAddress {
    let payload = match cred {
        PallasStakeCredential::AddrKeyhash(key_hash) => {
            StakeCredential::AddrKeyHash(to_hash(key_hash))
        }
        PallasStakeCredential::ScriptHash(script_hash) => {
            StakeCredential::ScriptHash(to_hash(script_hash))
        }
    };

    StakeAddress::new(payload, network_id)
}

/// Map a Pallas DRep to our DRepChoice
pub fn map_drep(drep: &conway::DRep) -> DRepChoice {
    match drep {
        conway::DRep::Key(key_hash) => DRepChoice::Key(to_hash(key_hash)),
        conway::DRep::Script(script_hash) => DRepChoice::Script(to_hash(script_hash)),
        conway::DRep::Abstain => DRepChoice::Abstain,
        conway::DRep::NoConfidence => DRepChoice::NoConfidence,
    }
}

pub fn map_nullable<Src: Clone, Dst>(
    f: impl FnOnce(&Src) -> Dst,
    nullable_src: &Nullable<Src>,
) -> Option<Dst> {
    match nullable_src {
        Nullable::Some(src) => Some(f(src)),
        _ => None,
    }
}

pub fn map_nullable_result<Src: Clone, Dst>(
    f: impl FnOnce(&Src) -> Result<Dst>,
    nullable_src: &Nullable<Src>,
) -> Result<Option<Dst>> {
    match nullable_src {
        Nullable::Some(src) => {
            let res = f(src)?;
            Ok(Some(res))
        }
        _ => Ok(None),
    }
}

pub fn map_anchor(anchor: &conway::Anchor) -> Anchor {
    Anchor {
        url: anchor.url.clone(),
        data_hash: anchor.content_hash.to_vec(),
    }
}

/// Map a Nullable Anchor to ours
pub fn map_nullable_anchor(anchor: &Nullable<conway::Anchor>) -> Option<Anchor> {
    map_nullable(map_anchor, anchor)
}

pub fn map_gov_action_id(pallas_action_id: &conway::GovActionId) -> Result<GovActionId> {
    let act_idx_u8: u8 = match pallas_action_id.action_index.try_into() {
        Ok(v) => v,
        Err(e) => return Err(anyhow!("Invalid action index {e}")),
    };

    Ok(GovActionId {
        transaction_id: TxHash::new(*pallas_action_id.transaction_id),
        action_index: act_idx_u8,
    })
}

pub fn map_nullable_gov_action_id(
    id: &Nullable<conway::GovActionId>,
) -> Result<Option<GovActionId>> {
    map_nullable_result(map_gov_action_id, id)
}

fn map_constitution(constitution: &conway::Constitution) -> Constitution {
    Constitution {
        anchor: map_anchor(&constitution.anchor),
        guardrail_script: map_nullable(|x| to_hash(x), &constitution.guardrail_script),
    }
}

/// Map a Pallas Relay to ours
fn map_relay(relay: &PallasRelay) -> Relay {
    match relay {
        PallasRelay::SingleHostAddr(port, ipv4, ipv6) => Relay::SingleHostAddr(SingleHostAddr {
            port: match port {
                Nullable::Some(port) => Some(*port as u16),
                _ => None,
            },
            ipv4: match ipv4 {
                Nullable::Some(ipv4) => ipv4.try_into().ok(),
                _ => None,
            },
            ipv6: match ipv6 {
                Nullable::Some(ipv6) => ipv6.try_into().ok(),
                _ => None,
            },
        }),
        PallasRelay::SingleHostName(port, dns_name) => Relay::SingleHostName(SingleHostName {
            port: match port {
                Nullable::Some(port) => Some(*port as u16),
                _ => None,
            },
            dns_name: dns_name.clone(),
        }),
        PallasRelay::MultiHostName(dns_name) => Relay::MultiHostName(MultiHostName {
            dns_name: dns_name.clone(),
        }),
    }
}

//
// Certificates
//

/// Derive our TxCertificate from a Pallas Certificate
pub fn map_certificate(
    cert: &MultiEraCert,
    tx_identifier: TxIdentifier,
    cert_index: usize,
    network_id: NetworkId,
) -> Result<TxCertificateWithPos> {
    match cert {
        MultiEraCert::NotApplicable => Err(anyhow!("Not applicable cert!")),

        MultiEraCert::AlonzoCompatible(cert) => match cert.as_ref().as_ref() {
            alonzo::Certificate::StakeRegistration(cred) => Ok(TxCertificateWithPos {
                cert: TxCertificate::StakeRegistration(map_stake_address(cred, network_id)),
                tx_identifier,
                cert_index: cert_index.try_into().unwrap(),
            }),
            alonzo::Certificate::StakeDeregistration(cred) => Ok(TxCertificateWithPos {
                cert: TxCertificate::StakeDeregistration(map_stake_address(cred, network_id)),
                tx_identifier,
                cert_index: cert_index.try_into().unwrap(),
            }),
            alonzo::Certificate::StakeDelegation(cred, pool_key_hash) => Ok(TxCertificateWithPos {
                cert: TxCertificate::StakeDelegation(StakeDelegation {
                    stake_address: map_stake_address(cred, network_id),
<<<<<<< HEAD
                    operator: to_pool_id(pool_key_hash),
                }))
            }
=======
                    operator: pool_key_hash.to_vec(),
                }),
                tx_identifier,
                cert_index: cert_index.try_into().unwrap(),
            }),
>>>>>>> 465b906c
            alonzo::Certificate::PoolRegistration {
                operator,
                vrf_keyhash,
                pledge,
                cost,
                margin,
                reward_account,
                pool_owners,
                relays,
                pool_metadata,
<<<<<<< HEAD
            } => Ok(TxCertificate::PoolRegistrationWithPos(
                PoolRegistrationWithPos {
                    reg: PoolRegistration {
                        operator: to_pool_id(operator),
                        vrf_key_hash: to_vrf_key(vrf_keyhash),
                        pledge: *pledge,
                        cost: *cost,
                        margin: Ratio {
                            numerator: margin.numerator,
                            denominator: margin.denominator,
                        },
                        reward_account: StakeAddress::from_binary(reward_account)?,
                        pool_owners: pool_owners
                            .iter()
                            .map(|v| {
                                StakeAddress::new(
                                    StakeCredential::AddrKeyHash(to_hash(v)),
                                    network_id.clone().into(),
                                )
                            })
                            .collect(),
                        relays: relays.iter().map(map_relay).collect(),
                        pool_metadata: match pool_metadata {
                            Nullable::Some(md) => Some(PoolMetadata {
                                url: md.url.clone(),
                                hash: md.hash.to_vec(),
                            }),
                            _ => None,
                        },
                    },
                    tx_hash,
                    cert_index: cert_index as u64,
                },
            )),
            alonzo::Certificate::PoolRetirement(pool_key_hash, epoch) => Ok(
                TxCertificate::PoolRetirementWithPos(PoolRetirementWithPos {
                    ret: PoolRetirement {
                        operator: to_pool_id(pool_key_hash),
                        epoch: *epoch,
=======
            } => Ok(TxCertificateWithPos {
                cert: TxCertificate::PoolRegistration(PoolRegistration {
                    operator: operator.to_vec(),
                    vrf_key_hash: vrf_keyhash.to_vec(),
                    pledge: *pledge,
                    cost: *cost,
                    margin: Ratio {
                        numerator: margin.numerator,
                        denominator: margin.denominator,
                    },
                    reward_account: StakeAddress::from_binary(reward_account)?,
                    pool_owners: pool_owners
                        .iter()
                        .map(|v| {
                            StakeAddress::new(
                                StakeCredential::AddrKeyHash(v.to_vec()),
                                network_id.clone(),
                            )
                        })
                        .collect(),
                    relays: relays.iter().map(map_relay).collect(),
                    pool_metadata: match pool_metadata {
                        Nullable::Some(md) => Some(PoolMetadata {
                            url: md.url.clone(),
                            hash: md.hash.to_vec(),
                        }),
                        _ => None,
>>>>>>> 465b906c
                    },
                }),
                tx_identifier,
                cert_index: cert_index as u64,
            }),
            alonzo::Certificate::PoolRetirement(pool_key_hash, epoch) => Ok(TxCertificateWithPos {
                cert: TxCertificate::PoolRetirement(PoolRetirement {
                    operator: pool_key_hash.to_vec(),
                    epoch: *epoch,
                }),
                tx_identifier,
                cert_index: cert_index as u64,
            }),
            alonzo::Certificate::GenesisKeyDelegation(
                genesis_hash,
                genesis_delegate_hash,
                vrf_key_hash,
<<<<<<< HEAD
            ) => Ok(TxCertificate::GenesisKeyDelegation(GenesisKeyDelegation {
                genesis_hash: genesis_to_hash(genesis_hash),
                genesis_delegate_hash: genesis_delegate_to_hash(genesis_delegate_hash),
                vrf_key_hash: to_vrf_key(vrf_key_hash),
            })),
            alonzo::Certificate::MoveInstantaneousRewardsCert(mir) => Ok(
                TxCertificate::MoveInstantaneousReward(MoveInstantaneousReward {
=======
            ) => Ok(TxCertificateWithPos {
                cert: TxCertificate::GenesisKeyDelegation(GenesisKeyDelegation {
                    genesis_hash: genesis_hash.to_vec(),
                    genesis_delegate_hash: genesis_delegate_hash.to_vec(),
                    vrf_key_hash: vrf_key_hash.to_vec(),
                }),
                tx_identifier,
                cert_index: cert_index as u64,
            }),
            alonzo::Certificate::MoveInstantaneousRewardsCert(mir) => Ok(TxCertificateWithPos {
                cert: TxCertificate::MoveInstantaneousReward(MoveInstantaneousReward {
>>>>>>> 465b906c
                    source: match mir.source {
                        alonzo::InstantaneousRewardSource::Reserves => {
                            InstantaneousRewardSource::Reserves
                        }
                        alonzo::InstantaneousRewardSource::Treasury => {
                            InstantaneousRewardSource::Treasury
                        }
                    },
                    target: match &mir.target {
                        alonzo::InstantaneousRewardTarget::StakeCredentials(creds) => {
                            InstantaneousRewardTarget::StakeAddresses(
                                creds
                                    .iter()
                                    .map(|(sc, v)| (map_stake_address(sc, network_id.clone()), *v))
                                    .collect(),
                            )
                        }
                        alonzo::InstantaneousRewardTarget::OtherAccountingPot(n) => {
                            InstantaneousRewardTarget::OtherAccountingPot(*n)
                        }
                    },
                }),
                tx_identifier,
                cert_index: cert_index as u64,
            }),
        },

        // Now repeated for a different type!
        MultiEraCert::Conway(cert) => {
            match cert.as_ref().as_ref() {
                conway::Certificate::StakeRegistration(cred) => Ok(TxCertificateWithPos {
                    cert: TxCertificate::StakeRegistration(map_stake_address(cred, network_id)),
                    tx_identifier,

                    cert_index: cert_index.try_into().unwrap(),
                }),

                conway::Certificate::StakeDeregistration(cred) => Ok(TxCertificateWithPos {
                    cert: TxCertificate::StakeDeregistration(map_stake_address(cred, network_id)),
                    tx_identifier,
                    cert_index: cert_index.try_into().unwrap(),
                }),

                conway::Certificate::StakeDelegation(cred, pool_key_hash) => {
<<<<<<< HEAD
                    Ok(TxCertificate::StakeDelegation(StakeDelegation {
                        stake_address: map_stake_address(cred, network_id),
                        operator: to_pool_id(pool_key_hash),
                    }))
=======
                    Ok(TxCertificateWithPos {
                        cert: TxCertificate::StakeDelegation(StakeDelegation {
                            stake_address: map_stake_address(cred, network_id),
                            operator: pool_key_hash.to_vec(),
                        }),
                        tx_identifier,
                        cert_index: cert_index.try_into().unwrap(),
                    })
>>>>>>> 465b906c
                }

                conway::Certificate::PoolRegistration {
                    // TODO relays, pool_metadata
                    operator,
                    vrf_keyhash,
                    pledge,
                    cost,
                    margin,
                    reward_account,
                    pool_owners,
                    relays,
                    pool_metadata,
<<<<<<< HEAD
                } => Ok(TxCertificate::PoolRegistrationWithPos(
                    PoolRegistrationWithPos {
                        reg: PoolRegistration {
                            operator: to_pool_id(operator),
                            vrf_key_hash: to_vrf_key(vrf_keyhash),
                            pledge: *pledge,
                            cost: *cost,
                            margin: Ratio {
                                numerator: margin.numerator,
                                denominator: margin.denominator,
                            },
                            reward_account: StakeAddress::from_binary(reward_account)?,
                            pool_owners: pool_owners
                                .into_iter()
                                .map(|v| {
                                    StakeAddress::new(
                                        StakeCredential::AddrKeyHash(to_hash(v)),
                                        network_id.clone().into(),
                                    )
                                })
                                .collect(),
                            relays: relays.iter().map(map_relay).collect(),
                            pool_metadata: match pool_metadata {
                                Nullable::Some(md) => Some(PoolMetadata {
                                    url: md.url.clone(),
                                    hash: md.hash.to_vec(),
                                }),
                                _ => None,
                            },
                        },
                        tx_hash,
                        cert_index: cert_index as u64,
                    },
                )),
                conway::Certificate::PoolRetirement(pool_key_hash, epoch) => Ok(
                    TxCertificate::PoolRetirementWithPos(PoolRetirementWithPos {
                        ret: PoolRetirement {
                            operator: to_pool_id(pool_key_hash),
=======
                } => Ok(TxCertificateWithPos {
                    cert: TxCertificate::PoolRegistration(PoolRegistration {
                        operator: operator.to_vec(),
                        vrf_key_hash: vrf_keyhash.to_vec(),
                        pledge: *pledge,
                        cost: *cost,
                        margin: Ratio {
                            numerator: margin.numerator,
                            denominator: margin.denominator,
                        },
                        // Force networkId - in mainnet epoch 208, one SPO (c63dab6d780a) uses
                        // an e0 (testnet!) address, and this then fails to match their actual
                        // reward account (e1).  Feels like this should have been
                        // a validation failure, but clearly wasn't!
                        reward_account: StakeAddress::new(
                            StakeAddress::from_binary(reward_account)?.credential,
                            network_id.clone(),
                        ),
                        pool_owners: pool_owners
                            .into_iter()
                            .map(|v| {
                                StakeAddress::new(
                                    StakeCredential::AddrKeyHash(v.to_vec()),
                                    network_id.clone(),
                                )
                            })
                            .collect(),
                        relays: relays.iter().map(map_relay).collect(),
                        pool_metadata: match pool_metadata {
                            Nullable::Some(md) => Some(PoolMetadata {
                                url: md.url.clone(),
                                hash: md.hash.to_vec(),
                            }),
                            _ => None,
                        },
                    }),
                    tx_identifier,
                    cert_index: cert_index as u64,
                }),
                conway::Certificate::PoolRetirement(pool_key_hash, epoch) => {
                    Ok(TxCertificateWithPos {
                        cert: TxCertificate::PoolRetirement(PoolRetirement {
                            operator: pool_key_hash.to_vec(),
>>>>>>> 465b906c
                            epoch: *epoch,
                        }),
                        tx_identifier,
                        cert_index: cert_index as u64,
                    })
                }

                conway::Certificate::Reg(cred, coin) => Ok(TxCertificateWithPos {
                    cert: TxCertificate::Registration(Registration {
                        stake_address: map_stake_address(cred, network_id),
                        deposit: *coin,
                    }),
                    tx_identifier,
                    cert_index: cert_index as u64,
                }),

                conway::Certificate::UnReg(cred, coin) => Ok(TxCertificateWithPos {
                    cert: TxCertificate::Deregistration(Deregistration {
                        stake_address: map_stake_address(cred, network_id),
                        refund: *coin,
<<<<<<< HEAD
                    }))
                }

                conway::Certificate::VoteDeleg(cred, drep) => {
                    Ok(TxCertificate::VoteDelegation(VoteDelegation {
                        stake_address: map_stake_address(cred, network_id),
                        drep: map_drep(drep),
                    }))
                }

                conway::Certificate::StakeVoteDeleg(cred, pool_key_hash, drep) => Ok(
                    TxCertificate::StakeAndVoteDelegation(StakeAndVoteDelegation {
                        stake_address: map_stake_address(cred, network_id),
                        operator: to_pool_id(pool_key_hash),
                        drep: map_drep(drep),
=======
>>>>>>> 465b906c
                    }),
                    tx_identifier,
                    cert_index: cert_index as u64,
                }),

                conway::Certificate::VoteDeleg(cred, drep) => Ok(TxCertificateWithPos {
                    cert: TxCertificate::VoteDelegation(VoteDelegation {
                        stake_address: map_stake_address(cred, network_id),
<<<<<<< HEAD
                        operator: to_pool_id(pool_key_hash),
                        deposit: *coin,
=======
                        drep: map_drep(drep),
>>>>>>> 465b906c
                    }),
                    tx_identifier,
                    cert_index: cert_index as u64,
                }),

                conway::Certificate::StakeVoteDeleg(cred, pool_key_hash, drep) => {
                    Ok(TxCertificateWithPos {
                        cert: TxCertificate::StakeAndVoteDelegation(StakeAndVoteDelegation {
                            stake_address: map_stake_address(cred, network_id),
                            operator: pool_key_hash.to_vec(),
                            drep: map_drep(drep),
                        }),
                        tx_identifier,
                        cert_index: cert_index as u64,
                    })
                }

                conway::Certificate::StakeRegDeleg(cred, pool_key_hash, coin) => {
                    Ok(TxCertificateWithPos {
                        cert: TxCertificate::StakeRegistrationAndDelegation(
                            StakeRegistrationAndDelegation {
                                stake_address: map_stake_address(cred, network_id),
                                operator: pool_key_hash.to_vec(),
                                deposit: *coin,
                            },
                        ),
                        tx_identifier,
                        cert_index: cert_index as u64,
                    })
                }

                conway::Certificate::VoteRegDeleg(cred, drep, coin) => Ok(TxCertificateWithPos {
                    cert: TxCertificate::StakeRegistrationAndVoteDelegation(
                        StakeRegistrationAndVoteDelegation {
                            stake_address: map_stake_address(cred, network_id),
<<<<<<< HEAD
                            operator: to_pool_id(pool_key_hash),
=======
>>>>>>> 465b906c
                            drep: map_drep(drep),
                            deposit: *coin,
                        },
                    ),
                    tx_identifier,
                    cert_index: cert_index as u64,
                }),

                conway::Certificate::StakeVoteRegDeleg(cred, pool_key_hash, drep, coin) => {
                    Ok(TxCertificateWithPos {
                        cert: TxCertificate::StakeRegistrationAndStakeAndVoteDelegation(
                            StakeRegistrationAndStakeAndVoteDelegation {
                                stake_address: map_stake_address(cred, network_id),
                                operator: pool_key_hash.to_vec(),
                                drep: map_drep(drep),
                                deposit: *coin,
                            },
                        ),
                        tx_identifier,
                        cert_index: cert_index as u64,
                    })
                }

                conway::Certificate::AuthCommitteeHot(cold_cred, hot_cred) => {
                    Ok(TxCertificateWithPos {
                        cert: TxCertificate::AuthCommitteeHot(AuthCommitteeHot {
                            cold_credential: map_stake_credential(cold_cred),
                            hot_credential: map_stake_credential(hot_cred),
                        }),
                        tx_identifier,
                        cert_index: cert_index as u64,
                    })
                }

                conway::Certificate::ResignCommitteeCold(cold_cred, anchor) => {
                    Ok(TxCertificateWithPos {
                        cert: TxCertificate::ResignCommitteeCold(ResignCommitteeCold {
                            cold_credential: map_stake_credential(cold_cred),
                            anchor: map_nullable_anchor(anchor),
                        }),
                        tx_identifier,
                        cert_index: cert_index as u64,
                    })
                }

                conway::Certificate::RegDRepCert(cred, coin, anchor) => Ok(TxCertificateWithPos {
                    cert: TxCertificate::DRepRegistration(DRepRegistration {
                        credential: map_stake_credential(cred),
                        deposit: *coin,
                        anchor: map_nullable_anchor(anchor),
                    }),
                    tx_identifier,
                    cert_index: cert_index as u64,
                }),

                conway::Certificate::UnRegDRepCert(cred, coin) => Ok(TxCertificateWithPos {
                    cert: TxCertificate::DRepDeregistration(DRepDeregistration {
                        credential: map_stake_credential(cred),
                        refund: *coin,
                    }),
                    tx_identifier,
                    cert_index: cert_index as u64,
                }),

                conway::Certificate::UpdateDRepCert(cred, anchor) => Ok(TxCertificateWithPos {
                    cert: TxCertificate::DRepUpdate(DRepUpdate {
                        credential: map_stake_credential(cred),
                        anchor: map_nullable_anchor(anchor),
                    }),
                    tx_identifier,
                    cert_index: cert_index as u64,
                }),
            }
        }

        _ => Err(anyhow!("Unknown certificate era {:?} ignored", cert)),
    }
}

fn map_unit_interval(pallas_interval: &conway::UnitInterval) -> RationalNumber {
    RationalNumber::new(pallas_interval.numerator, pallas_interval.denominator)
}

fn map_ex_units(pallas_units: &conway::ExUnits) -> ExUnits {
    ExUnits {
        mem: pallas_units.mem,
        steps: pallas_units.steps,
    }
}

fn map_execution_costs(pallas_ex_costs: &PallasExUnitPrices) -> ExUnitPrices {
    ExUnitPrices {
        mem_price: map_unit_interval(&pallas_ex_costs.mem_price),
        step_price: map_unit_interval(&pallas_ex_costs.step_price),
    }
}

fn map_conway_execution_costs(pallas_ex_costs: &conway::ExUnitPrices) -> ExUnitPrices {
    ExUnitPrices {
        mem_price: map_unit_interval(&pallas_ex_costs.mem_price),
        step_price: map_unit_interval(&pallas_ex_costs.step_price),
    }
}

fn map_conway_cost_models(pallas_cost_models: &conway::CostModels) -> CostModels {
    CostModels {
        plutus_v1: pallas_cost_models.plutus_v1.as_ref().map(|x| CostModel::new(x.clone())),
        plutus_v2: pallas_cost_models.plutus_v2.as_ref().map(|x| CostModel::new(x.clone())),
        plutus_v3: pallas_cost_models.plutus_v3.as_ref().map(|x| CostModel::new(x.clone())),
    }
}

fn map_alonzo_nonce(e: &alonzo::Nonce) -> Nonce {
    Nonce {
        tag: match &e.variant {
            alonzo::NonceVariant::NeutralNonce => NonceVariant::NeutralNonce,
            alonzo::NonceVariant::Nonce => NonceVariant::Nonce,
        },
        hash: e.hash.map(|v| *v),
    }
}

fn map_alonzo_single_model(model: &alonzo::CostModel) -> Option<CostModel> {
    Some(CostModel::new(model.clone()))
}

fn map_alonzo_cost_models(pallas_cost_models: &alonzo::CostModels) -> Result<CostModels> {
    let mut res = CostModels {
        plutus_v1: None,
        plutus_v2: None,
        plutus_v3: None,
    };
    for (lang, mdl) in pallas_cost_models.iter() {
        if *lang == alonzo::Language::PlutusV1 {
            res.plutus_v1 = map_alonzo_single_model(mdl);
        } else {
            bail!("Alonzo may not contain {lang:?} language");
        }
    }
    Ok(res)
}

fn map_protocol_version((major, minor): &PallasProtocolVersion) -> ProtocolVersion {
    ProtocolVersion {
        minor: *minor,
        major: *major,
    }
}

fn map_pool_voting_thresholds(ts: &conway::PoolVotingThresholds) -> PoolVotingThresholds {
    PoolVotingThresholds {
        motion_no_confidence: map_unit_interval(&ts.motion_no_confidence),
        committee_normal: map_unit_interval(&ts.committee_normal),
        committee_no_confidence: map_unit_interval(&ts.committee_no_confidence),
        hard_fork_initiation: map_unit_interval(&ts.hard_fork_initiation),
        security_voting_threshold: map_unit_interval(&ts.security_voting_threshold),
    }
}

fn map_drep_voting_thresholds(ts: &conway::DRepVotingThresholds) -> DRepVotingThresholds {
    DRepVotingThresholds {
        motion_no_confidence: map_unit_interval(&ts.motion_no_confidence),
        committee_normal: map_unit_interval(&ts.committee_normal),
        committee_no_confidence: map_unit_interval(&ts.committee_no_confidence),
        update_constitution: map_unit_interval(&ts.update_constitution),
        hard_fork_initiation: map_unit_interval(&ts.hard_fork_initiation),
        pp_network_group: map_unit_interval(&ts.pp_network_group),
        pp_economic_group: map_unit_interval(&ts.pp_economic_group),
        pp_technical_group: map_unit_interval(&ts.pp_technical_group),
        pp_governance_group: map_unit_interval(&ts.pp_governance_group),
        treasury_withdrawal: map_unit_interval(&ts.treasury_withdrawal),
    }
}

fn map_conway_protocol_param_update(p: &conway::ProtocolParamUpdate) -> Box<ProtocolParamUpdate> {
    Box::new(ProtocolParamUpdate {
        // Fields, common for Conway and Alonzo-compatible
        minfee_a: p.minfee_a,
        minfee_b: p.minfee_b,
        max_block_body_size: p.max_block_body_size,
        max_transaction_size: p.max_transaction_size,
        max_block_header_size: p.max_block_header_size,
        key_deposit: p.key_deposit,
        pool_deposit: p.pool_deposit,
        maximum_epoch: p.maximum_epoch,
        desired_number_of_stake_pools: p.desired_number_of_stake_pools,
        pool_pledge_influence: p.pool_pledge_influence.as_ref().map(&map_unit_interval),
        expansion_rate: p.expansion_rate.as_ref().map(&map_unit_interval),
        treasury_growth_rate: p.treasury_growth_rate.as_ref().map(&map_unit_interval),
        min_pool_cost: p.min_pool_cost,
        coins_per_utxo_byte: p.ada_per_utxo_byte,
        lovelace_per_utxo_word: None,
        cost_models_for_script_languages: p
            .cost_models_for_script_languages
            .as_ref()
            .map(&map_conway_cost_models),
        execution_costs: p.execution_costs.as_ref().map(&map_conway_execution_costs),
        max_tx_ex_units: p.max_tx_ex_units.as_ref().map(&map_ex_units),
        max_block_ex_units: p.max_block_ex_units.as_ref().map(&map_ex_units),
        max_value_size: p.max_value_size,
        collateral_percentage: p.collateral_percentage,
        max_collateral_inputs: p.max_collateral_inputs,

        // Fields, specific for Conway
        pool_voting_thresholds: p.pool_voting_thresholds.as_ref().map(&map_pool_voting_thresholds),
        drep_voting_thresholds: p.drep_voting_thresholds.as_ref().map(&map_drep_voting_thresholds),
        min_committee_size: p.min_committee_size,
        committee_term_limit: p.committee_term_limit,
        governance_action_validity_period: p.governance_action_validity_period,
        governance_action_deposit: p.governance_action_deposit,
        drep_deposit: p.drep_deposit,
        drep_inactivity_period: p.drep_inactivity_period,
        minfee_refscript_cost_per_byte: p
            .minfee_refscript_cost_per_byte
            .as_ref()
            .map(&map_unit_interval),

        // Fields, missing from Conway
        decentralisation_constant: None,
        extra_enthropy: None,
        protocol_version: None,
    })
}

fn map_governance_action(action: &conway::GovAction) -> Result<GovernanceAction> {
    match action {
        conway::GovAction::ParameterChange(id, protocol_update, script) => {
            Ok(GovernanceAction::ParameterChange(ParameterChangeAction {
                previous_action_id: map_nullable_gov_action_id(id)?,
                protocol_param_update: map_conway_protocol_param_update(protocol_update),
                script_hash: map_nullable(|x: &ScriptHash| x.to_vec(), script),
            }))
        }

        conway::GovAction::HardForkInitiation(id, version) => Ok(
            GovernanceAction::HardForkInitiation(HardForkInitiationAction {
                previous_action_id: map_nullable_gov_action_id(id)?,
                protocol_version: *version,
            }),
        ),

        conway::GovAction::TreasuryWithdrawals(withdrawals, script) => Ok(
            GovernanceAction::TreasuryWithdrawals(TreasuryWithdrawalsAction {
                rewards: HashMap::from_iter(
                    withdrawals.iter().map(|(account, coin)| (account.to_vec(), *coin)),
                ),
                script_hash: map_nullable(|x: &ScriptHash| x.to_vec(), script),
            }),
        ),

        conway::GovAction::NoConfidence(id) => Ok(GovernanceAction::NoConfidence(
            map_nullable_gov_action_id(id)?,
        )),

        conway::GovAction::UpdateCommittee(id, committee, threshold, terms) => {
            Ok(GovernanceAction::UpdateCommittee(UpdateCommitteeAction {
                previous_action_id: map_nullable_gov_action_id(id)?,
                data: CommitteeChange {
                    removed_committee_members: HashSet::from_iter(
                        committee.iter().map(map_stake_credential),
                    ),
                    new_committee_members: HashMap::from_iter(
                        threshold.iter().map(|(k, v)| (map_stake_credential(k), *v)),
                    ),
                    terms: map_unit_interval(terms),
                },
            }))
        }

        conway::GovAction::NewConstitution(id, constitution) => {
            Ok(GovernanceAction::NewConstitution(NewConstitutionAction {
                previous_action_id: map_nullable_gov_action_id(id)?,
                new_constitution: map_constitution(constitution),
            }))
        }

        conway::GovAction::Information => Ok(GovernanceAction::Information),
    }
}

fn map_u32_to_u64(n: Option<u32>) -> Option<u64> {
    n.as_ref().map(|x| *x as u64)
}

pub fn map_alonzo_protocol_param_update(
    p: &alonzo::ProtocolParamUpdate,
) -> Result<Box<ProtocolParamUpdate>> {
    Ok(Box::new(ProtocolParamUpdate {
        // Fields, common for Conway and Alonzo-compatible
        minfee_a: map_u32_to_u64(p.minfee_a),
        minfee_b: map_u32_to_u64(p.minfee_b),
        max_block_body_size: map_u32_to_u64(p.max_block_body_size),
        max_transaction_size: map_u32_to_u64(p.max_transaction_size),
        max_block_header_size: map_u32_to_u64(p.max_block_header_size),
        key_deposit: p.key_deposit,
        pool_deposit: p.pool_deposit,
        maximum_epoch: p.maximum_epoch,
        desired_number_of_stake_pools: map_u32_to_u64(p.desired_number_of_stake_pools),
        pool_pledge_influence: p.pool_pledge_influence.as_ref().map(&map_unit_interval),
        expansion_rate: p.expansion_rate.as_ref().map(&map_unit_interval),
        treasury_growth_rate: p.treasury_growth_rate.as_ref().map(&map_unit_interval),
        min_pool_cost: p.min_pool_cost,
        lovelace_per_utxo_word: p.ada_per_utxo_byte, // Pre Babbage (Represents cost per 8-byte word)
        coins_per_utxo_byte: None,
        cost_models_for_script_languages: p
            .cost_models_for_script_languages
            .as_ref()
            .map(&map_alonzo_cost_models)
            .transpose()?,
        execution_costs: p.execution_costs.as_ref().map(&map_execution_costs),
        max_tx_ex_units: p.max_tx_ex_units.as_ref().map(&map_ex_units),
        max_block_ex_units: p.max_block_ex_units.as_ref().map(&map_ex_units),
        max_value_size: map_u32_to_u64(p.max_value_size),
        collateral_percentage: map_u32_to_u64(p.collateral_percentage),
        max_collateral_inputs: map_u32_to_u64(p.max_collateral_inputs),

        // Fields, specific for Conway
        pool_voting_thresholds: None,
        drep_voting_thresholds: None,
        min_committee_size: None,
        committee_term_limit: None,
        governance_action_validity_period: None,
        governance_action_deposit: None,
        drep_deposit: None,
        drep_inactivity_period: None,
        minfee_refscript_cost_per_byte: None,

        // Fields, specific for Alonzo-compatible (Alonzo, Babbage, Shelley)
        decentralisation_constant: p.decentralization_constant.as_ref().map(&map_unit_interval),
        extra_enthropy: p.extra_entropy.as_ref().map(&map_alonzo_nonce),
        protocol_version: p.protocol_version.as_ref().map(map_protocol_version),
    }))
}

fn map_babbage_cost_models(cost_models: &babbage::CostModels) -> CostModels {
    CostModels {
        plutus_v1: cost_models.plutus_v1.as_ref().map(|p| CostModel::new(p.clone())),
        plutus_v2: cost_models.plutus_v2.as_ref().map(|p| CostModel::new(p.clone())),
        plutus_v3: None,
    }
}

pub fn map_babbage_protocol_param_update(
    p: &babbage::ProtocolParamUpdate,
) -> Result<Box<ProtocolParamUpdate>> {
    Ok(Box::new(ProtocolParamUpdate {
        // Fields, common for Conway and Alonzo-compatible
        minfee_a: map_u32_to_u64(p.minfee_a),
        minfee_b: map_u32_to_u64(p.minfee_b),
        max_block_body_size: map_u32_to_u64(p.max_block_body_size),
        max_transaction_size: map_u32_to_u64(p.max_transaction_size),
        max_block_header_size: map_u32_to_u64(p.max_block_header_size),
        key_deposit: p.key_deposit,
        pool_deposit: p.pool_deposit,
        maximum_epoch: p.maximum_epoch,
        desired_number_of_stake_pools: map_u32_to_u64(p.desired_number_of_stake_pools),
        pool_pledge_influence: p.pool_pledge_influence.as_ref().map(&map_unit_interval),
        expansion_rate: p.expansion_rate.as_ref().map(&map_unit_interval),
        treasury_growth_rate: p.treasury_growth_rate.as_ref().map(&map_unit_interval),
        min_pool_cost: p.min_pool_cost,
        lovelace_per_utxo_word: None,
        coins_per_utxo_byte: p.ada_per_utxo_byte,
        cost_models_for_script_languages: p
            .cost_models_for_script_languages
            .as_ref()
            .map(&map_babbage_cost_models),
        execution_costs: p.execution_costs.as_ref().map(&map_execution_costs),
        max_tx_ex_units: p.max_tx_ex_units.as_ref().map(&map_ex_units),
        max_block_ex_units: p.max_block_ex_units.as_ref().map(&map_ex_units),
        max_value_size: map_u32_to_u64(p.max_value_size),
        collateral_percentage: map_u32_to_u64(p.collateral_percentage),
        max_collateral_inputs: map_u32_to_u64(p.max_collateral_inputs),

        // Fields, specific for Conway
        pool_voting_thresholds: None,
        drep_voting_thresholds: None,
        min_committee_size: None,
        committee_term_limit: None,
        governance_action_validity_period: None,
        governance_action_deposit: None,
        drep_deposit: None,
        drep_inactivity_period: None,
        minfee_refscript_cost_per_byte: None,

        // Fields not found in Babbage
        decentralisation_constant: None,
        extra_enthropy: None,
        // Fields, specific for Alonzo-compatible (Alonzo, Babbage, Shelley)
        protocol_version: p.protocol_version.as_ref().map(map_protocol_version),
    }))
}

pub fn map_governance_proposals_procedures(
    gov_action_id: &GovActionId,
    prop: &conway::ProposalProcedure,
) -> Result<ProposalProcedure> {
    Ok(ProposalProcedure {
        deposit: prop.deposit,
        reward_account: StakeAddress::from_binary(&prop.reward_account)?,
        gov_action_id: gov_action_id.clone(),
        gov_action: map_governance_action(&prop.gov_action)?,
        anchor: map_anchor(&prop.anchor),
    })
}

fn map_voter(voter: &conway::Voter) -> Voter {
    match voter {
        conway::Voter::ConstitutionalCommitteeKey(key_hash) => {
            Voter::ConstitutionalCommitteeKey(to_hash(key_hash))
        }
        conway::Voter::ConstitutionalCommitteeScript(script_hash) => {
            Voter::ConstitutionalCommitteeScript(to_hash(script_hash))
        }
        conway::Voter::DRepKey(addr_key_hash) => Voter::DRepKey(to_hash(addr_key_hash)),
        conway::Voter::DRepScript(script_hash) => Voter::DRepScript(to_hash(script_hash)),
        conway::Voter::StakePoolKey(key_hash) => Voter::StakePoolKey(to_pool_id(key_hash)),
    }
}

fn map_vote(vote: &conway::Vote) -> Vote {
    match vote {
        conway::Vote::No => Vote::No,
        conway::Vote::Yes => Vote::Yes,
        conway::Vote::Abstain => Vote::Abstain,
    }
}

fn map_single_governance_voting_procedure(
    vote_index: u32,
    proc: &conway::VotingProcedure,
) -> VotingProcedure {
    VotingProcedure {
        vote: map_vote(&proc.vote),
        anchor: map_nullable_anchor(&proc.anchor),
        vote_index,
    }
}

pub fn map_all_governance_voting_procedures(
    vote_procs: &conway::VotingProcedures,
) -> Result<VotingProcedures> {
    let mut procs = VotingProcedures {
        votes: HashMap::new(),
    };

    for (pallas_voter, pallas_pair) in vote_procs.iter() {
        let voter = map_voter(pallas_voter);

        if let Some(existing) = procs.votes.insert(voter.clone(), SingleVoterVotes::default()) {
            bail!("Duplicate voter {voter:?}: procedure {vote_procs:?}, existing {existing:?}");
        }

        let single_voter = procs
            .votes
            .get_mut(&voter)
            .ok_or_else(|| anyhow!("Cannot find voter {:?}, which must present", voter))?;

        for (vote_index, (pallas_action_id, pallas_voting_procedure)) in
            pallas_pair.iter().enumerate()
        {
            let action_id = map_gov_action_id(pallas_action_id)?;
            let vp =
                map_single_governance_voting_procedure(vote_index as u32, pallas_voting_procedure);
            single_voter.voting_procedures.insert(action_id, vp);
        }
    }

    Ok(procs)
}

pub fn map_value(pallas_value: &MultiEraValue) -> Value {
    let lovelace = pallas_value.coin();
    let pallas_assets = pallas_value.assets();

    let mut assets: NativeAssets = Vec::new();

    for policy_group in pallas_assets {
        match policy_group {
            MultiEraPolicyAssets::AlonzoCompatibleOutput(policy, kvps) => {
                match policy.as_ref().try_into() {
                    Ok(policy_id) => {
                        let native_assets = kvps
                            .iter()
                            .filter_map(|(name, amt)| {
                                AssetName::new(name).map(|asset_name| NativeAsset {
                                    name: asset_name,
                                    amount: *amt,
                                })
                            })
                            .collect::<Vec<_>>();

                        assets.push((policy_id, native_assets));
                    }
                    Err(_) => {
                        tracing::error!(
                            "Invalid policy id length: expected 28 bytes, got {}",
                            policy.len()
                        );
                        continue;
                    }
                }
            }
            MultiEraPolicyAssets::ConwayOutput(policy, kvps) => match policy.as_ref().try_into() {
                Ok(policy_id) => {
                    let native_assets = kvps
                        .iter()
                        .filter_map(|(name, amt)| {
                            AssetName::new(name).map(|asset_name| NativeAsset {
                                name: asset_name,
                                amount: u64::from(*amt),
                            })
                        })
                        .collect();

                    assets.push((policy_id, native_assets));
                }
                Err(_) => {
                    tracing::error!(
                        "Invalid policy id length: expected 28 bytes, got {}",
                        policy.len()
                    );
                    continue;
                }
            },
            _ => {}
        }
    }
    Value::new(lovelace, assets)
}

pub fn map_mint_burn(
    policy_group: &MultiEraPolicyAssets<'_>,
) -> Option<(PolicyId, Vec<NativeAssetDelta>)> {
    match policy_group {
        MultiEraPolicyAssets::AlonzoCompatibleMint(policy, kvps) => {
            let policy_id: PolicyId = match policy.as_ref().try_into() {
                Ok(id) => id,
                Err(_) => {
                    tracing::error!(
                        "Invalid policy id length: expected 28 bytes, got {}",
                        policy.len()
                    );
                    return None;
                }
            };

            let deltas = kvps
                .iter()
                .filter_map(|(name, amt)| {
                    AssetName::new(name).map(|asset_name| NativeAssetDelta {
                        name: asset_name,
                        amount: *amt,
                    })
                })
                .collect::<Vec<_>>();

            Some((policy_id, deltas))
        }

        MultiEraPolicyAssets::ConwayMint(policy, kvps) => {
            let policy_id: PolicyId = match policy.as_ref().try_into() {
                Ok(id) => id,
                Err(_) => {
                    tracing::error!(
                        "Invalid policy id length: expected 28 bytes, got {}",
                        policy.len()
                    );
                    return None;
                }
            };

            let deltas = kvps
                .iter()
                .filter_map(|(name, amt)| {
                    AssetName::new(name).map(|asset_name| NativeAssetDelta {
                        name: asset_name,
                        amount: i64::from(*amt),
                    })
                })
                .collect::<Vec<_>>();
            Some((policy_id, deltas))
        }

        _ => None,
    }
}

pub fn map_datum(datum: &Option<conway::MintedDatumOption>) -> Option<Datum> {
    match datum {
        Some(pallas::ledger::primitives::conway::MintedDatumOption::Hash(h)) => {
            Some(Datum::Hash(h.to_vec()))
        }
        Some(pallas::ledger::primitives::conway::MintedDatumOption::Data(d)) => {
            Some(Datum::Inline(d.raw_cbor().to_vec()))
        }
        None => None,
    }
}<|MERGE_RESOLUTION|>--- conflicted
+++ resolved
@@ -278,17 +278,11 @@
             alonzo::Certificate::StakeDelegation(cred, pool_key_hash) => Ok(TxCertificateWithPos {
                 cert: TxCertificate::StakeDelegation(StakeDelegation {
                     stake_address: map_stake_address(cred, network_id),
-<<<<<<< HEAD
                     operator: to_pool_id(pool_key_hash),
-                }))
-            }
-=======
-                    operator: pool_key_hash.to_vec(),
                 }),
                 tx_identifier,
                 cert_index: cert_index.try_into().unwrap(),
             }),
->>>>>>> 465b906c
             alonzo::Certificate::PoolRegistration {
                 operator,
                 vrf_keyhash,
@@ -299,51 +293,10 @@
                 pool_owners,
                 relays,
                 pool_metadata,
-<<<<<<< HEAD
-            } => Ok(TxCertificate::PoolRegistrationWithPos(
-                PoolRegistrationWithPos {
-                    reg: PoolRegistration {
-                        operator: to_pool_id(operator),
-                        vrf_key_hash: to_vrf_key(vrf_keyhash),
-                        pledge: *pledge,
-                        cost: *cost,
-                        margin: Ratio {
-                            numerator: margin.numerator,
-                            denominator: margin.denominator,
-                        },
-                        reward_account: StakeAddress::from_binary(reward_account)?,
-                        pool_owners: pool_owners
-                            .iter()
-                            .map(|v| {
-                                StakeAddress::new(
-                                    StakeCredential::AddrKeyHash(to_hash(v)),
-                                    network_id.clone().into(),
-                                )
-                            })
-                            .collect(),
-                        relays: relays.iter().map(map_relay).collect(),
-                        pool_metadata: match pool_metadata {
-                            Nullable::Some(md) => Some(PoolMetadata {
-                                url: md.url.clone(),
-                                hash: md.hash.to_vec(),
-                            }),
-                            _ => None,
-                        },
-                    },
-                    tx_hash,
-                    cert_index: cert_index as u64,
-                },
-            )),
-            alonzo::Certificate::PoolRetirement(pool_key_hash, epoch) => Ok(
-                TxCertificate::PoolRetirementWithPos(PoolRetirementWithPos {
-                    ret: PoolRetirement {
-                        operator: to_pool_id(pool_key_hash),
-                        epoch: *epoch,
-=======
             } => Ok(TxCertificateWithPos {
                 cert: TxCertificate::PoolRegistration(PoolRegistration {
-                    operator: operator.to_vec(),
-                    vrf_key_hash: vrf_keyhash.to_vec(),
+                    operator: to_pool_id(operator),
+                    vrf_key_hash: to_vrf_key(vrf_keyhash),
                     pledge: *pledge,
                     cost: *cost,
                     margin: Ratio {
@@ -355,7 +308,7 @@
                         .iter()
                         .map(|v| {
                             StakeAddress::new(
-                                StakeCredential::AddrKeyHash(v.to_vec()),
+                                StakeCredential::AddrKeyHash(to_hash(v)),
                                 network_id.clone(),
                             )
                         })
@@ -367,7 +320,6 @@
                             hash: md.hash.to_vec(),
                         }),
                         _ => None,
->>>>>>> 465b906c
                     },
                 }),
                 tx_identifier,
@@ -385,27 +337,17 @@
                 genesis_hash,
                 genesis_delegate_hash,
                 vrf_key_hash,
-<<<<<<< HEAD
-            ) => Ok(TxCertificate::GenesisKeyDelegation(GenesisKeyDelegation {
-                genesis_hash: genesis_to_hash(genesis_hash),
-                genesis_delegate_hash: genesis_delegate_to_hash(genesis_delegate_hash),
-                vrf_key_hash: to_vrf_key(vrf_key_hash),
-            })),
-            alonzo::Certificate::MoveInstantaneousRewardsCert(mir) => Ok(
-                TxCertificate::MoveInstantaneousReward(MoveInstantaneousReward {
-=======
             ) => Ok(TxCertificateWithPos {
                 cert: TxCertificate::GenesisKeyDelegation(GenesisKeyDelegation {
-                    genesis_hash: genesis_hash.to_vec(),
-                    genesis_delegate_hash: genesis_delegate_hash.to_vec(),
-                    vrf_key_hash: vrf_key_hash.to_vec(),
+                    genesis_hash: genesis_to_hash(genesis_hash),
+                    genesis_delegate_hash: genesis_delegate_to_hash(genesis_delegate_hash),
+                    vrf_key_hash: to_vrf_key(vrf_key_hash),
                 }),
                 tx_identifier,
                 cert_index: cert_index as u64,
             }),
             alonzo::Certificate::MoveInstantaneousRewardsCert(mir) => Ok(TxCertificateWithPos {
                 cert: TxCertificate::MoveInstantaneousReward(MoveInstantaneousReward {
->>>>>>> 465b906c
                     source: match mir.source {
                         alonzo::InstantaneousRewardSource::Reserves => {
                             InstantaneousRewardSource::Reserves
@@ -450,12 +392,6 @@
                 }),
 
                 conway::Certificate::StakeDelegation(cred, pool_key_hash) => {
-<<<<<<< HEAD
-                    Ok(TxCertificate::StakeDelegation(StakeDelegation {
-                        stake_address: map_stake_address(cred, network_id),
-                        operator: to_pool_id(pool_key_hash),
-                    }))
-=======
                     Ok(TxCertificateWithPos {
                         cert: TxCertificate::StakeDelegation(StakeDelegation {
                             stake_address: map_stake_address(cred, network_id),
@@ -464,7 +400,6 @@
                         tx_identifier,
                         cert_index: cert_index.try_into().unwrap(),
                     })
->>>>>>> 465b906c
                 }
 
                 conway::Certificate::PoolRegistration {
@@ -478,46 +413,6 @@
                     pool_owners,
                     relays,
                     pool_metadata,
-<<<<<<< HEAD
-                } => Ok(TxCertificate::PoolRegistrationWithPos(
-                    PoolRegistrationWithPos {
-                        reg: PoolRegistration {
-                            operator: to_pool_id(operator),
-                            vrf_key_hash: to_vrf_key(vrf_keyhash),
-                            pledge: *pledge,
-                            cost: *cost,
-                            margin: Ratio {
-                                numerator: margin.numerator,
-                                denominator: margin.denominator,
-                            },
-                            reward_account: StakeAddress::from_binary(reward_account)?,
-                            pool_owners: pool_owners
-                                .into_iter()
-                                .map(|v| {
-                                    StakeAddress::new(
-                                        StakeCredential::AddrKeyHash(to_hash(v)),
-                                        network_id.clone().into(),
-                                    )
-                                })
-                                .collect(),
-                            relays: relays.iter().map(map_relay).collect(),
-                            pool_metadata: match pool_metadata {
-                                Nullable::Some(md) => Some(PoolMetadata {
-                                    url: md.url.clone(),
-                                    hash: md.hash.to_vec(),
-                                }),
-                                _ => None,
-                            },
-                        },
-                        tx_hash,
-                        cert_index: cert_index as u64,
-                    },
-                )),
-                conway::Certificate::PoolRetirement(pool_key_hash, epoch) => Ok(
-                    TxCertificate::PoolRetirementWithPos(PoolRetirementWithPos {
-                        ret: PoolRetirement {
-                            operator: to_pool_id(pool_key_hash),
-=======
                 } => Ok(TxCertificateWithPos {
                     cert: TxCertificate::PoolRegistration(PoolRegistration {
                         operator: operator.to_vec(),
@@ -561,7 +456,6 @@
                     Ok(TxCertificateWithPos {
                         cert: TxCertificate::PoolRetirement(PoolRetirement {
                             operator: pool_key_hash.to_vec(),
->>>>>>> 465b906c
                             epoch: *epoch,
                         }),
                         tx_identifier,
@@ -582,24 +476,6 @@
                     cert: TxCertificate::Deregistration(Deregistration {
                         stake_address: map_stake_address(cred, network_id),
                         refund: *coin,
-<<<<<<< HEAD
-                    }))
-                }
-
-                conway::Certificate::VoteDeleg(cred, drep) => {
-                    Ok(TxCertificate::VoteDelegation(VoteDelegation {
-                        stake_address: map_stake_address(cred, network_id),
-                        drep: map_drep(drep),
-                    }))
-                }
-
-                conway::Certificate::StakeVoteDeleg(cred, pool_key_hash, drep) => Ok(
-                    TxCertificate::StakeAndVoteDelegation(StakeAndVoteDelegation {
-                        stake_address: map_stake_address(cred, network_id),
-                        operator: to_pool_id(pool_key_hash),
-                        drep: map_drep(drep),
-=======
->>>>>>> 465b906c
                     }),
                     tx_identifier,
                     cert_index: cert_index as u64,
@@ -608,12 +484,7 @@
                 conway::Certificate::VoteDeleg(cred, drep) => Ok(TxCertificateWithPos {
                     cert: TxCertificate::VoteDelegation(VoteDelegation {
                         stake_address: map_stake_address(cred, network_id),
-<<<<<<< HEAD
-                        operator: to_pool_id(pool_key_hash),
-                        deposit: *coin,
-=======
                         drep: map_drep(drep),
->>>>>>> 465b906c
                     }),
                     tx_identifier,
                     cert_index: cert_index as u64,
@@ -649,10 +520,6 @@
                     cert: TxCertificate::StakeRegistrationAndVoteDelegation(
                         StakeRegistrationAndVoteDelegation {
                             stake_address: map_stake_address(cred, network_id),
-<<<<<<< HEAD
-                            operator: to_pool_id(pool_key_hash),
-=======
->>>>>>> 465b906c
                             drep: map_drep(drep),
                             deposit: *coin,
                         },
