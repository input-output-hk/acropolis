--- conflicted
+++ resolved
@@ -202,11 +202,7 @@
     };
 
     Ok(GovActionId {
-<<<<<<< HEAD
-        transaction_id: TxHash::new(*pallas_action_id.transaction_id),
-=======
         transaction_id: TxHash::from(*pallas_action_id.transaction_id),
->>>>>>> 21f5388e
         action_index: act_idx_u8,
     })
 }
