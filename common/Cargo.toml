--- conflicted
+++ resolved
@@ -15,16 +15,10 @@
 bitmask-enum = "2.2"
 blake2 = "0.10"
 bs58 = "0.5"
-<<<<<<< HEAD
-caryatid_sdk = "0.9"
-caryatid_module_clock = "0.9"
-caryatid_module_rest_server = "0.10"
-chrono = "0.4"
-=======
 caryatid_sdk = "0.12"
 caryatid_module_clock = "0.12"
 caryatid_module_rest_server = "0.13"
->>>>>>> 60831923
+chrono = "0.4"
 gcd = "2.3"
 fraction = "0.15"
 hex = "0.4"
