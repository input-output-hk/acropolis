--- conflicted
+++ resolved
@@ -29,6 +29,7 @@
 serde = { workspace = true, features = ["rc"] }
 serde_json = { workspace = true }
 serde_with = { workspace = true, features = ["base64"] }
+tempfile = "3"
 tokio = { workspace = true }
 tracing = { workspace = true }
 futures = "0.3.31"
@@ -41,16 +42,10 @@
 sha2 = "0.10.8"
 
 [dev-dependencies]
-<<<<<<< HEAD
 tempfile = "3.23"
 config = { workspace = true }
 caryatid_process = { workspace = true }
 
-=======
-caryatid_process = { workspace = true }
-config = { workspace = true }
-tempfile = "3"
->>>>>>> 074bd928
 
 [lib]
 crate-type = ["rlib"]
