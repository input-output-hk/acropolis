--- conflicted
+++ resolved
@@ -9,18 +9,12 @@
 license = "Apache-2.0"
 
 [dependencies]
-<<<<<<< HEAD
-caryatid_sdk = "0.4"
-caryatid_module_clock = "0.4"
-caryatid_module_rest_server = "0.5"
+caryatid_sdk = "0.5"
+caryatid_module_clock = "0.5"
+caryatid_module_rest_server = "0.6"
 bitmask-enum = "2.2"
 gcd = "2.3"
 hex = "0.4"
-=======
-caryatid_sdk = "0.5"
-caryatid_module_clock = "0.5"
-caryatid_module_rest_server = "0.6"
->>>>>>> 8c8975ce
 serde = { version = "1.0.214", features = ["derive"] }
 serde_json = "1.0"
 serde_with = { version = "3.12.0", features = ["hex"] }
@@ -28,11 +22,8 @@
 async-trait = "0.1"
 tokio = { version = "1", features = ["full"] }
 anyhow = "1.0"
-<<<<<<< HEAD
 bech32 = "0.11"
 lf-queue = "0.1.0"
-=======
->>>>>>> 8c8975ce
 
 [lib]
 crate-type = ["rlib"]
