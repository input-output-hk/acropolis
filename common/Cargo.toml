--- conflicted
+++ resolved
@@ -37,10 +37,7 @@
 dashmap = { workspace = true }
 rayon = "1.11.0"
 cryptoxide = "0.5.1"
-<<<<<<< HEAD
-=======
 blake2 = "0.10.6"
->>>>>>> e80cf558
 
 [lib]
 crate-type = ["rlib"]
