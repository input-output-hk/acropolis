# Common helper functionality for Acropolis architecture

[package]
name = "acropolis_common"
version = "0.3.0"
edition = "2021"
authors = ["Paul Clark <paul.clark@iohk.io>"]
description = "Common types, messages and helpers for Acropolis"
license = "Apache-2.0"

[dependencies]
caryatid_sdk = { workspace = true }
caryatid_module_clock = { workspace = true }
caryatid_module_rest_server = { workspace = true }

anyhow = { workspace = true }
async-trait = "0.1"
bech32 = "0.11"
bigdecimal = "0.4.8"
bitmask-enum = "2.2"
blake2 = "0.10.6"
bytes = { version = "1", features = ["serde"] }
bs58 = "0.5"
chrono = { workspace = true }
crc = "3"
gcd = "2.3"
fraction = "0.15"
hex = { workspace = true }
lf-queue = "0.1.0"
memmap2 = "0.9"
num-rational = { version = "0.4.2", features = ["serde"] }
serde = { workspace = true }
serde_json = { workspace = true }
serde_with = { workspace = true, features = ["base64"] }
tempfile = "3"
tokio = { workspace = true }
tracing = { workspace = true }
futures = "0.3.31"
minicbor = { version = "0.26.0", features = ["std", "half", "derive"] }
num-traits = "0.2"
imbl = { workspace = true }
dashmap = { workspace = true }
rayon = "1.11.0"
cryptoxide = "0.5.1"
<<<<<<< HEAD
blake2 = "0.10.6"
thiserror = "2.0.17"
=======
sha2 = "0.10.8"
caryatid_process.workspace = true
config.workspace = true
>>>>>>> 449b0de8

[lib]
crate-type = ["rlib"]
path = "src/lib.rs"<|MERGE_RESOLUTION|>--- conflicted
+++ resolved
@@ -42,14 +42,10 @@
 dashmap = { workspace = true }
 rayon = "1.11.0"
 cryptoxide = "0.5.1"
-<<<<<<< HEAD
-blake2 = "0.10.6"
 thiserror = "2.0.17"
-=======
 sha2 = "0.10.8"
 caryatid_process.workspace = true
 config.workspace = true
->>>>>>> 449b0de8
 
 [lib]
 crate-type = ["rlib"]
