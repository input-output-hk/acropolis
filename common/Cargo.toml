# Common helper functionality for Acropolis architecture

[package]
name = "acropolis_common"
version = "0.3.0"
edition = "2021"
authors = ["Paul Clark <paul.clark@iohk.io>"]
description = "Common types, messages and helpers for Acropolis"
license = "Apache-2.0"

[dependencies]
caryatid_sdk = { workspace = true }
caryatid_module_clock = { workspace = true }
caryatid_module_rest_server = { workspace = true }

anyhow = { workspace = true }
bech32 = "0.11"
bigdecimal = "0.4.8"
bitmask-enum = "2.2"
blake2 = "0.10.6"
bytes = { version = "1", features = ["serde"] }
bs58 = "0.5"
chrono = { workspace = true }
crc = "3"
hex = { workspace = true }
memmap2 = "0.9"
num-rational = { version = "0.4.2", features = ["serde"] }
regex = "1"
serde = { workspace = true, features = ["rc"] }
serde_json = { workspace = true }
serde_with = { workspace = true, features = ["base64"] }
tokio = { workspace = true }
tracing = { workspace = true }
futures = "0.3.31"
minicbor = { version = "0.26.0", features = ["std", "half", "derive"] }
num-traits = "0.2"
dashmap = { workspace = true }
rayon = "1.11.0"
cryptoxide = "0.5.1"
thiserror = "2.0.17"
sha2 = "0.10.8"
<<<<<<< HEAD
=======

[dev-dependencies]
caryatid_process = { workspace = true }
config = { workspace = true }
tempfile = "3"
>>>>>>> 074bd928

[lib]
crate-type = ["rlib"]
path = "src/lib.rs"

[dev-dependencies]
caryatid_process = { workspace = true }
config = { workspace = true }
tempfile = "3"<|MERGE_RESOLUTION|>--- conflicted
+++ resolved
@@ -39,20 +39,12 @@
 cryptoxide = "0.5.1"
 thiserror = "2.0.17"
 sha2 = "0.10.8"
-<<<<<<< HEAD
-=======
 
 [dev-dependencies]
 caryatid_process = { workspace = true }
 config = { workspace = true }
 tempfile = "3"
->>>>>>> 074bd928
 
 [lib]
 crate-type = ["rlib"]
-path = "src/lib.rs"
-
-[dev-dependencies]
-caryatid_process = { workspace = true }
-config = { workspace = true }
-tempfile = "3"+path = "src/lib.rs"