# Common helper functionality for Acropolis architecture

[package]
name = "acropolis_common"
version = "0.3.0"
edition = "2021"
authors = ["Paul Clark <paul.clark@iohk.io>"]
description = "Common types, messages and helpers for Acropolis"
license = "Apache-2.0"

[dependencies]
anyhow = "1.0"
async-trait = "0.1"
bech32 = "0.11"
bitmask-enum = "2.2"
blake2 = "0.10"
bs58 = "0.5"
<<<<<<< HEAD
caryatid_sdk = "0.6"
caryatid_module_clock = "0.6"
caryatid_module_rest_server = "0.7"
=======
caryatid_sdk = "0.9"
caryatid_module_clock = "0.9"
caryatid_module_rest_server = "0.10"
>>>>>>> 12ddd810
gcd = "2.3"
hex = "0.4"
lf-queue = "0.1.0"
serde = { version = "1.0.214", features = ["derive"] }
serde_json = "1.0"
serde_with = { version = "3.12.0", features = ["hex"] }
tokio = { version = "1", features = ["full"] }
tracing = "0.1.40"

[lib]
crate-type = ["rlib"]
path = "src/lib.rs"<|MERGE_RESOLUTION|>--- conflicted
+++ resolved
@@ -15,15 +15,9 @@
 bitmask-enum = "2.2"
 blake2 = "0.10"
 bs58 = "0.5"
-<<<<<<< HEAD
-caryatid_sdk = "0.6"
-caryatid_module_clock = "0.6"
-caryatid_module_rest_server = "0.7"
-=======
 caryatid_sdk = "0.9"
 caryatid_module_clock = "0.9"
 caryatid_module_rest_server = "0.10"
->>>>>>> 12ddd810
 gcd = "2.3"
 hex = "0.4"
 lf-queue = "0.1.0"
