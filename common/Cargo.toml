--- conflicted
+++ resolved
@@ -22,11 +22,8 @@
 async-trait = "0.1"
 tokio = { version = "1", features = ["full"] }
 anyhow = "1.0"
-<<<<<<< HEAD
 bech32 = "0.11"
-=======
 lf-queue = "0.1.0"
->>>>>>> 42fc0d48
 
 [lib]
 crate-type = ["rlib"]
