--- conflicted
+++ resolved
@@ -271,7 +271,6 @@
     }
 }
 
-<<<<<<< HEAD
 impl Nonce {
     pub fn from_number(n: u64) -> Self {
         let mut hasher = Blake2b::<U32>::new();
@@ -298,7 +297,8 @@
     pub fn seed_l() -> Self {
         Self::from_number(1)
     }
-=======
+}
+
 impl From<BlockHash> for Nonce {
     fn from(hash: BlockHash) -> Self {
         Self {
@@ -306,7 +306,6 @@
             hash: Some(*hash.deref()),
         }
     }
->>>>>>> 651746a1
 }
 
 #[derive(
