// SPDX-License-Identifier: Apache-2.0
// Copyright © 2025, Acropolis team.

//! Cardano snapshot parsing and validation.
//!
//! This module provides:
//! - Manifest parsing and validation (`parser.rs`)
//! - Streaming callback-based parser for bootstrap (`streaming_snapshot.rs`)
//! - Pool parameters types (`pool_params.rs`)
//! - Error types (`error.rs`)

// Submodules
mod decode;
mod error;
pub mod mark_set_go;
mod parser;
<<<<<<< HEAD
=======
pub mod pool_params;
pub mod protocol_parameters;
>>>>>>> c863a6d1
pub mod streaming_snapshot;

// Re-export error types
pub use error::SnapshotError;

// Re-export parser functions
pub use parser::{compute_sha256, parse_manifest, validate_era, validate_integrity};

// Re-export streaming snapshot APIs
pub use streaming_snapshot::{
    AccountState, Anchor, CollectingCallbacks, DRepCallback, DRepInfo, EpochCallback,
    GovernanceProposal, PoolCallback, PotBalances, ProposalCallback, Relay, SnapshotCallbacks,
    SnapshotMetadata, StakeAddressState, StakeCallback, StreamingSnapshotParser, UtxoCallback,
    UtxoEntry,
};

// Re-export snapshot types
pub use mark_set_go::{RawSnapshotsContainer, SnapshotsCallback, VMap};<|MERGE_RESOLUTION|>--- conflicted
+++ resolved
@@ -14,11 +14,7 @@
 mod error;
 pub mod mark_set_go;
 mod parser;
-<<<<<<< HEAD
-=======
-pub mod pool_params;
 pub mod protocol_parameters;
->>>>>>> c863a6d1
 pub mod streaming_snapshot;
 
 // Re-export error types
