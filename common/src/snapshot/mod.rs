--- conflicted
+++ resolved
@@ -24,19 +24,11 @@
 
 // Re-export streaming snapshot APIs
 pub use streaming_snapshot::{
-<<<<<<< HEAD
     AccountState, Anchor, CollectingCallbacks, DRepCallback, DRepInfo, EpochBootstrapData,
     EpochCallback, GovernanceProposal, PoolCallback, PoolInfo, PoolMetadata, PotBalances,
     ProposalCallback, Relay, SnapshotCallbacks, SnapshotMetadata, StakeAddressState, StakeCallback,
     StreamingSnapshotParser, UtxoCallback, UtxoEntry,
 };
-=======
-    AccountState, Anchor, CollectingCallbacks, DRepCallback, DRepInfo, GovernanceProposal,
-    PoolCallback, PoolInfo, PoolMetadata, PotBalances, ProposalCallback, Relay, SnapshotCallbacks,
-    SnapshotMetadata, StakeAddressState, StakeCallback, StreamingSnapshotParser, UtxoCallback,
-    UtxoEntry,
-};
 
 // Re-export snapshot types
-pub use mark_set_go::{RawSnapshotsContainer, SnapshotsCallback, VMap};
->>>>>>> 6b4a4493
+pub use mark_set_go::{RawSnapshotsContainer, SnapshotsCallback, VMap};