// SPDX-License-Identifier: Apache-2.0
// Copyright © 2025, Acropolis team.

//! Cardano snapshot parsing and validation.
//!
//! This module provides:
//! - Manifest parsing and validation (`parser.rs`)
//! - Streaming callback-based parser for bootstrap (`streaming_snapshot.rs`)
//! - Pool parameters types (`pool_params.rs`)
//! - Error types (`error.rs`)

// Submodules
mod decode;
mod error;
pub mod mark_set_go;
mod parser;
<<<<<<< HEAD
=======
pub mod pool_params;
pub mod protocol_parameters;
>>>>>>> c863a6d1
pub mod streaming_snapshot;

// Re-export error types
pub use error::SnapshotError;

// Re-export parser functions
pub use parser::{compute_sha256, parse_manifest, validate_era, validate_integrity};

// Re-export streaming snapshot APIs
pub use streaming_snapshot::{
    AccountState, AccountsBootstrapData, AccountsCallback, Anchor, CollectingCallbacks,
    DRepCallback, DRepInfo, EpochCallback, GovernanceProposal, PoolCallback, ProposalCallback,
    Relay, SnapshotCallbacks, SnapshotMetadata, StakeAddressState, StreamingSnapshotParser,
    UtxoCallback, UtxoEntry,
};

// Re-export snapshot types
pub use mark_set_go::{
    BootstrapSnapshot, BootstrapSnapshotSPO, BootstrapSnapshots, RawSnapshotsContainer,
    SnapshotsCallback, VMap,
};<|MERGE_RESOLUTION|>--- conflicted
+++ resolved
@@ -14,11 +14,7 @@
 mod error;
 pub mod mark_set_go;
 mod parser;
-<<<<<<< HEAD
-=======
-pub mod pool_params;
 pub mod protocol_parameters;
->>>>>>> c863a6d1
 pub mod streaming_snapshot;
 
 // Re-export error types
@@ -29,10 +25,10 @@
 
 // Re-export streaming snapshot APIs
 pub use streaming_snapshot::{
-    AccountState, AccountsBootstrapData, AccountsCallback, Anchor, CollectingCallbacks,
-    DRepCallback, DRepInfo, EpochCallback, GovernanceProposal, PoolCallback, ProposalCallback,
-    Relay, SnapshotCallbacks, SnapshotMetadata, StakeAddressState, StreamingSnapshotParser,
-    UtxoCallback, UtxoEntry,
+    AccountState, AccountsBootstrapData, AccountsCallback, Anchor, DRepCallback, DRepInfo,
+    EpochCallback, GovernanceProposal, PoolCallback, ProposalCallback, SnapshotCallbacks,
+    SnapshotMetadata, SnapshotRelay, StakeAddressState, StreamingSnapshotParser, UtxoCallback,
+    UtxoEntry,
 };
 
 // Re-export snapshot types
