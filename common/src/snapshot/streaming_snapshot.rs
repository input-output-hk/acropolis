// SPDX-License-Identifier: Apache-2.0
// Copyright © 2025, Acropolis team.

//! Streaming snapshot parser with callback interface for bootstrap process.
//!
//! This module provides a callback-based streaming parser for Cardano snapshots
//! that allows processing large snapshots without loading the entire structure
//! into memory. It's designed for the bootstrap process to distribute state
//! via message bus.
//!
//! The parser navigates the NewEpochState structure and invokes callbacks for:
//! - UTXOs (per-entry callback for each UTXO)
//! - Stake pools (bulk callback with all pool data)
//! - Stake accounts (bulk callback with delegations and rewards)
//! - DReps (bulk callback with governance info)
//! - Proposals (bulk callback with active governance actions)
//!
//! Parses CBOR dumps from Cardano Haskell node's GetCBOR ledger-state query.
//! These snapshots represent the internal `NewEpochState` type and are not formally
//! specified - see: https://github.com/IntersectMBO/cardano-ledger/blob/33e90ea03447b44a389985ca2b158568e5f4ad65/eras/shelley/impl/src/Cardano/Ledger/Shelley/LedgerState/Types.hs#L121-L131
//! and https://github.com/rrruko/nes-cddl-hs/blob/main/nes.cddl

use anyhow::{anyhow, Context, Result};
use minicbor::data::Type;
use minicbor::Decoder;
use serde::{Deserialize, Serialize};
use std::collections::{BTreeMap, HashMap};
use std::fs::File;
use std::io::{Read, Seek, SeekFrom};
use std::net::{Ipv4Addr, Ipv6Addr};
use tracing::info;

use crate::epoch_snapshot::SnapshotsContainer;
use crate::hash::Hash;
use crate::ledger_state::SPOState;
use crate::snapshot::protocol_parameters::{CurrentParams, FutureParams};
use crate::snapshot::utxo::{SnapshotUTxO, UtxoEntry};
use crate::snapshot::RawSnapshot;
pub use crate::stake_addresses::{AccountState, StakeAddressState};
pub use crate::{
    Constitution, DRepChoice, DRepCredential, DRepRecord, EpochBootstrapData, Lovelace,
    MultiHostName, NetworkId, PoolId, PoolMetadata, PoolRegistration, Ratio, Relay, SingleHostAddr,
    SingleHostName, StakeAddress, StakeCredential,
};
use crate::{PoolBlockProduction, Pots, ProtocolParamUpdate, RewardParams};
// Import snapshot parsing support
use super::mark_set_go::{RawSnapshotsContainer, SnapshotsCallback};
use super::reward_snapshot::PulsingRewardUpdate;

// -----------------------------------------------------------------------------
// Cardano Ledger Types (for decoding with minicbor)
// -----------------------------------------------------------------------------

pub type Epoch = u64;

/*
 * This was replaced with the StakeCredential defined in types.rs, but the implementation here is much
 * cleaner for parsing CBOR files from Haskell Node, using hash.rs types. For CBOR parsing, we need to
 * change the decode from using d.decode_with(ctx) (which expects arrays) tousing d.bytes() which
 * expects raw bytes.
/// Stake credential - can be a key hash or script hash
/// Order matters for Ord/PartialOrd - ScriptHash must come first for compatibility with Haskell
#[derive(Serialize, Deserialize, Debug, PartialEq, PartialOrd, Eq, Ord, Clone, Hash)]
pub enum StakeCredential {
    ScriptHash(ScriptHash),
    AddrKeyhash(AddrKeyhash), // NOTE: lower case h from hash.rs version
}
*/

impl<'b, C> minicbor::decode::Decode<'b, C> for StakeCredential {
    fn decode(d: &mut Decoder<'b>, _ctx: &mut C) -> Result<Self, minicbor::decode::Error> {
        d.array()?;
        let variant = d.u16()?;

        // CDDL: credential = [0, addr_keyhash // 1, scripthash]
        // Variant 0 = key hash, Variant 1 = script hash
        match variant {
            0 => {
                // AddrKeyHash variant - key hash credential
                let bytes = d.bytes()?;
                let key_hash = bytes.try_into().map_err(|_| {
                    minicbor::decode::Error::message(
                        "invalid length for AddrKeyHash in StakeCredential",
                    )
                })?;
                Ok(StakeCredential::AddrKeyHash(key_hash))
            }
            1 => {
                // ScriptHash variant - script hash credential
                let bytes = d.bytes()?;
                let key_hash = bytes.try_into().map_err(|_| {
                    minicbor::decode::Error::message(
                        "invalid length for ScriptHash in StakeCredential",
                    )
                })?;
                Ok(StakeCredential::ScriptHash(key_hash))
            }
            _ => Err(minicbor::decode::Error::message(
                "invalid variant id for StakeCredential",
            )),
        }
    }
}

impl<C> minicbor::encode::Encode<C> for StakeCredential {
    fn encode<W: minicbor::encode::Write>(
        &self,
        e: &mut minicbor::Encoder<W>,
        ctx: &mut C,
    ) -> Result<(), minicbor::encode::Error<W::Error>> {
        // CDDL: credential = [0, addr_keyhash // 1, scripthash]
        match self {
            StakeCredential::AddrKeyHash(key_hash) => {
                // AddrKeyHash is variant 0 (key hash)
                e.array(2)?;
                e.encode_with(0, ctx)?;
                e.encode_with(key_hash, ctx)?;
                Ok(())
            }
            StakeCredential::ScriptHash(key_hash) => {
                // ScriptHash is variant 1 (script hash)
                e.array(2)?;
                e.encode_with(1, ctx)?;
                e.encode_with(key_hash, ctx)?;
                Ok(())
            }
        }
    }
}

/// Maybe type (optional with explicit encoding)
#[derive(Debug, Clone, PartialEq, Eq)]
pub enum StrictMaybe<T> {
    Nothing,
    Just(T),
}

impl<'b, C, T> minicbor::Decode<'b, C> for StrictMaybe<T>
where
    T: minicbor::Decode<'b, C>,
{
    fn decode(d: &mut Decoder<'b>, ctx: &mut C) -> Result<Self, minicbor::decode::Error> {
        match d.datatype()? {
            Type::Array | Type::ArrayIndef => {
                let len = d.array()?;
                if len == Some(0) {
                    Ok(StrictMaybe::Nothing)
                } else {
                    let value = T::decode(d, ctx)?;
                    Ok(StrictMaybe::Just(value))
                }
            }
            _ => Err(minicbor::decode::Error::message("Expected array for Maybe")),
        }
    }
}

/// Anchor (URL + content hash)
#[derive(Debug, Clone, PartialEq, Eq, Serialize, Deserialize)]
pub struct Anchor {
    pub url: String,
    pub content_hash: Hash<32>,
}

impl<'b, C> minicbor::Decode<'b, C> for Anchor {
    fn decode(d: &mut Decoder<'b>, ctx: &mut C) -> Result<Self, minicbor::decode::Error> {
        d.array()?;
        // URL can be either bytes or text string
        let url = match d.datatype()? {
            Type::Bytes => {
                let url_bytes = d.bytes()?;
                String::from_utf8_lossy(url_bytes).to_string()
            }
            Type::String => d.str()?.to_string(),
            _ => {
                return Err(minicbor::decode::Error::message(
                    "Expected bytes or string for URL",
                ))
            }
        };
        let content_hash = Hash::<32>::decode(d, ctx)?;
        Ok(Anchor { url, content_hash })
    }
}

/// Set type (encoded as array, sometimes with CBOR tag 258)
#[derive(Debug, Clone, PartialEq, Eq, Serialize, Deserialize)]
pub struct SnapshotSet<T>(pub Vec<T>);

impl<T> SnapshotSet<T> {
    pub fn iter(&self) -> std::slice::Iter<'_, T> {
        self.0.iter()
    }
}

impl<T> From<Vec<T>> for SnapshotSet<T> {
    fn from(vec: Vec<T>) -> Self {
        SnapshotSet(vec)
    }
}

impl<T> From<SnapshotSet<T>> for Vec<T> {
    fn from(set: SnapshotSet<T>) -> Self {
        set.0
    }
}

impl<'b, C, T> minicbor::Decode<'b, C> for SnapshotSet<T>
where
    T: minicbor::Decode<'b, C>,
{
    fn decode(d: &mut Decoder<'b>, ctx: &mut C) -> Result<Self, minicbor::decode::Error> {
        // Sets might be tagged with CBOR tag 258
        if matches!(d.datatype()?, Type::Tag) {
            d.tag()?;
        }

        let vec: Vec<T> = d.decode_with(ctx)?;
        Ok(SnapshotSet(vec))
    }
}

impl<C, T> minicbor::Encode<C> for SnapshotSet<T>
where
    T: minicbor::Encode<C>,
{
    fn encode<W: minicbor::encode::Write>(
        &self,
        e: &mut minicbor::Encoder<W>,
        ctx: &mut C,
    ) -> Result<(), minicbor::encode::Error<W::Error>> {
        e.encode_with(&self.0, ctx)?;
        Ok(())
    }
}

/// DRep credential for governance delegation (internal CBOR type)
#[derive(Serialize, Deserialize, Debug, PartialEq, PartialOrd, Eq, Ord, Clone)]
pub enum DRep {
    Key(AddrKeyhash),
    Script(ScriptHash),
    Abstain,
    NoConfidence,
}

impl<'b, C> minicbor::Decode<'b, C> for DRep {
    fn decode(d: &mut Decoder<'b>, ctx: &mut C) -> Result<Self, minicbor::decode::Error> {
        d.array()?;
        let variant = d.u16()?;

        match variant {
            0 => Ok(DRep::Key(d.decode_with(ctx)?)),
            1 => Ok(DRep::Script(d.decode_with(ctx)?)),
            2 => Ok(DRep::Abstain),
            3 => Ok(DRep::NoConfidence),
            _ => Err(minicbor::decode::Error::message(
                "invalid variant id for DRep",
            )),
        }
    }
}

impl<C> minicbor::Encode<C> for DRep {
    fn encode<W: minicbor::encode::Write>(
        &self,
        e: &mut minicbor::Encoder<W>,
        ctx: &mut C,
    ) -> Result<(), minicbor::encode::Error<W::Error>> {
        match self {
            DRep::Key(h) => {
                e.array(2)?;
                e.encode_with(0, ctx)?;
                e.encode_with(h, ctx)?;
                Ok(())
            }
            DRep::Script(h) => {
                e.array(2)?;
                e.encode_with(1, ctx)?;
                e.encode_with(h, ctx)?;
                Ok(())
            }
            DRep::Abstain => {
                e.array(1)?;
                e.encode_with(2, ctx)?;
                Ok(())
            }
            DRep::NoConfidence => {
                e.array(1)?;
                e.encode_with(3, ctx)?;
                Ok(())
            }
        }
    }
}

/// Account state from ledger (internal CBOR type for decoding)
///
/// This is converted to AccountState for the external API.
#[derive(Debug)]
pub struct Account {
    pub rewards_and_deposit: StrictMaybe<(Lovelace, Lovelace)>,
    pub pointers: SnapshotSet<(u64, u64, u64)>,
    pub pool: StrictMaybe<PoolId>,
    pub drep: StrictMaybe<DRep>,
}

impl<'b, C> minicbor::Decode<'b, C> for Account {
    fn decode(d: &mut Decoder<'b>, ctx: &mut C) -> Result<Self, minicbor::decode::Error> {
        d.array()?;
        Ok(Account {
            rewards_and_deposit: d.decode_with(ctx)?,
            pointers: d.decode_with(ctx)?,
            pool: d.decode_with(ctx)?,
            drep: d.decode_with(ctx)?,
        })
    }
}

// -----------------------------------------------------------------------------
// Type decoders for snapshot compatibility
// -----------------------------------------------------------------------------

pub use crate::types::AddrKeyhash;
pub use crate::types::ScriptHash;

pub struct SnapshotContext {
    pub network: NetworkId,
}

impl AsRef<SnapshotContext> for SnapshotContext {
    fn as_ref(&self) -> &Self {
        self
    }
}

struct SnapshotOption<T>(pub Option<T>);

impl<'b, C, T> minicbor::Decode<'b, C> for SnapshotOption<T>
where
    T: minicbor::Decode<'b, C>,
{
    fn decode(d: &mut Decoder<'b>, ctx: &mut C) -> Result<Self, minicbor::decode::Error> {
        match d.datatype()? {
            Type::Null | Type::Undefined => {
                d.skip()?;
                Ok(SnapshotOption(None))
            }
            _ => {
                let t = T::decode(d, ctx)?;
                Ok(SnapshotOption(Some(t)))
            }
        }
    }
}

pub struct SnapshotPoolRegistration(pub PoolRegistration);

impl<'b, C> minicbor::Decode<'b, C> for SnapshotPoolRegistration
where
    C: AsRef<SnapshotContext>,
{
    fn decode(d: &mut Decoder<'b>, ctx: &mut C) -> Result<Self, minicbor::decode::Error> {
        let _len = d.array()?;
        Ok(Self(PoolRegistration {
            operator: d.decode_with(ctx)?,
            vrf_key_hash: d.decode_with(ctx)?,
            pledge: d.decode_with(ctx)?,
            cost: d.decode_with(ctx)?,
            margin: SnapshotRatio::decode(d, ctx)?.0,
            reward_account: SnapshotStakeAddress::decode(d, ctx)?.0,
            pool_owners: SnapshotSet::<SnapshotStakeAddressFromCred>::decode(d, ctx)?
                .0
                .into_iter()
                .map(|a| a.0)
                .collect(),
            relays: Vec::<SnapshotRelay>::decode(d, ctx)?.into_iter().map(|r| r.0).collect(),
            pool_metadata: SnapshotOption::<SnapshotPoolMetadata>::decode(d, ctx)?.0.map(|m| m.0),
        }))
    }
}

struct SnapshotRatio(pub Ratio);

impl<'b, C> minicbor::Decode<'b, C> for SnapshotRatio {
    fn decode(d: &mut Decoder<'b>, _ctx: &mut C) -> Result<Self, minicbor::decode::Error> {
        // UnitInterval might be tagged (tag 30 for rational)
        if matches!(d.datatype()?, Type::Tag) {
            d.tag()?;
        }
        d.array()?;
        let numerator = d.u64()?;
        let denominator = d.u64()?;
        Ok(Self(Ratio {
            numerator,
            denominator,
        }))
    }
}

// Network types for pool relays
pub type SnapshotPort = u32;

struct SnapshotStakeAddress(pub StakeAddress);

impl<'b, C> minicbor::Decode<'b, C> for SnapshotStakeAddress {
    fn decode(d: &mut Decoder<'b>, _ctx: &mut C) -> Result<Self, minicbor::decode::Error> {
        let bytes = d.bytes()?;
        let bytes = bytes.to_vec();
        Ok(Self(StakeAddress::from_binary(&bytes).map_err(|e| {
            minicbor::decode::Error::message(e.to_string())
        })?))
    }
}

struct SnapshotStakeAddressFromCred(pub StakeAddress);

impl<'b, C> minicbor::Decode<'b, C> for SnapshotStakeAddressFromCred
where
    C: AsRef<SnapshotContext>,
{
    fn decode(d: &mut Decoder<'b>, ctx: &mut C) -> Result<Self, minicbor::decode::Error> {
        let bytes = d.bytes()?;
        let bytes = Hash::<28>::try_from(bytes)
            .map_err(|e| minicbor::decode::Error::message(e.to_string()))?;
        Ok(Self(StakeAddress::new(
            StakeCredential::AddrKeyHash(bytes),
            ctx.as_ref().network.clone(),
        )))
    }
}

struct SnapshotRelay(pub Relay);

impl<'b, C> minicbor::Decode<'b, C> for SnapshotRelay {
    fn decode(d: &mut Decoder<'b>, ctx: &mut C) -> Result<Self, minicbor::decode::Error> {
        d.array()?;
        let tag = d.u32()?;

        match tag {
            0 => {
                // SingleHostAddr
                let port = Option::<SnapshotPort>::decode(d, ctx)?.map(|p| p as u16);
                let ipv4 = Option::<Ipv4Addr>::decode(d, ctx)?;
                let ipv6 = Option::<Ipv6Addr>::decode(d, ctx)?;
                Ok(Self(Relay::SingleHostAddr(SingleHostAddr {
                    port,
                    ipv4,
                    ipv6,
                })))
            }
            1 => {
                // SingleHostName
                let port = Option::<SnapshotPort>::decode(d, ctx)?.map(|p| p as u16);
                let dns_name = d.str()?.to_string();
                Ok(Self(Relay::SingleHostName(SingleHostName {
                    port,
                    dns_name,
                })))
            }
            2 => {
                // MultiHostName
                let dns_name = d.str()?.to_string();
                Ok(Self(Relay::MultiHostName(MultiHostName { dns_name })))
            }
            _ => Err(minicbor::decode::Error::message("Invalid relay tag")),
        }
    }
}

struct SnapshotPoolMetadata(pub PoolMetadata);

impl<'b, C> minicbor::Decode<'b, C> for SnapshotPoolMetadata {
    fn decode(d: &mut Decoder<'b>, ctx: &mut C) -> Result<Self, minicbor::decode::Error> {
        d.array()?;
        let url = d.str()?.to_string();
        let hash = Hash::<32>::decode(d, ctx)?.to_vec();
        Ok(SnapshotPoolMetadata(PoolMetadata { url, hash }))
    }
}

// -----------------------------------------------------------------------------
// DRep State
// -----------------------------------------------------------------------------

/// DRep state from ledger
#[derive(Debug, Clone)]
pub struct DRepState {
    pub expiry: Epoch,
    pub anchor: StrictMaybe<Anchor>,
    pub deposit: Lovelace,
    pub delegators: SnapshotSet<StakeCredential>,
}

impl<'b, C> minicbor::Decode<'b, C> for DRepState {
    fn decode(d: &mut Decoder<'b>, ctx: &mut C) -> Result<Self, minicbor::decode::Error> {
        // DRepState might be tagged or just an array - check what we have
        if matches!(d.datatype()?, Type::Tag) {
            d.tag()?; // skip the tag
        }

        d.array()?;
        let expiry = d.u64()?;
        let anchor = StrictMaybe::<Anchor>::decode(d, ctx)?;
        let deposit = d.u64()?;

        // Delegators set might be tagged (CBOR tag 258 for sets)
        if matches!(d.datatype()?, Type::Tag) {
            d.tag()?; // skip the tag
        }
        let delegators = SnapshotSet::<StakeCredential>::decode(d, ctx)?;

        Ok(DRepState {
            expiry,
            anchor,
            deposit,
            delegators,
        })
    }
}

// -----------------------------------------------------------------------------
// Ledger types for DState parsing
// -----------------------------------------------------------------------------

/// DRep information
#[derive(Debug, Clone, Serialize, Deserialize)]
pub struct DRepInfo {
    /// DRep credential
    pub drep_id: DRepCredential,
    /// Lovelace deposit amount
    pub deposit: u64,
    /// Optional anchor (URL and hash)
    pub anchor: Option<AnchorInfo>,
}

/// Governance proposal
#[derive(Debug, Clone, Serialize, Deserialize)]
pub struct GovernanceProposal {
    /// Lovelace deposit amount
    pub deposit: u64,
    /// Bech32-encoded stake address of proposer
    pub reward_account: String,
    /// Bech32-encoded governance action ID
    pub gov_action_id: String,
    /// Governance action type
    pub gov_action: String,
    /// Anchor information
    pub anchor: AnchorInfo,
}

/// Anchor information (reference URL and data hash) - for OpenAPI compatibility
#[derive(Debug, Clone, Serialize, Deserialize)]
pub struct AnchorInfo {
    /// IPFS or HTTP(S) URL containing anchor data
    pub url: String,
    /// Hex-encoded hash of the anchor data
    pub data_hash: String,
}

/// Snapshot metadata extracted before streaming
#[derive(Debug, Clone, Serialize, Deserialize)]
pub struct SnapshotMetadata {
    /// Epoch number
    pub epoch: u64,
    /// Pot balances
    pub pot_balances: Pots,
    /// Total number of UTXOs (for progress tracking)
    pub utxo_count: Option<u64>,
    /// Block production statistics for previous epoch
    pub blocks_previous_epoch: Vec<PoolBlockProduction>,
    /// Block production statistics for current epoch
    pub blocks_current_epoch: Vec<PoolBlockProduction>,
}

// -----------------------------------------------------------------------------
// Callback Traits
// -----------------------------------------------------------------------------

/// Callback invoked for each UTXO entry (streaming)
pub trait UtxoCallback {
    /// Called once per UTXO entry
    fn on_utxo(&mut self, utxo: UtxoEntry) -> Result<()>;
}

pub trait EpochCallback {
    fn on_epoch(&mut self, data: EpochBootstrapData) -> Result<()>;
}

/// Callback invoked with bulk stake pool data
pub trait PoolCallback {
    /// Called once with all pool data
    fn on_pools(&mut self, spo_state: SPOState) -> Result<()>;
}

/// Data needed to bootstrap accounts state, parsed from the snapshot.
/// This is a pure data structure - the publisher is responsible for
/// converting it to the appropriate message type.
#[derive(Debug, Clone)]
pub struct AccountsBootstrapData {
    /// Epoch number this snapshot is for
    pub epoch: u64,
    /// All account states (stake addresses with delegations and balances)
    pub accounts: Vec<AccountState>,
    /// All registered stake pools with their full registration data
    pub pools: Vec<PoolRegistration>,
    /// Pool IDs that are retiring
    pub retiring_pools: Vec<PoolId>,
    /// All registered DReps with their deposits (credential, deposit amount)
    pub dreps: Vec<(DRepCredential, u64)>,
    /// Treasury, reserves, and deposits
    pub pots: Pots,
    /// Fully processed bootstrap snapshots (mark/set/go) for rewards calculation.
    /// Empty (default) for pre-Shelley eras.
    pub snapshots: SnapshotsContainer,
}

/// Callback invoked with accounts bootstrap data
pub trait AccountsCallback {
    /// Called once with all data needed to bootstrap accounts state
    fn on_accounts(&mut self, data: AccountsBootstrapData) -> Result<()>;
}

/// Callback invoked with bulk DRep data
pub trait DRepCallback {
    /// Called once with all DRep data
    fn on_dreps(&mut self, epoch: u64, dreps: HashMap<DRepCredential, DRepRecord>) -> Result<()>;
}

/// Callback invoked with bulk governance proposal data
pub trait ProposalCallback {
    /// Called once with all proposals
    fn on_proposals(&mut self, proposals: Vec<GovernanceProposal>) -> Result<()>;
}

/// Callback invoked with Governance State ProtocolParameters (previous, current, future)
pub trait GovernanceProtocolParametersCallback {
    /// Called once with all proposals
    fn on_gs_protocol_parameters(
        &mut self,
        epoch: u64,
        previous_reward_params: RewardParams,
        current_reward_params: RewardParams,
        params: ProtocolParamUpdate,
    ) -> Result<()>;
}

/// Callback invoked with full governance state from the snapshot
pub trait GovernanceStateCallback {
    /// Called once with the full governance state (proposals, votes, committee, constitution)
    fn on_governance_state(&mut self, state: super::governance::GovernanceState) -> Result<()>;
}

/// Combined callback handler for all snapshot data
pub trait SnapshotCallbacks:
    UtxoCallback
    + PoolCallback
    + AccountsCallback
    + DRepCallback
    + GovernanceProtocolParametersCallback
    + GovernanceStateCallback
    + ProposalCallback
    + SnapshotsCallback
    + EpochCallback
{
    /// Called before streaming begins with metadata
    fn on_metadata(&mut self, metadata: SnapshotMetadata) -> Result<()>;

    /// Called after all streaming is complete
    fn on_complete(&mut self) -> Result<()>;
}

// -----------------------------------------------------------------------------
// Internal Types
// -----------------------------------------------------------------------------

#[expect(dead_code)]
struct ParsedMetadata {
    epoch: u64,
    treasury: u64,
    reserves: u64,
    pools: SPOState,
    dreps: Vec<DRepInfo>,
    accounts: Vec<AccountState>,
    blocks_previous_epoch: Vec<PoolBlockProduction>,
    blocks_current_epoch: Vec<PoolBlockProduction>,
    utxo_position: u64,
}

#[expect(dead_code)]
struct ParsedMetadataWithoutUtxoPosition {
    epoch: u64,
    treasury: u64,
    reserves: u64,
    pools: SPOState,
    dreps: Vec<DRepInfo>,
    accounts: Vec<AccountState>,
    blocks_previous_epoch: Vec<PoolBlockProduction>,
    blocks_current_epoch: Vec<PoolBlockProduction>,
}

// -----------------------------------------------------------------------------
// Streaming Parser
// -----------------------------------------------------------------------------

/// Streaming snapshot parser with callback interface
pub struct StreamingSnapshotParser {
    file_path: String,
    chunk_size: usize,
}

/// Chunked CBOR reader for large files (infrastructure for future optimization)
struct ChunkedCborReader {
    file: File,
    file_size: u64,
}

impl ChunkedCborReader {
    fn new(mut file: File, _chunk_size: usize) -> Result<Self> {
        let file_size = file.seek(SeekFrom::End(0))?;
        file.seek(SeekFrom::Start(0))?;

        Ok(ChunkedCborReader { file, file_size })
    }
}

impl StreamingSnapshotParser {
    /// Create a new streaming parser for the given snapshot file
    pub fn new(file_path: impl Into<String>) -> Self {
        Self {
            file_path: file_path.into(),
            chunk_size: 16 * 1024 * 1024, // 16MB chunks
        }
    }

    /// Create a new streaming parser with custom chunk size
    pub fn with_chunk_size(file_path: impl Into<String>, chunk_size: usize) -> Self {
        Self {
            file_path: file_path.into(),
            chunk_size,
        }
    }

    /// Parse the snapshot file and invoke callbacks
    ///
    /// This method navigates the NewEpochState structure:
    /// ```text
    /// NewEpochState = [
    ///   0: epoch_no,
    ///   1: blocks_previous_epoch,
    ///   2: blocks_current_epoch,
    ///   3: EpochState = [
    ///        0: AccountState = [treasury, reserves],
    ///        1: LedgerState = [
    ///             0: CertState = [
    ///                  0: VState = [dreps, cc, dormant_epoch],
    ///                  1: PState = [pools, future_pools, retiring, deposits],
    ///                  2: DState = [unified_rewards, fut_gen_deleg, gen_deleg, instant_rewards],
    ///                ],
    ///             1: UTxOState = [
    ///                  0: utxos (map: TxIn -> TxOut),
    ///                  1: deposits,
    ///                  2: fees,
    ///                  3: gov_state,
    ///                  4: donations,
    ///                ],
    ///           ],
    ///        2: PParams,
    ///        3: PParamsPrevious,
    ///      ],
    ///   4: PoolDistr,
    ///   5: StakeDistr,
    /// ]
    /// ```
    pub fn parse<C: SnapshotCallbacks>(&self, callbacks: &mut C, network: NetworkId) -> Result<()> {
        let file = File::open(&self.file_path)
            .context(format!("Failed to open snapshot file: {}", self.file_path))?;

        let mut ctx = SnapshotContext {
            network: network.clone(),
        };

        let mut chunked_reader = ChunkedCborReader::new(file, self.chunk_size)?;

        // Phase 1: Parse metadata efficiently using larger buffer to handle protocol parameters
        // Read initial portion for metadata parsing (512MB to handle large protocol parameters)
        let metadata_size = 512 * 1024 * 1024; // 512MB for metadata parsing (increased for PParams)
        let actual_metadata_size = metadata_size.min(chunked_reader.file_size as usize);

        // Read metadata portion
        let metadata_buffer = {
            let mut buffer = vec![0u8; actual_metadata_size];
            chunked_reader.file.seek(SeekFrom::Start(0))?;
            chunked_reader.file.read_exact(&mut buffer)?;
            buffer
        };

        // Parse metadata using decoder - scope it to prevent accidental reuse
        let (
            epoch,
            blocks_previous_epoch,
            blocks_current_epoch,
            treasury,
            reserves,
            dreps,
            pools,
            accounts,
            utxo_file_position,
        ) = {
            let mut decoder = Decoder::new(&metadata_buffer);

            // Navigate to NewEpochState root array
            let new_epoch_state_len = decoder
                .array()
                .context("Failed to parse NewEpochState root array")?
                .ok_or_else(|| anyhow!("NewEpochState must be a definite-length array"))?;

            if new_epoch_state_len < 4 {
                return Err(anyhow!(
                "NewEpochState array too short: expected at least 4 elements, got {new_epoch_state_len}"
            ));
            }

            // Extract epoch number [0]
            let epoch = decoder.u64().context("Failed to parse epoch number")?;
            info!("Parsing snapshot for epoch {}", epoch);

            // Parse blocks_previous_epoch [1] and blocks_current_epoch [2]
            let blocks_previous_epoch =
                Self::parse_blocks_with_epoch(&mut decoder, epoch.saturating_sub(1))
                    .context("Failed to parse blocks_previous_epoch")?;
            let blocks_current_epoch = Self::parse_blocks_with_epoch(&mut decoder, epoch)
                .context("Failed to parse blocks_current_epoch")?;

            // Navigate to EpochState [3]
            let epoch_state_len = decoder
                .array()
                .context("Failed to parse EpochState array")?
                .ok_or_else(|| anyhow!("EpochState must be a definite-length array"))?;

            if epoch_state_len < 3 {
                return Err(anyhow!(
                "EpochState array too short: expected at least 3 elements, got {epoch_state_len}"
            ));
            }

            // Extract AccountState [3][0]: [treasury, reserves]
            // Note: In Conway era, AccountState is just [treasury, reserves], not a full map
            let account_state_len = decoder
                .array()
                .context("Failed to parse AccountState array")?
                .ok_or_else(|| anyhow!("AccountState must be a definite-length array"))?;

            if account_state_len < 2 {
                return Err(anyhow!(
                "AccountState array too short: expected at least 2 elements, got {account_state_len}"
            ));
            }

            // Parse treasury and reserves (can be negative in CBOR, so decode as i64 first)
            let treasury_i64: i64 = decoder.decode().context("Failed to parse treasury")?;
            let reserves_i64: i64 = decoder.decode().context("Failed to parse reserves")?;
            let treasury =
                u64::try_from(treasury_i64).map_err(|_| anyhow!("treasury was negative"))?;
            let reserves =
                u64::try_from(reserves_i64).map_err(|_| anyhow!("reserves was negative"))?;

            // Skip any remaining AccountState fields
            for i in 2..account_state_len {
                decoder.skip().context(format!("Failed to skip AccountState[{i}]"))?;
            }

            // Note: We defer the on_metadata callback until after we parse deposits from UTxOState[1]

            // Navigate to LedgerState [3][1]
            let ledger_state_len = decoder
                .array()
                .context("Failed to parse LedgerState array")?
                .ok_or_else(|| anyhow!("LedgerState must be a definite-length array"))?;

            if ledger_state_len < 2 {
                return Err(anyhow!(
                "LedgerState array too short: expected at least 2 elements, got {ledger_state_len}"
            ));
            }

            // Parse CertState [3][1][0] to extract DReps and pools
            // CertState (ARRAY) - DReps, pools, accounts
            //       - [0] VotingState - DReps at [3][1][0][0][0]
            //       - [1] PoolState - pools at [3][1][0][1][0]
            //       - [2] DelegationState - accounts at [3][1][0][2][0][0]
            // CertState = [VState, PState, DState]
            let cert_state_len = decoder
                .array()
                .context("Failed to parse CertState array")?
                .ok_or_else(|| anyhow!("CertState must be a definite-length array"))?;

            if cert_state_len < 3 {
                return Err(anyhow!(
                    "CertState array too short: expected at least 3 elements, got {cert_state_len}"
                ));
            }

            // Parse VState [3][1][0][0] for DReps, which also skips committee_state and dormant_epoch.
            // TODO: We may need to return to these later if we implement committee tracking.
            let dreps =
                Self::parse_vstate(&mut decoder).context("Failed to parse VState for DReps")?;

            // Parse PState [3][1][0][1] for pools
            let pools = Self::parse_pstate(&mut decoder, &mut ctx)
                .context("Failed to parse PState for pools")?;

            // Parse DState [3][1][0][2] for accounts/delegations
            // DState is an array: [unified_rewards, fut_gen_deleg, gen_deleg, instant_rewards]
            decoder.array().context("Failed to parse DState array")?;

            // Parse unified rewards - it's actually an array containing the map
            // UMap structure: [rewards_map, ...]
            let umap_len = decoder.array().context("Failed to parse UMap array")?;

            // Parse the rewards map [0]: StakeCredential -> Account
            let accounts_map: BTreeMap<StakeCredential, Account> = decoder.decode()?;

            // Skip remaining UMap elements if any
            if let Some(len) = umap_len {
                for _ in 1..len {
                    decoder.skip()?;
                }
            }

            // Epoch State / Ledger State / Cert State / Delegation state / dsFutureGenDelegs
            decoder.skip()?;

            // Epoch State / Ledger State / Cert State / Delegation state / dsGenDelegs
            decoder.skip()?;

            // Epoch State / Ledger State / Cert State / Delegation state / dsIRewards
            // Parse instant rewards (MIRs) and combine with regular rewards
            // Structure: [ir_reserves, ir_treasury, ir_delta_reserves, ir_delta_treasury]
            let instant_rewards = Self::parse_instant_rewards(&mut decoder)
                .context("Failed to parse instant rewards")?;

            // Convert to AccountState for API, combining regular rewards with instant rewards
            let accounts: Vec<AccountState> = accounts_map
                .into_iter()
                .map(|(credential, account)| {
                    // Convert StakeCredential to stake address representation
                    let stake_address = StakeAddress::new(credential.clone(), NetworkId::Mainnet);

                    // Extract rewards from rewards_and_deposit (first element of tuple)
                    let regular_rewards = match &account.rewards_and_deposit {
                        StrictMaybe::Just((reward, _deposit)) => *reward,
                        StrictMaybe::Nothing => 0,
                    };

                    // Add instant rewards (MIRs) if any
                    let mir_rewards = instant_rewards.get(&credential).copied().unwrap_or(0);
                    let rewards = regular_rewards + mir_rewards;

                    // Convert SPO delegation from StrictMaybe<PoolId> to Option<KeyHash>
                    // PoolId is Hash<28>, we need to convert to Vec<u8>
                    let delegated_spo = match &account.pool {
                        StrictMaybe::Just(pool_id) => Some(*pool_id),
                        StrictMaybe::Nothing => None,
                    };

                    // Convert DRep delegation from StrictMaybe<DRep> to Option<DRepChoice>
                    let delegated_drep = match &account.drep {
                        StrictMaybe::Just(drep) => Some(match drep {
                            DRep::Key(hash) => DRepChoice::Key(*hash),
                            DRep::Script(hash) => DRepChoice::Script(*hash),
                            DRep::Abstain => DRepChoice::Abstain,
                            DRep::NoConfidence => DRepChoice::NoConfidence,
                        }),
                        StrictMaybe::Nothing => None,
                    };

                    AccountState {
                        stake_address,
                        address_state: StakeAddressState {
                            registered: true, // Accounts in DState are registered by definition
                            utxo_value: 0,    // Will be populated from UTXO parsing
                            rewards,
                            delegated_spo,
                            delegated_drep,
                        },
                    }
                })
                .collect();

            // Navigate to UTxOState [3][1][1]
            let utxo_state_len = decoder
                .array()
                .context("Failed to parse UTxOState array")?
                .ok_or_else(|| anyhow!("UTxOState must be a definite-length array"))?;

            if utxo_state_len < 1 {
                return Err(anyhow!(
                    "UTxOState array too short: expected at least 1 element, got {utxo_state_len}"
                ));
            }

            // Record the position before UTXO streaming - this is where UTXOs start in the file
            let utxo_file_position = decoder.position() as u64;

            // Return all the parsed metadata values
            (
                epoch,
                blocks_previous_epoch,
                blocks_current_epoch,
                treasury,
                reserves,
                dreps,
                pools,
                accounts,
                utxo_file_position,
            )
        }; // decoder goes out of scope here

        // Read only the UTXO section from the file (not the entire file!)
        let mut utxo_file = File::open(&self.file_path).context(format!(
            "Failed to open snapshot file for UTXO reading: {}",
            self.file_path
        ))?;

        // TRUE STREAMING: Process UTXOs one by one with minimal memory usage
        utxo_file.seek(SeekFrom::Start(utxo_file_position))?;
        let (utxo_count, bytes_consumed_from_file, stake_utxo_values) =
            Self::stream_utxos(&mut utxo_file, callbacks)
                .context("Failed to stream UTXOs with true streaming")?;

        // After UTXOs, parse deposits from UTxOState[1]
        // Reset our file pointer to a position after UTXOs
        let position_after_utxos = utxo_file_position + bytes_consumed_from_file;
        utxo_file.seek(SeekFrom::Start(position_after_utxos))?;

        info!(
            "    UTXO parsing complete. File positioned at byte {} for remainder parsing",
            position_after_utxos
        );

        // ========================================================================
        // HYBRID APPROACH: MEMORY-BASED PARSING OF REMAINDER
        // ========================================================================
        // After extensive analysis, the remaining snapshot data (deposits, fees,
        // protocol parameters, and mark/set/go snapshots) can be efficiently
        // parsed by reading the entire remainder of the file into memory (~500MB)
        // rather than streaming. This is much smaller than the full 2.5GB file.
        //
        // The CBOR structure from this point:
        // UTxOState[1] = deposits
        // UTxOState[2] = fees
        // UTxOState[3] = gov_state
        // UTxOState[4] = donations
        // EpochState[2] = PParams (100-300MB)
        // EpochState[3] = PParamsPrev (100-300MB)
        // EpochState[4] = SnapShots (100+ MB stake distribution)
        //
        // This hybrid approach allows us to:
        // 1. Continue using efficient UTXO streaming (11M UTXOs in 5s)
        // 2. Parse remaining sections using snapshot.rs functions
        // 3. Access mark/set/go snapshots that were previously unreachable
        // ========================================================================

        // Calculate remaining file size from current position
        let current_file_size = utxo_file.metadata()?.len();
        let remaining_bytes = current_file_size.saturating_sub(position_after_utxos);

        info!(
            "    Reading remainder of file into memory: {:.1} MB from position {}",
            remaining_bytes as f64 / 1024.0 / 1024.0,
            position_after_utxos
        );

        // Read the entire remainder of the file into memory
        let mut remainder_buffer = Vec::with_capacity(remaining_bytes as usize);
        utxo_file.read_to_end(&mut remainder_buffer)?;

        info!(
            "    Successfully loaded {:.1} MB remainder buffer for parsing",
            remainder_buffer.len() as f64 / 1024.0 / 1024.0
        );

        // Create decoder for the remainder buffer
        let mut remainder_decoder = Decoder::new(&remainder_buffer);

        // Parse remaining UTxOState elements: deposits, fees, gov_state, donations
        // UTxOState = [utxos (already consumed), deposits, fees, gov_state, donations]

        // Parse deposits (UTxOState[1])
        let deposits = remainder_decoder.decode::<u64>().unwrap_or(0);

        // Parse fees (UTxOState[2]) - parsed but not stored (not needed downstream)
        let _fees = remainder_decoder.decode::<u64>().unwrap_or(0);

        // Parse governance state using the governance module
        // gov_state = [proposals, committee, constitution, current_pparams, previous_pparams, future_pparams, drep_pulsing_state]
        let governance_state = super::governance::parse_gov_state(&mut remainder_decoder, epoch)
            .context("Failed to parse governance state")?;

<<<<<<< HEAD
        // Governance State from epoch_state/ledger_state/utxo_state/gov_state
        let current_params: ProtocolParamUpdate = remainder_decoder.decode()?;
        let current_reward_params = current_params.to_reward_params()?;

        let previous_params: ProtocolParamUpdate = remainder_decoder.decode()?;
        let previous_reward_params = previous_params.to_reward_params()?;

        let protocol_parameters: FutureParams =
            remainder_decoder.decode_with(&mut CurrentParams {
                current: &current_params,
            })?;
=======
        info!(
            "    Successfully parsed governance state: {} proposals, {} votes",
            governance_state.proposals.len(),
            governance_state.votes.len()
        );
>>>>>>> a965f4f6

        // Emit governance protocol parameters callback
        callbacks.on_gs_protocol_parameters(
            epoch,
<<<<<<< HEAD
            previous_reward_params,
            current_reward_params,
            protocol_parameters.0,
=======
            governance_state.previous_pparams.clone(),
            governance_state.current_pparams.clone(),
            governance_state.future_pparams.clone(),
>>>>>>> a965f4f6
        )?;

        // Emit governance state callback
        callbacks.on_governance_state(governance_state)?;

        // Epoch State / Ledger State / UTxO State / utxosStakeDistr
        remainder_decoder.skip()?;

        // Epoch State / Ledger State / UTxO State / utxosDonation
        remainder_decoder.skip()?;

        // Parse mark/set/go snapshots (EpochState[2])
        let snapshots_result =
            Self::parse_snapshots_with_hybrid_approach(&mut remainder_decoder, &mut ctx, epoch);

        // Skip non_myopic (EpochState[3])
        remainder_decoder.skip()?;

        // Exit EpochState, now at NewEpochState level
        // Parse pulsing_rew_update (NewEpochState[4]) to get reward snapshot
        let reward_snapshot_rewards = Self::parse_pulsing_reward_update(&mut remainder_decoder)?;

        // Convert block production data to HashMap<PoolId, usize> for snapshot processing
        let blocks_prev_map: std::collections::HashMap<PoolId, usize> =
            blocks_previous_epoch.iter().map(|p| (p.pool_id, p.block_count as usize)).collect();
        let blocks_curr_map: std::collections::HashMap<PoolId, usize> =
            blocks_current_epoch.iter().map(|p| (p.pool_id, p.block_count as usize)).collect();

        // Build pots for snapshot conversion
        let pots = Pots {
            reserves,
            treasury,
            deposits,
        };

        let bootstrap_snapshots = match snapshots_result {
            Ok(raw_snapshots) => {
                info!("Successfully parsed mark/set/go snapshots!");
                // Convert raw snapshots to processed SnapshotsContainer
                let processed = raw_snapshots.into_snapshots_container(
                    epoch,
                    &blocks_prev_map,
                    &blocks_curr_map,
                    pots.clone(),
                    network.clone(),
                );
                info!(
                    "Parsed snapshots: Mark {} SPOs, Set {} SPOs, Go {} SPOs",
                    processed.mark.spos.len(),
                    processed.set.spos.len(),
                    processed.go.spos.len()
                );
                callbacks.on_snapshots(processed.clone())?;
                processed
            }
            Err(e) => {
                info!("    Failed to parse snapshots: {}", e);
                info!("    Using empty snapshots (pre-Shelley or parse error)...");
                SnapshotsContainer::default()
            }
        };

        // Build pool registrations list for AccountsBootstrapMessage
        let pool_registrations: Vec<PoolRegistration> = pools.pools.values().cloned().collect();
        let retiring_pools: Vec<PoolId> = pools.retiring.keys().cloned().collect();

        info!(
            "Pools: {} registered, {} retiring, {} DReps",
            pool_registrations.len(),
            retiring_pools.len(),
            dreps.len()
        );

        // Convert DRepInfo to (credential, deposit) tuples
        let drep_deposits: Vec<(DRepCredential, u64)> =
            dreps.iter().map(|(cred, record)| (cred.clone(), record.deposit)).collect();

        // Merge UTXO values and pulsing reward update rewards into accounts
        // The pulsing_rew_update contains rewards calculated during the current epoch that need to be
        // added to DState rewards (accumulated rewards from previous epochs).
        let mut pulsing_rewards_total: u64 = 0;
        let accounts_with_utxo_values: Vec<AccountState> = accounts
            .into_iter()
            .map(|mut account| {
                if let Some(&utxo_value) = stake_utxo_values.get(&account.stake_address.credential)
                {
                    account.address_state.utxo_value = utxo_value;
                }
                if let Some(&pulsing_reward) =
                    reward_snapshot_rewards.get(&account.stake_address.credential)
                {
                    account.address_state.rewards += pulsing_reward;
                    pulsing_rewards_total += pulsing_reward;
                }
                account
            })
            .collect();

        // Calculate summary statistics
        let total_utxo_value: u64 = stake_utxo_values.values().sum();
        let total_rewards: u64 =
            accounts_with_utxo_values.iter().map(|a| a.address_state.rewards).sum();
        let delegated_count = accounts_with_utxo_values
            .iter()
            .filter(|a| a.address_state.delegated_spo.is_some())
            .count();

        info!(
            "Accounts: {} total, {} delegated, {} ADA in UTXOs, {} ADA rewards ({} ADA from pulsing update)",
            accounts_with_utxo_values.len(),
            delegated_count,
            total_utxo_value / 1_000_000,
            total_rewards / 1_000_000,
            pulsing_rewards_total / 1_000_000
        );

        // Build the accounts bootstrap data
        let accounts_bootstrap_data = AccountsBootstrapData {
            epoch,
            accounts: accounts_with_utxo_values,
            pools: pool_registrations,
            retiring_pools,
            dreps: drep_deposits,
            pots: Pots {
                reserves,
                treasury,
                deposits,
            },
            snapshots: bootstrap_snapshots,
        };

        // Emit bulk callbacks
        callbacks.on_pools(pools)?;
        callbacks.on_dreps(epoch, dreps)?;
        callbacks.on_accounts(accounts_bootstrap_data)?;
        callbacks.on_proposals(Vec::new())?; // TODO: Parse from GovState

        let epoch_bootstrap =
            EpochBootstrapData::new(epoch, &blocks_previous_epoch, &blocks_current_epoch);
        callbacks.on_epoch(epoch_bootstrap)?;

        let snapshot_metadata = SnapshotMetadata {
            epoch,
            pot_balances: Pots {
                reserves,
                treasury,
                deposits,
            },
            utxo_count: Some(utxo_count),
            blocks_previous_epoch,
            blocks_current_epoch,
        };
        callbacks.on_metadata(snapshot_metadata)?;

        info!(
            "Snapshot parsing complete: treasury {} ADA, reserves {} ADA, deposits {} ADA",
            treasury / 1_000_000,
            reserves / 1_000_000,
            deposits / 1_000_000
        );

        callbacks.on_complete()?;

        Ok(())
    }

    /// STREAMING: Process UTXOs with chunked buffering and incremental parsing
    ///
    /// Returns a tuple of:
    /// - UTXO count
    /// - Bytes consumed from file
    /// - Map of stake credentials to accumulated UTXO values
    fn stream_utxos<C: UtxoCallback>(
        file: &mut File,
        callbacks: &mut C,
    ) -> Result<(u64, u64, HashMap<StakeCredential, u64>)> {
        // OPTIMIZED: Balance between memory usage and performance
        // Based on experiment: avg=194 bytes, max=22KB per entry

        const READ_CHUNK_SIZE: usize = 16 * 1024 * 1024; // 16MB read chunks for I/O efficiency
        const PARSE_BUFFER_SIZE: usize = 64 * 1024 * 1024; // 64MB parse buffer (vs 2.1GB)
        const MAX_ENTRY_SIZE: usize = 32 * 1024; // 32KB safety margin

        let mut buffer = Vec::with_capacity(PARSE_BUFFER_SIZE);
        let mut utxo_count = 0u64;
        let mut total_bytes_processed = 0usize;
        let mut total_bytes_read_from_file = 0u64;

        // Accumulate UTXO values by stake credential for SPDD generation
        let mut stake_values: HashMap<StakeCredential, u64> = HashMap::new();

        // Read a larger initial buffer for better performance
        let mut chunk = vec![0u8; READ_CHUNK_SIZE];
        let initial_read = file.read(&mut chunk)?;
        chunk.truncate(initial_read);
        buffer.extend_from_slice(&chunk);
        total_bytes_read_from_file += initial_read as u64;

        // Parse map header first
        let mut decoder = Decoder::new(&buffer);
        // Use u64::MAX for indefinite-length CBOR maps
        let map_len = (decoder.map()?).unwrap_or(u64::MAX);

        let header_consumed = decoder.position();
        buffer.drain(0..header_consumed);
        total_bytes_processed += header_consumed;

        let mut entries_processed = 0u64;
        let mut max_single_entry_size = 0usize;

        // Process entries incrementally
        while entries_processed < map_len {
            // Ensure we have enough data in buffer - use larger reads for efficiency
            while buffer.len() < MAX_ENTRY_SIZE && entries_processed < map_len {
                let mut chunk = vec![0u8; READ_CHUNK_SIZE];
                let bytes_read = file.read(&mut chunk)?;
                if bytes_read == 0 {
                    break; // EOF
                }
                chunk.truncate(bytes_read);
                buffer.extend_from_slice(&chunk);
                total_bytes_read_from_file += bytes_read as u64;
            }

            // Batch process multiple UTXOs when buffer is large enough
            let mut batch_processed = 0;
            let mut entry_decoder = Decoder::new(&buffer);
            let mut last_good_position = 0;

            // Process as many UTXOs as possible from current buffer
            loop {
                let position_before = entry_decoder.position();

                // Check for indefinite map break
                if map_len == u64::MAX && matches!(entry_decoder.datatype(), Ok(Type::Break)) {
                    entries_processed = map_len; // Exit outer loop
                    break;
                }

                // Try to parse one UTXO entry
                match Self::parse_single_utxo(&mut entry_decoder) {
                    Ok(utxo) => {
                        let bytes_consumed = entry_decoder.position();
                        let entry_size = bytes_consumed - position_before;
                        max_single_entry_size = max_single_entry_size.max(entry_size);

                        // Track total UTXO value
                        let coin = utxo.coin();

                        // Accumulate UTXO value by stake credential for SPDD
                        if let Some(stake_cred) = utxo.extract_stake_credential() {
                            *stake_values.entry(stake_cred).or_insert(0) += coin;
                        }

                        // Emit the UTXO
                        callbacks.on_utxo(utxo)?;
                        utxo_count += 1;
                        entries_processed += 1;
                        batch_processed += 1;
                        last_good_position = bytes_consumed;

                        // Progress reporting - less frequent for better performance
                        if utxo_count.is_multiple_of(1000000) {
                            let buffer_usage = buffer.len();
                            info!(
                                "Streamed {} UTXOs, buffer: {} MB, max entry: {} bytes",
                                utxo_count,
                                buffer_usage / 1024 / 1024,
                                max_single_entry_size
                            );
                        }

                        // Continue processing if we have more data and haven't hit limits
                        if entries_processed >= map_len
                            || entry_decoder.position()
                                >= buffer.len().saturating_sub(MAX_ENTRY_SIZE)
                        {
                            break; // Exit batch processing loop
                        }
                    }
                    Err(_) => {
                        // Couldn't parse - might need more data or hit an error
                        if entry_decoder.position() == position_before {
                            // No progress made - need more data
                            break; // Exit batch processing loop to read more data
                        } else {
                            // Made some progress but failed - skip this entry
                            last_good_position = entry_decoder.position();
                            entries_processed += 1;

                            if entries_processed >= map_len {
                                break;
                            }
                        }
                    }
                }
            }

            // Remove all processed data from buffer
            if last_good_position > 0 {
                buffer.drain(0..last_good_position);
                total_bytes_processed += last_good_position;
            }

            // If we didn't process any entries and buffer is small, read more data
            if batch_processed == 0 && entries_processed < map_len && buffer.len() < MAX_ENTRY_SIZE
            {
                if buffer.len() >= MAX_ENTRY_SIZE {
                    return Err(anyhow!(
                        "Failed to parse UTXO entry after reading {} bytes",
                        buffer.len()
                    ));
                }
                continue; // Go back to read more data
            }

            // Safety check - prevent buffer from growing beyond reasonable limits
            if buffer.len() > PARSE_BUFFER_SIZE * 2 {
                return Err(anyhow!("Buffer grew too large: {} bytes", buffer.len()));
            }
        }

        info!("Streaming results:");
        info!("  UTXOs processed: {}", utxo_count);
        info!(
            "  Total data streamed: {:.2} MB",
            total_bytes_processed as f64 / 1024.0 / 1024.0
        );
        info!(
            "  Peak buffer usage: {} MB",
            PARSE_BUFFER_SIZE / 1024 / 1024
        );
        info!("  Largest single entry: {} bytes", max_single_entry_size);

        // After successfully parsing all UTXOs, we need to consume the break token
        // that ends the indefinite-length UTXO map if present
        if !buffer.is_empty() {
            let mut decoder = Decoder::new(&buffer);
            match decoder.datatype() {
                Ok(Type::Break) => {
                    info!("    Found break token after UTXOs, consuming it (end of indefinite UTXO map)");
                    decoder.skip()?; // Consume the break that ends the UTXO map

                    // Update our tracking to account for the consumed break token
                    let break_bytes_consumed = decoder.position();
                    buffer.drain(0..break_bytes_consumed);
                }
                Ok(_) => {
                    // No break token, this is a definite-length map - continue normal parsing
                    info!("    No break token found, assuming definite-length UTXO map");
                }
                Err(e) => {
                    info!("    After UTXO parsing, datatype() check failed: {}", e);
                }
            }
        }

        // Calculate how many bytes we actually consumed from the file
        // This is the total bytes processed minus any remaining buffer content
        let bytes_consumed_from_file = total_bytes_read_from_file - buffer.len() as u64;

        Ok((utxo_count, bytes_consumed_from_file, stake_values))
    }

    /// Parse a single block production entry from a map (producer pool ID -> block count)
    /// The CBOR structure maps pool IDs to block counts (not individual blocks)
    fn parse_single_block_production_entry(
        decoder: &mut Decoder,
        epoch: u64,
    ) -> Result<PoolBlockProduction> {
        // Parse the pool ID (key) - stored as bytes (28 bytes for pool ID)
        let pool_id_bytes = decoder.bytes().context("Failed to parse pool ID bytes")?;

        // Parse the block count (value) - how many blocks this pool produced
        let block_count = decoder.u8().context("Failed to parse block count")?;

        // Convert pool ID bytes to hex string
        let pool_id =
            hex::encode(pool_id_bytes).parse::<PoolId>().context("Failed to parse pool ID")?;

        Ok(PoolBlockProduction {
            pool_id,
            block_count,
            epoch,
        })
    }

    /// Parse blocks from the CBOR decoder (either previous or current epoch blocks)
    fn parse_blocks_with_epoch(
        decoder: &mut Decoder,
        epoch: u64,
    ) -> Result<Vec<PoolBlockProduction>> {
        // Blocks are typically encoded as an array or map
        match decoder.datatype().context("Failed to read blocks datatype")? {
            Type::Array | Type::ArrayIndef => {
                let len = decoder.array().context("Failed to parse blocks array")?;
                let blocks = Vec::new();

                // Handle definite-length array
                if let Some(block_count) = len {
                    for _i in 0..block_count {
                        // Each block might be encoded as an array or map
                        // For now, skip individual blocks since we don't know the exact format
                        // This is a placeholder - the actual format needs to be determined from real data
                        decoder.skip().context("Failed to skip block entry")?;
                    }
                } else {
                    // Indefinite-length array
                    info!("Processing indefinite-length blocks array");
                    let mut count = 0;
                    loop {
                        match decoder.datatype()? {
                            Type::Break => {
                                decoder.skip()?;
                                info!("Found array break after {} entries", count);
                                break;
                            }
                            entry_type => {
                                info!("  Block #{}: {:?}", count + 1, entry_type);
                                decoder.skip().context("Failed to skip block entry")?;
                                count += 1;
                            }
                        }
                    }
                }

                Ok(blocks)
            }
            Type::Map | Type::MapIndef => {
                // Blocks are stored as a map: PoolID -> block_count (u8)
                let len = decoder.map().context("Failed to parse blocks map")?;

                let mut block_productions = Vec::new();

                // Parse map content
                if let Some(entry_count) = len {
                    for _i in 0..entry_count {
                        // Parse pool ID -> block count
                        match Self::parse_single_block_production_entry(decoder, epoch) {
                            Ok(production) => {
                                block_productions.push(production);
                            }
                            Err(_) => {
                                // Skip failed entries
                                decoder.skip().context("Failed to skip map key")?;
                                decoder.skip().context("Failed to skip map value")?;
                            }
                        }
                    }
                } else {
                    // Indefinite map
                    loop {
                        match decoder.datatype()? {
                            Type::Break => {
                                decoder.skip()?;
                                break;
                            }
                            _ => {
                                match Self::parse_single_block_production_entry(decoder, epoch) {
                                    Ok(production) => {
                                        block_productions.push(production);
                                    }
                                    Err(_) => {
                                        // Skip failed entries
                                        decoder.skip().context("Failed to skip map key")?;
                                        decoder.skip().context("Failed to skip map value")?;
                                    }
                                }
                            }
                        }
                    }
                }

                Ok(block_productions)
            }
            simple_type => {
                // If it's a simple value or other type, skip it for now
                // Try to get more details about simple types
                match simple_type {
                    Type::U8 | Type::U16 | Type::U32 | Type::U64 => {
                        let value = decoder.u64().context("Failed to read block integer value")?;
                        info!("Block data is integer: {}", value);
                    }
                    Type::Bytes => {
                        let bytes = decoder.bytes().context("Failed to read block bytes")?;
                        info!("Block data is {} bytes", bytes.len());
                    }
                    Type::String => {
                        let text = decoder.str().context("Failed to read block text")?;
                        info!("Block data is text: '{}'", text);
                    }
                    Type::Null => {
                        decoder.skip()?;
                        info!("Block data is null");
                    }
                    _ => {
                        decoder.skip().context("Failed to skip blocks value")?;
                    }
                }

                Ok(Vec::new())
            }
        }
    }

    /// Parse instant rewards (MIRs) from DState
    ///
    /// instantaneous_rewards = [
    ///   ir_reserves : { * credential_staking => coin },
    ///   ir_treasury : { * credential_staking => coin },
    ///   ir_delta_reserves : delta_coin,
    ///   ir_delta_treasury : delta_coin,
    /// ]
    ///
    /// Returns a combined map of all instant rewards (from both reserves and treasury)
    fn parse_instant_rewards(decoder: &mut Decoder) -> Result<HashMap<StakeCredential, u64>> {
        let ir_len = decoder
            .array()
            .context("Failed to parse instant_rewards array")?
            .ok_or_else(|| anyhow!("instant_rewards must be a definite-length array"))?;

        if ir_len < 4 {
            return Err(anyhow!(
                "instant_rewards array too short: expected 4 elements, got {ir_len}"
            ));
        }

        // Parse ir_reserves and ir_treasury: { * credential_staking => coin }
        let ir_reserves: HashMap<StakeCredential, u64> = decoder.decode()?;
        let ir_treasury: HashMap<StakeCredential, u64> = decoder.decode()?;

        // Skip ir_delta_reserves and ir_delta_treasury (not needed for account balances)
        decoder.skip()?;
        decoder.skip()?;

        // Combine rewards from both sources
        let mut combined = ir_reserves;
        for (credential, amount) in ir_treasury {
            *combined.entry(credential).or_insert(0) += amount;
        }

        Ok(combined)
    }

    /// Parse pulsing_rew_update to extract reward information.
    ///
    /// The pulsing_rew_update is wrapped in a StrictMaybe, so we first check if it's
    /// present before parsing using the PulsingRewardUpdate type.
    ///
    /// Returns a map of stake credentials to their total rewards (sum of all reward entries).
    fn parse_pulsing_reward_update(decoder: &mut Decoder) -> Result<HashMap<StakeCredential, u64>> {
        // Check if strict_maybe is empty or has content
        match decoder.array()? {
            Some(0) => return Ok(HashMap::new()),
            Some(1) => {}
            Some(other) => {
                return Err(anyhow!(
                    "Invalid strict_maybe length for pulsing_rew_update: {}",
                    other
                ));
            }
            None => {
                return Err(anyhow!("pulsing_rew_update must be definite-length array"));
            }
        };

        // Parse using the proper PulsingRewardUpdate type
        let pulsing_update: PulsingRewardUpdate =
            decoder.decode().context("Failed to decode PulsingRewardUpdate")?;

        // Extract rewards based on variant, summing all reward entries per credential
        let rewards = match pulsing_update {
            PulsingRewardUpdate::Pulsing { snapshot } => snapshot
                .leaders
                .0
                .iter()
                .map(|(cred, rewards)| (cred.clone(), rewards.iter().map(|r| r.amount).sum()))
                .collect(),
            PulsingRewardUpdate::Complete { update } => update
                .rewards
                .0
                .iter()
                .map(|(cred, rewards)| (cred.clone(), rewards.iter().map(|r| r.amount).sum()))
                .collect(),
        };

        Ok(rewards)
    }

    /// Parse a single UTXO entry from the streaming buffer
    fn parse_single_utxo(decoder: &mut Decoder) -> Result<UtxoEntry> {
        // Parse key: TransactionInput (array [tx_hash, output_index])
        decoder.array().context("Failed to parse TxIn array")?;
        let utxo: SnapshotUTxO = decoder.decode().context("Failed to parse UTxO")?;
        Ok(utxo.0)
    }

    /// VState = [dreps_map, committee_state, dormant_epoch]
    fn parse_vstate(decoder: &mut Decoder) -> Result<HashMap<DRepCredential, DRepRecord>> {
        // Parse VState array
        let vstate_len = decoder
            .array()
            .context("Failed to parse VState array")?
            .ok_or_else(|| anyhow!("VState must be a definite-length array"))?;

        if vstate_len < 1 {
            return Err(anyhow!(
                "VState array too short: expected at least 1 element, got {vstate_len}"
            ));
        }

        // Parse DReps map [0]: StakeCredential -> DRepState
        // Using minicbor's Decode trait - much simpler than manual parsing!
        let dreps_map: BTreeMap<StakeCredential, DRepState> = decoder.decode()?;
        let dreps: HashMap<DRepCredential, DRepRecord> = dreps_map
            .into_iter()
            .map(|(cred, state)| {
                let anchor = match state.anchor {
                    StrictMaybe::Just(a) => Some(crate::Anchor {
                        url: a.url,
                        data_hash: a.content_hash.to_vec(),
                    }),
                    StrictMaybe::Nothing => None,
                };

                let record = DRepRecord {
                    deposit: state.deposit,
                    anchor,
                };

                (cred, record)
            })
            .collect();

        // Skip committee_state [1] and dormant_epoch [2] if present
        for i in 1..vstate_len {
            decoder.skip().context(format!("Failed to skip VState[{i}]"))?;
        }

        Ok(dreps)
    }

    /// Parse PState to extract stake pools
    /// PState = [pools_map, future_pools_map, retiring_map, deposits_map]
    pub fn parse_pstate(decoder: &mut Decoder, ctx: &mut SnapshotContext) -> Result<SPOState> {
        // Parse PState array
        let pstate_len = decoder
            .array()
            .context("Failed to parse PState array")?
            .ok_or_else(|| anyhow!("PState must be a definite-length array"))?;

        if pstate_len < 1 {
            return Err(anyhow!(
                "PState array too short: expected at least 1 element, got {pstate_len}"
            ));
        }

        // Parse pools map [0]: PoolId (Hash<28>) -> PoolParams
        // Note: Maps might be tagged with CBOR tag 258 (set)
        if matches!(decoder.datatype()?, Type::Tag) {
            decoder.tag()?; // skip tag if present
        }

        let mut pools = BTreeMap::new();
        match decoder.map()? {
            Some(pool_count) => {
                // Definite-length map
                for i in 0..pool_count {
                    let pool_id: PoolId =
                        decoder.decode().context(format!("Failed to decode pool id #{i}"))?;
                    let pool: SnapshotPoolRegistration = decoder
                        .decode_with(ctx)
                        .context(format!("Failed to decode pool for pool #{i}"))?;
                    pools.insert(pool_id, pool.0);
                }
            }
            None => {
                // Indefinite-length map
                let mut count = 0;
                loop {
                    match decoder.datatype()? {
                        Type::Break => {
                            decoder.skip()?;
                            break;
                        }
                        _ => {
                            let pool_id: PoolId = decoder
                                .decode()
                                .context(format!("Failed to decode pool id #{count}"))?;
                            let pool: SnapshotPoolRegistration = decoder
                                .decode_with(ctx)
                                .context(format!("Failed to decode pool for pool #{count}"))?;
                            pools.insert(pool_id, pool.0);
                            count += 1;
                        }
                    }
                }
            }
        }

        // Parse future pools map [1]: PoolId -> PoolParams
        if matches!(decoder.datatype()?, Type::Tag) {
            decoder.tag()?;
        }
        let updates: BTreeMap<PoolId, SnapshotPoolRegistration> = decoder.decode_with(ctx)?;
        let updates = updates.into_iter().map(|(id, pool)| (id, pool.0)).collect();

        // Parse retiring map [2]: PoolId -> Epoch
        if matches!(decoder.datatype()?, Type::Tag) {
            decoder.tag()?;
        }
        let retiring: BTreeMap<PoolId, Epoch> = decoder.decode()?;

        // Skip any remaining PState elements (like deposits)
        for i in 3..pstate_len {
            decoder.skip().context(format!("Failed to skip PState[{i}]"))?;
        }

        Ok(SPOState {
            pools,
            updates,
            retiring,
        })
    }

    /// Parse snapshots using hybrid approach with memory-based parsing
    /// Uses snapshot.rs functions to parse mark/set/go snapshots from buffer
    /// We expect the following structure:
    /// Epoch State / Snapshots / Mark
    /// Epoch State / Snapshots / Set
    /// Epoch State / Snapshots / Go
    /// Epoch State / Snapshots / Fee
    fn parse_snapshots_with_hybrid_approach(
        decoder: &mut Decoder,
        ctx: &mut SnapshotContext,
        _epoch: u64,
    ) -> Result<RawSnapshotsContainer> {
        let snapshots_len = decoder
            .array()
            .context("Failed to parse SnapShots array")?
            .ok_or_else(|| anyhow!("SnapShots must be a definite-length array"))?;

        if snapshots_len != 4 {
            return Err(anyhow!(
                "SnapShots array must have exactly 4 elements (Mark, Set, Go, Fee), got {snapshots_len}"
            ));
        }

        // Parse Mark, Set, Go snapshots
        let mark_snapshot =
            RawSnapshot::parse(decoder, ctx, "Mark").context("Failed to parse Mark snapshot")?;
        let set_snapshot =
            RawSnapshot::parse(decoder, ctx, "Set").context("Failed to parse Set snapshot")?;
        let go_snapshot =
            RawSnapshot::parse(decoder, ctx, "Go").context("Failed to parse Go snapshot")?;
        let fee = decoder.decode::<u64>().unwrap_or(0);

        Ok(RawSnapshotsContainer {
            mark: mark_snapshot,
            set: set_snapshot,
            go: go_snapshot,
            fee,
        })
    }
}

// -----------------------------------------------------------------------------
// Helper: Simple callback handler for testing
// -----------------------------------------------------------------------------

/// Simple callback handler that collects all data in memory (for testing)
#[derive(Debug, Default)]
pub struct CollectingCallbacks {
    pub metadata: Option<SnapshotMetadata>,
    pub utxos: Vec<UtxoEntry>,
    pub pools: SPOState,
    pub accounts: Vec<AccountState>,
    pub dreps: HashMap<DRepCredential, DRepRecord>,
    pub proposals: Vec<GovernanceProposal>,
    pub epoch: EpochBootstrapData,
    pub snapshots: Option<RawSnapshotsContainer>,
<<<<<<< HEAD
    pub previous_reward_params: RewardParams,
    pub current_reward_params: RewardParams,
    pub protocol_parameters: ProtocolParamUpdate,
=======
    pub gs_protocol_previous_parameters: Option<ProtocolParameters>,
    pub gs_protocol_current_parameters: Option<ProtocolParameters>,
    pub gs_protocol_future_parameters: Option<ProtocolParameters>,
    pub governance_state: Option<super::governance::GovernanceState>,
>>>>>>> a965f4f6
}

impl UtxoCallback for CollectingCallbacks {
    fn on_utxo(&mut self, utxo: UtxoEntry) -> Result<()> {
        self.utxos.push(utxo);
        Ok(())
    }
}

impl EpochCallback for CollectingCallbacks {
    fn on_epoch(&mut self, data: EpochBootstrapData) -> Result<()> {
        self.epoch = data;
        Ok(())
    }
}

impl PoolCallback for CollectingCallbacks {
    fn on_pools(&mut self, pools: SPOState) -> Result<()> {
        self.pools = pools;
        Ok(())
    }
}

impl AccountsCallback for CollectingCallbacks {
    fn on_accounts(&mut self, data: AccountsBootstrapData) -> Result<()> {
        self.accounts = data.accounts;
        Ok(())
    }
}

impl DRepCallback for CollectingCallbacks {
    fn on_dreps(&mut self, _epoch: u64, dreps: HashMap<DRepCredential, DRepRecord>) -> Result<()> {
        self.dreps = dreps;
        Ok(())
    }
}

impl ProposalCallback for CollectingCallbacks {
    fn on_proposals(&mut self, proposals: Vec<GovernanceProposal>) -> Result<()> {
        self.proposals = proposals;
        Ok(())
    }
}

impl GovernanceProtocolParametersCallback for CollectingCallbacks {
    fn on_gs_protocol_parameters(
        &mut self,
        _epoch: u64,
        previous_reward_params: RewardParams,
        current_reward_params: RewardParams,
        params: ProtocolParamUpdate,
    ) -> Result<()> {
        // epoch is already stored in metadata
        self.previous_reward_params = previous_reward_params;
        self.current_reward_params = current_reward_params;
        self.protocol_parameters = params;
        Ok(())
    }
}

impl GovernanceStateCallback for CollectingCallbacks {
    fn on_governance_state(&mut self, state: super::governance::GovernanceState) -> Result<()> {
        info!(
            "CollectingCallbacks: Received governance state with {} proposals",
            state.proposals.len()
        );
        self.governance_state = Some(state);
        Ok(())
    }
}

impl SnapshotCallbacks for CollectingCallbacks {
    fn on_metadata(&mut self, metadata: SnapshotMetadata) -> Result<()> {
        self.metadata = Some(metadata);
        Ok(())
    }

    fn on_complete(&mut self) -> Result<()> {
        Ok(())
    }
}

impl SnapshotsCallback for CollectingCallbacks {
    fn on_snapshots(&mut self, snapshots: SnapshotsContainer) -> Result<()> {
        // For testing, we could store snapshots here if needed
        info!(
            "CollectingCallbacks: Received snapshots with {} mark SPOs, {} set SPOs, {} go SPOs",
            snapshots.mark.spos.len(),
            snapshots.set.spos.len(),
            snapshots.go.spos.len()
        );
        Ok(())
    }
}

#[cfg(test)]
mod tests {
    use crate::{Address, NativeAssets, TxHash, UTXOValue, UTxOIdentifier, Value};

    use super::*;

    #[test]
    fn test_collecting_callbacks() {
        let mut callbacks = CollectingCallbacks::default();

        // Test metadata callback
        callbacks
            .on_metadata(SnapshotMetadata {
                epoch: 507,
                pot_balances: Pots {
                    reserves: 1000000,
                    treasury: 2000000,
                    deposits: 500000,
                },
                utxo_count: Some(100),
                blocks_previous_epoch: Vec::new(),
                blocks_current_epoch: Vec::new(),
            })
            .unwrap();

        assert_eq!(callbacks.metadata.as_ref().unwrap().epoch, 507);
        assert_eq!(
            callbacks.metadata.as_ref().unwrap().pot_balances.treasury,
            2000000
        );

        // Test UTXO callback
        callbacks
            .on_utxo(UtxoEntry {
                id: UTxOIdentifier::new(TxHash::new(<[u8; 32]>::default()), 0),
                value: UTXOValue {
                    address: Address::None,
                    value: Value {
                        lovelace: 5000000,
                        assets: NativeAssets::default(),
                    },
                    datum: None,
                    reference_script: None,
                },
            })
            .unwrap();

        assert_eq!(callbacks.utxos.len(), 1);
        assert_eq!(callbacks.utxos[0].value.value.lovelace, 5000000);
    }
}<|MERGE_RESOLUTION|>--- conflicted
+++ resolved
@@ -33,7 +33,6 @@
 use crate::epoch_snapshot::SnapshotsContainer;
 use crate::hash::Hash;
 use crate::ledger_state::SPOState;
-use crate::snapshot::protocol_parameters::{CurrentParams, FutureParams};
 use crate::snapshot::utxo::{SnapshotUTxO, UtxoEntry};
 use crate::snapshot::RawSnapshot;
 pub use crate::stake_addresses::{AccountState, StakeAddressState};
@@ -1097,38 +1096,18 @@
         let governance_state = super::governance::parse_gov_state(&mut remainder_decoder, epoch)
             .context("Failed to parse governance state")?;
 
-<<<<<<< HEAD
-        // Governance State from epoch_state/ledger_state/utxo_state/gov_state
-        let current_params: ProtocolParamUpdate = remainder_decoder.decode()?;
-        let current_reward_params = current_params.to_reward_params()?;
-
-        let previous_params: ProtocolParamUpdate = remainder_decoder.decode()?;
-        let previous_reward_params = previous_params.to_reward_params()?;
-
-        let protocol_parameters: FutureParams =
-            remainder_decoder.decode_with(&mut CurrentParams {
-                current: &current_params,
-            })?;
-=======
         info!(
             "    Successfully parsed governance state: {} proposals, {} votes",
             governance_state.proposals.len(),
             governance_state.votes.len()
         );
->>>>>>> a965f4f6
 
         // Emit governance protocol parameters callback
         callbacks.on_gs_protocol_parameters(
             epoch,
-<<<<<<< HEAD
-            previous_reward_params,
-            current_reward_params,
-            protocol_parameters.0,
-=======
-            governance_state.previous_pparams.clone(),
-            governance_state.current_pparams.clone(),
-            governance_state.future_pparams.clone(),
->>>>>>> a965f4f6
+            governance_state.previous_reward_params.clone(),
+            governance_state.current_reward_params.clone(),
+            governance_state.protocol_params.clone(),
         )?;
 
         // Emit governance state callback
@@ -1910,16 +1889,10 @@
     pub proposals: Vec<GovernanceProposal>,
     pub epoch: EpochBootstrapData,
     pub snapshots: Option<RawSnapshotsContainer>,
-<<<<<<< HEAD
     pub previous_reward_params: RewardParams,
     pub current_reward_params: RewardParams,
     pub protocol_parameters: ProtocolParamUpdate,
-=======
-    pub gs_protocol_previous_parameters: Option<ProtocolParameters>,
-    pub gs_protocol_current_parameters: Option<ProtocolParameters>,
-    pub gs_protocol_future_parameters: Option<ProtocolParameters>,
     pub governance_state: Option<super::governance::GovernanceState>,
->>>>>>> a965f4f6
 }
 
 impl UtxoCallback for CollectingCallbacks {
