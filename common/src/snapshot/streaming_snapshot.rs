// SPDX-License-Identifier: Apache-2.0
// Copyright © 2025, Acropolis team.

//! Streaming snapshot parser with callback interface for bootstrap process.
//!
//! This module provides a callback-based streaming parser for Cardano snapshots
//! that allows processing large snapshots without loading the entire structure
//! into memory. It's designed for the bootstrap process to distribute state
//! via message bus.
//!
//! The parser navigates the NewEpochState structure and invokes callbacks for:
//! - UTXOs (per-entry callback for each UTXO)
//! - Stake pools (bulk callback with all pool data)
//! - Stake accounts (bulk callback with delegations and rewards)
//! - DReps (bulk callback with governance info)
//! - Proposals (bulk callback with active governance actions)
//!
//! Parses CBOR dumps from Cardano Haskell node's GetCBOR ledger-state query.
//! These snapshots represent the internal `NewEpochState` type and are not formally
//! specified - see: https://github.com/IntersectMBO/cardano-ledger/blob/33e90ea03447b44a389985ca2b158568e5f4ad65/eras/shelley/impl/src/Cardano/Ledger/Shelley/LedgerState/Types.hs#L121-L131
//! and https://github.com/rrruko/nes-cddl-hs/blob/main/nes.cddl

use anyhow::{anyhow, Context, Result};
use minicbor::data::Type;
use minicbor::Decoder;
use serde::{Deserialize, Serialize};
use std::collections::BTreeMap;
use std::fs::File;
use std::io::{Read, Seek, SeekFrom};
use std::net::{Ipv4Addr, Ipv6Addr};
use tracing::info;

use crate::epoch_snapshot::SnapshotsContainer;
pub use crate::hash::Hash;
use crate::ledger_state::SPOState;
use crate::snapshot::protocol_parameters::ProtocolParameters;
pub use crate::stake_addresses::{AccountState, StakeAddressState};
use crate::{
    Constitution, DRepChoice, DRepCredential, EpochBootstrapData, PoolBlockProduction, PoolId,
    PoolMetadata, Pots, Relay,
};
pub use crate::{
<<<<<<< HEAD
    Constitution, EpochBootstrapData, Lovelace, MultiHostName, NetworkId, PoolId, PoolMetadata,
    PoolRegistration, Ratio, Relay, SingleHostAddr, SingleHostName, StakeAddress, StakeCredential,
    TxHash, UTxOIdentifier,
=======
    Lovelace, MultiHostName, NetworkId, PoolRegistration, Ratio, SingleHostAddr, SingleHostName,
    StakeAddress, StakeCredential,
>>>>>>> 1e446bac
};
// Import snapshot parsing support
use super::mark_set_go::{RawSnapshotsContainer, SnapshotsCallback};

// -----------------------------------------------------------------------------
// Cardano Ledger Types (for decoding with minicbor)
// -----------------------------------------------------------------------------

pub type Epoch = u64;

/*
 * This was replaced with the StakeCredential defined in types.rs, but the implementation here is much
 * cleaner for parsing CBOR files from Haskell Node, using hash.rs types. For CBOR parsing, we need to
 * change the decode from using d.decode_with(ctx) (which expects arrays) tousing d.bytes() which
 * expects raw bytes.
/// Stake credential - can be a key hash or script hash
/// Order matters for Ord/PartialOrd - ScriptHash must come first for compatibility with Haskell
#[derive(Serialize, Deserialize, Debug, PartialEq, PartialOrd, Eq, Ord, Clone, Hash)]
pub enum StakeCredential {
    ScriptHash(ScriptHash),
    AddrKeyhash(AddrKeyhash), // NOTE: lower case h from hash.rs version
}
*/

impl<'b, C> minicbor::decode::Decode<'b, C> for StakeCredential {
    fn decode(d: &mut Decoder<'b>, _ctx: &mut C) -> Result<Self, minicbor::decode::Error> {
        d.array()?;
        let variant = d.u16()?;

        match variant {
            0 => {
                // ScriptHash variant (first in enum) - decode bytes directly
                let bytes = d.bytes()?;
                let key_hash = bytes.try_into().map_err(|_| {
                    minicbor::decode::Error::message(
                        "invalid length for ScriptHash in StakeCredential",
                    )
                })?;
                Ok(StakeCredential::ScriptHash(key_hash))
            }
            1 => {
                // AddrKeyHash variant (second in enum) - decodes bytes directly
                let bytes = d.bytes()?;
                let key_hash = bytes.try_into().map_err(|_| {
                    minicbor::decode::Error::message(
                        "invalid length for AddrKeyHash in StakeCredential",
                    )
                })?;
                Ok(StakeCredential::AddrKeyHash(key_hash))
            }
            _ => Err(minicbor::decode::Error::message(
                "invalid variant id for StakeCredential",
            )),
        }
    }
}

impl<C> minicbor::encode::Encode<C> for StakeCredential {
    fn encode<W: minicbor::encode::Write>(
        &self,
        e: &mut minicbor::Encoder<W>,
        ctx: &mut C,
    ) -> Result<(), minicbor::encode::Error<W::Error>> {
        match self {
            StakeCredential::ScriptHash(key_hash) => {
                // ScriptHash is variant 0 (first in enum)
                e.array(2)?;
                e.encode_with(0, ctx)?;
                e.encode_with(key_hash, ctx)?;
                Ok(())
            }
            StakeCredential::AddrKeyHash(key_hash) => {
                // AddrKeyHash is variant 1 (second in enum)
                e.array(2)?;
                e.encode_with(1, ctx)?;
                e.encode_with(key_hash, ctx)?;
                Ok(())
            }
        }
    }
}

/// Maybe type (optional with explicit encoding)
#[derive(Debug, Clone, PartialEq, Eq)]
pub enum StrictMaybe<T> {
    Nothing,
    Just(T),
}

impl<'b, C, T> minicbor::Decode<'b, C> for StrictMaybe<T>
where
    T: minicbor::Decode<'b, C>,
{
    fn decode(d: &mut Decoder<'b>, ctx: &mut C) -> Result<Self, minicbor::decode::Error> {
        match d.datatype()? {
            Type::Array | Type::ArrayIndef => {
                let len = d.array()?;
                if len == Some(0) {
                    Ok(StrictMaybe::Nothing)
                } else {
                    let value = T::decode(d, ctx)?;
                    Ok(StrictMaybe::Just(value))
                }
            }
            _ => Err(minicbor::decode::Error::message("Expected array for Maybe")),
        }
    }
}

/// Anchor (URL + content hash)
#[derive(Debug, Clone, PartialEq, Eq, Serialize, Deserialize)]
pub struct Anchor {
    pub url: String,
    pub content_hash: Hash<32>,
}

impl<'b, C> minicbor::Decode<'b, C> for Anchor {
    fn decode(d: &mut Decoder<'b>, ctx: &mut C) -> Result<Self, minicbor::decode::Error> {
        d.array()?;
        // URL can be either bytes or text string
        let url = match d.datatype()? {
            Type::Bytes => {
                let url_bytes = d.bytes()?;
                String::from_utf8_lossy(url_bytes).to_string()
            }
            Type::String => d.str()?.to_string(),
            _ => {
                return Err(minicbor::decode::Error::message(
                    "Expected bytes or string for URL",
                ))
            }
        };
        let content_hash = Hash::<32>::decode(d, ctx)?;
        Ok(Anchor { url, content_hash })
    }
}

/// Set type (encoded as array, sometimes with CBOR tag 258)
#[derive(Debug, Clone, PartialEq, Eq)]
pub struct SnapshotSet<T>(pub Vec<T>);

impl<T> SnapshotSet<T> {
    pub fn iter(&self) -> std::slice::Iter<'_, T> {
        self.0.iter()
    }
}

impl<T> From<Vec<T>> for SnapshotSet<T> {
    fn from(vec: Vec<T>) -> Self {
        SnapshotSet(vec)
    }
}

impl<T> From<SnapshotSet<T>> for Vec<T> {
    fn from(set: SnapshotSet<T>) -> Self {
        set.0
    }
}

impl<'b, C, T> minicbor::Decode<'b, C> for SnapshotSet<T>
where
    T: minicbor::Decode<'b, C>,
{
    fn decode(d: &mut Decoder<'b>, ctx: &mut C) -> Result<Self, minicbor::decode::Error> {
        // Sets might be tagged with CBOR tag 258
        if matches!(d.datatype()?, Type::Tag) {
            d.tag()?;
        }

        let vec: Vec<T> = d.decode_with(ctx)?;
        Ok(SnapshotSet(vec))
    }
}

impl<C, T> minicbor::Encode<C> for SnapshotSet<T>
where
    T: minicbor::Encode<C>,
{
    fn encode<W: minicbor::encode::Write>(
        &self,
        e: &mut minicbor::Encoder<W>,
        ctx: &mut C,
    ) -> Result<(), minicbor::encode::Error<W::Error>> {
        e.encode_with(&self.0, ctx)?;
        Ok(())
    }
}

/// DRep credential for governance delegation (internal CBOR type)
#[derive(Serialize, Deserialize, Debug, PartialEq, PartialOrd, Eq, Ord, Clone)]
pub enum DRep {
    Key(AddrKeyhash),
    Script(ScriptHash),
    Abstain,
    NoConfidence,
}

impl<'b, C> minicbor::Decode<'b, C> for DRep {
    fn decode(d: &mut Decoder<'b>, ctx: &mut C) -> Result<Self, minicbor::decode::Error> {
        d.array()?;
        let variant = d.u16()?;

        match variant {
            0 => Ok(DRep::Key(d.decode_with(ctx)?)),
            1 => Ok(DRep::Script(d.decode_with(ctx)?)),
            2 => Ok(DRep::Abstain),
            3 => Ok(DRep::NoConfidence),
            _ => Err(minicbor::decode::Error::message(
                "invalid variant id for DRep",
            )),
        }
    }
}

impl<C> minicbor::Encode<C> for DRep {
    fn encode<W: minicbor::encode::Write>(
        &self,
        e: &mut minicbor::Encoder<W>,
        ctx: &mut C,
    ) -> Result<(), minicbor::encode::Error<W::Error>> {
        match self {
            DRep::Key(h) => {
                e.array(2)?;
                e.encode_with(0, ctx)?;
                e.encode_with(h, ctx)?;
                Ok(())
            }
            DRep::Script(h) => {
                e.array(2)?;
                e.encode_with(1, ctx)?;
                e.encode_with(h, ctx)?;
                Ok(())
            }
            DRep::Abstain => {
                e.array(1)?;
                e.encode_with(2, ctx)?;
                Ok(())
            }
            DRep::NoConfidence => {
                e.array(1)?;
                e.encode_with(3, ctx)?;
                Ok(())
            }
        }
    }
}

/// Account state from ledger (internal CBOR type for decoding)
///
/// This is converted to AccountState for the external API.
#[derive(Debug)]
pub struct Account {
    pub rewards_and_deposit: StrictMaybe<(Lovelace, Lovelace)>,
    pub pointers: SnapshotSet<(u64, u64, u64)>,
    pub pool: StrictMaybe<PoolId>,
    pub drep: StrictMaybe<DRep>,
}

impl<'b, C> minicbor::Decode<'b, C> for Account {
    fn decode(d: &mut Decoder<'b>, ctx: &mut C) -> Result<Self, minicbor::decode::Error> {
        d.array()?;
        Ok(Account {
            rewards_and_deposit: d.decode_with(ctx)?,
            pointers: d.decode_with(ctx)?,
            pool: d.decode_with(ctx)?,
            drep: d.decode_with(ctx)?,
        })
    }
}

// -----------------------------------------------------------------------------
// Type decoders for snapshot compatibility
// -----------------------------------------------------------------------------

pub use crate::types::AddrKeyhash;
pub use crate::types::ScriptHash;

pub struct SnapshotContext {
    pub network: NetworkId,
}

impl AsRef<SnapshotContext> for SnapshotContext {
    fn as_ref(&self) -> &Self {
        self
    }
}

struct SnapshotOption<T>(pub Option<T>);

impl<'b, C, T> minicbor::Decode<'b, C> for SnapshotOption<T>
where
    T: minicbor::Decode<'b, C>,
{
    fn decode(d: &mut Decoder<'b>, ctx: &mut C) -> Result<Self, minicbor::decode::Error> {
        match d.datatype()? {
            Type::Null | Type::Undefined => {
                d.skip()?;
                Ok(SnapshotOption(None))
            }
            _ => {
                let t = T::decode(d, ctx)?;
                Ok(SnapshotOption(Some(t)))
            }
        }
    }
}

pub struct SnapshotPoolRegistration(pub PoolRegistration);

impl<'b, C> minicbor::Decode<'b, C> for SnapshotPoolRegistration
where
    C: AsRef<SnapshotContext>,
{
    fn decode(d: &mut Decoder<'b>, ctx: &mut C) -> Result<Self, minicbor::decode::Error> {
        let _len = d.array()?;
        Ok(Self(PoolRegistration {
            operator: d.decode_with(ctx)?,
            vrf_key_hash: d.decode_with(ctx)?,
            pledge: d.decode_with(ctx)?,
            cost: d.decode_with(ctx)?,
            margin: SnapshotRatio::decode(d, ctx)?.0,
            reward_account: SnapshotStakeAddress::decode(d, ctx)?.0,
            pool_owners: SnapshotSet::<SnapshotStakeAddressFromCred>::decode(d, ctx)?
                .0
                .into_iter()
                .map(|a| a.0)
                .collect(),
            relays: Vec::<SnapshotRelay>::decode(d, ctx)?.into_iter().map(|r| r.0).collect(),
            pool_metadata: SnapshotOption::<SnapshotPoolMetadata>::decode(d, ctx)?.0.map(|m| m.0),
        }))
    }
}

struct SnapshotRatio(pub Ratio);

impl<'b, C> minicbor::Decode<'b, C> for SnapshotRatio {
    fn decode(d: &mut Decoder<'b>, _ctx: &mut C) -> Result<Self, minicbor::decode::Error> {
        // UnitInterval might be tagged (tag 30 for rational)
        if matches!(d.datatype()?, Type::Tag) {
            d.tag()?;
        }
        d.array()?;
        let numerator = d.u64()?;
        let denominator = d.u64()?;
        Ok(Self(Ratio {
            numerator,
            denominator,
        }))
    }
}

// Network types for pool relays
pub type SnapshotPort = u32;

struct SnapshotStakeAddress(pub StakeAddress);

impl<'b, C> minicbor::Decode<'b, C> for SnapshotStakeAddress {
    fn decode(d: &mut Decoder<'b>, _ctx: &mut C) -> Result<Self, minicbor::decode::Error> {
        let bytes = d.bytes()?;
        let bytes = bytes.to_vec();
        Ok(Self(StakeAddress::from_binary(&bytes).map_err(|e| {
            minicbor::decode::Error::message(e.to_string())
        })?))
    }
}

struct SnapshotStakeAddressFromCred(pub StakeAddress);

impl<'b, C> minicbor::Decode<'b, C> for SnapshotStakeAddressFromCred
where
    C: AsRef<SnapshotContext>,
{
    fn decode(d: &mut Decoder<'b>, ctx: &mut C) -> Result<Self, minicbor::decode::Error> {
        let bytes = d.bytes()?;
        let bytes = Hash::<28>::try_from(bytes)
            .map_err(|e| minicbor::decode::Error::message(e.to_string()))?;
        Ok(Self(StakeAddress::new(
            StakeCredential::AddrKeyHash(bytes),
            ctx.as_ref().network.clone(),
        )))
    }
}

struct SnapshotRelay(pub Relay);

impl<'b, C> minicbor::Decode<'b, C> for SnapshotRelay {
    fn decode(d: &mut Decoder<'b>, ctx: &mut C) -> Result<Self, minicbor::decode::Error> {
        d.array()?;
        let tag = d.u32()?;

        match tag {
            0 => {
                // SingleHostAddr
                let port = Option::<SnapshotPort>::decode(d, ctx)?.map(|p| p as u16);
                let ipv4 = Option::<Ipv4Addr>::decode(d, ctx)?;
                let ipv6 = Option::<Ipv6Addr>::decode(d, ctx)?;
                Ok(Self(Relay::SingleHostAddr(SingleHostAddr {
                    port,
                    ipv4,
                    ipv6,
                })))
            }
            1 => {
                // SingleHostName
                let port = Option::<SnapshotPort>::decode(d, ctx)?.map(|p| p as u16);
                let dns_name = d.str()?.to_string();
                Ok(Self(Relay::SingleHostName(SingleHostName {
                    port,
                    dns_name,
                })))
            }
            2 => {
                // MultiHostName
                let dns_name = d.str()?.to_string();
                Ok(Self(Relay::MultiHostName(MultiHostName { dns_name })))
            }
            _ => Err(minicbor::decode::Error::message("Invalid relay tag")),
        }
    }
}

struct SnapshotPoolMetadata(pub PoolMetadata);

impl<'b, C> minicbor::Decode<'b, C> for SnapshotPoolMetadata {
    fn decode(d: &mut Decoder<'b>, ctx: &mut C) -> Result<Self, minicbor::decode::Error> {
        d.array()?;
        let url = d.str()?.to_string();
        let hash = Hash::<32>::decode(d, ctx)?.to_vec();
        Ok(SnapshotPoolMetadata(PoolMetadata { url, hash }))
    }
}

struct SnapshotUTxOIdentifier(pub UTxOIdentifier);

impl<'b, C> minicbor::Decode<'b, C> for SnapshotUTxOIdentifier {
    fn decode(d: &mut Decoder<'b>, _: &mut C) -> Result<Self, minicbor::decode::Error> {
        let Ok(tx_hash) = TxHash::try_from(d.bytes()?) else {
            return Err(minicbor::decode::Error::message(
                "Invalid TxHash (wrong size?)",
            ));
        };
        let output_index = d.u64()? as u16;
        Ok(SnapshotUTxOIdentifier(UTxOIdentifier {
            tx_hash,
            output_index,
        }))
    }
}

// -----------------------------------------------------------------------------
// DRep State
// -----------------------------------------------------------------------------

/// DRep state from ledger
#[derive(Debug, Clone)]
pub struct DRepState {
    pub expiry: Epoch,
    pub anchor: StrictMaybe<Anchor>,
    pub deposit: Lovelace,
    pub delegators: SnapshotSet<StakeCredential>,
}

impl<'b, C> minicbor::Decode<'b, C> for DRepState {
    fn decode(d: &mut Decoder<'b>, ctx: &mut C) -> Result<Self, minicbor::decode::Error> {
        // DRepState might be tagged or just an array - check what we have
        if matches!(d.datatype()?, Type::Tag) {
            d.tag()?; // skip the tag
        }

        d.array()?;
        let expiry = d.u64()?;
        let anchor = StrictMaybe::<Anchor>::decode(d, ctx)?;
        let deposit = d.u64()?;

        // Delegators set might be tagged (CBOR tag 258 for sets)
        if matches!(d.datatype()?, Type::Tag) {
            d.tag()?; // skip the tag
        }
        let delegators = SnapshotSet::<StakeCredential>::decode(d, ctx)?;

        Ok(DRepState {
            expiry,
            anchor,
            deposit,
            delegators,
        })
    }
}

// -----------------------------------------------------------------------------
// Data Structures (based on OpenAPI schema)
// -----------------------------------------------------------------------------

/// UTXO entry with transaction hash, index, address, and value
#[derive(Debug, Clone, Serialize, Deserialize)]
pub struct UtxoEntry {
    /// UTxO Identifier
    pub utxo: UTxOIdentifier,
    /// Hex encoded Cardano addresses
    pub address: String,
    /// Lovelace amount
    pub value: u64,
    /// Optional inline datum (hex-encoded CBOR)
    pub datum: Option<String>,
    /// Optional script reference (hex-encoded CBOR)
    pub script_ref: Option<String>,
}

// -----------------------------------------------------------------------------
// Ledger types for DState parsing
// -----------------------------------------------------------------------------

/// Local newtype wrapper for DRepCredential to provide custom CBOR decoding
/// without conflicting with the main Credential type's Decode implementation.
#[derive(Debug, Clone, PartialEq, Eq, PartialOrd, Ord)]
struct LocalDRepCredential(DRepCredential);

impl<'b, C> minicbor::Decode<'b, C> for LocalDRepCredential {
    fn decode(d: &mut Decoder<'b>, ctx: &mut C) -> Result<Self, minicbor::decode::Error> {
        d.array()?;
        let variant = d.u16()?;

        match variant {
            0 => Ok(LocalDRepCredential(DRepCredential::AddrKeyHash(
                d.decode_with(ctx)?,
            ))),
            1 => Ok(LocalDRepCredential(DRepCredential::ScriptHash(
                d.decode_with(ctx)?,
            ))),
            _ => Err(minicbor::decode::Error::message(
                "invalid variant id for DRepCredential",
            )),
        }
    }
}

// -----------------------------------------------------------------------------
// Data Structures (based on OpenAPI schema)
// -----------------------------------------------------------------------------

/// DRep information
#[derive(Debug, Clone, Serialize, Deserialize)]
pub struct DRepInfo {
    /// Bech32-encoded DRep ID
    pub drep_id: DRepCredential,
    /// Lovelace deposit amount
    pub deposit: u64,
    /// Optional anchor (URL and hash)
    pub anchor: Option<AnchorInfo>,
}

/// Governance proposal
#[derive(Debug, Clone, Serialize, Deserialize)]
pub struct GovernanceProposal {
    /// Lovelace deposit amount
    pub deposit: u64,
    /// Bech32-encoded stake address of proposer
    pub reward_account: String,
    /// Bech32-encoded governance action ID
    pub gov_action_id: String,
    /// Governance action type
    pub gov_action: String,
    /// Anchor information
    pub anchor: AnchorInfo,
}

/// Anchor information (reference URL and data hash) - for OpenAPI compatibility
#[derive(Debug, Clone, Serialize, Deserialize)]
pub struct AnchorInfo {
    /// IPFS or HTTP(S) URL containing anchor data
    pub url: String,
    /// Hex-encoded hash of the anchor data
    pub data_hash: String,
}

/// Snapshot metadata extracted before streaming
#[derive(Debug, Clone, Serialize, Deserialize)]
pub struct SnapshotMetadata {
    /// Epoch number
    pub epoch: u64,
    /// Pot balances
    pub pot_balances: Pots,
    /// Total number of UTXOs (for progress tracking)
    pub utxo_count: Option<u64>,
    /// Block production statistics for previous epoch
    pub blocks_previous_epoch: Vec<PoolBlockProduction>,
    /// Block production statistics for current epoch
    pub blocks_current_epoch: Vec<PoolBlockProduction>,
}

// -----------------------------------------------------------------------------
// Callback Traits
// -----------------------------------------------------------------------------

/// Callback invoked for each UTXO entry (streaming)
pub trait UtxoCallback {
    /// Called once per UTXO entry
    fn on_utxo(&mut self, utxo: UtxoEntry) -> Result<()>;
}

pub trait EpochCallback {
    fn on_epoch(&mut self, data: EpochBootstrapData) -> Result<()>;
}

/// Callback invoked with bulk stake pool data
pub trait PoolCallback {
    /// Called once with all pool data
    fn on_pools(&mut self, spo_state: SPOState) -> Result<()>;
}

/// Data needed to bootstrap accounts state, parsed from the snapshot.
/// This is a pure data structure - the publisher is responsible for
/// converting it to the appropriate message type.
#[derive(Debug, Clone)]
pub struct AccountsBootstrapData {
    /// Epoch number this snapshot is for
    pub epoch: u64,
    /// All account states (stake addresses with delegations and balances)
    pub accounts: Vec<AccountState>,
    /// All registered stake pools with their full registration data
    pub pools: Vec<PoolRegistration>,
    /// Pool IDs that are retiring
    pub retiring_pools: Vec<PoolId>,
    /// All registered DReps with their deposits (credential, deposit amount)
    pub dreps: Vec<(DRepCredential, u64)>,
    /// Treasury, reserves, and deposits
    pub pots: Pots,
    /// Fully processed bootstrap snapshots (mark/set/go) for rewards calculation
    pub snapshots: Option<SnapshotsContainer>,
}

/// Callback invoked with accounts bootstrap data
pub trait AccountsCallback {
    /// Called once with all data needed to bootstrap accounts state
    fn on_accounts(&mut self, data: AccountsBootstrapData) -> Result<()>;
}

/// Callback invoked with bulk DRep data
pub trait DRepCallback {
    /// Called once with all DRep info
    fn on_dreps(&mut self, dreps: Vec<DRepInfo>) -> Result<()>;
}

/// Callback invoked with bulk governance proposal data
pub trait ProposalCallback {
    /// Called once with all proposals
    fn on_proposals(&mut self, proposals: Vec<GovernanceProposal>) -> Result<()>;
}

/// Callback invoked with Governance State ProtocolParameters (previous, current, future)
pub trait GovernanceProtocolParametersCallback {
    /// Called once with all proposals
    fn on_gs_protocol_parameters(
        &mut self,
        gs_previous_params: ProtocolParameters,
        gs_current_params: ProtocolParameters,
        gs_future_params: ProtocolParameters,
    ) -> Result<()>;
}

/// Combined callback handler for all snapshot data
pub trait SnapshotCallbacks:
    UtxoCallback
    + PoolCallback
    + AccountsCallback
    + DRepCallback
    + GovernanceProtocolParametersCallback
    + ProposalCallback
    + SnapshotsCallback
    + EpochCallback
{
    /// Called before streaming begins with metadata
    fn on_metadata(&mut self, metadata: SnapshotMetadata) -> Result<()>;

    /// Called after all streaming is complete
    fn on_complete(&mut self) -> Result<()>;
}

// -----------------------------------------------------------------------------
// Internal Types
// -----------------------------------------------------------------------------

#[expect(dead_code)]
struct ParsedMetadata {
    epoch: u64,
    treasury: u64,
    reserves: u64,
    pools: SPOState,
    dreps: Vec<DRepInfo>,
    accounts: Vec<AccountState>,
    blocks_previous_epoch: Vec<PoolBlockProduction>,
    blocks_current_epoch: Vec<PoolBlockProduction>,
    utxo_position: u64,
}

#[expect(dead_code)]
struct ParsedMetadataWithoutUtxoPosition {
    epoch: u64,
    treasury: u64,
    reserves: u64,
    pools: SPOState,
    dreps: Vec<DRepInfo>,
    accounts: Vec<AccountState>,
    blocks_previous_epoch: Vec<PoolBlockProduction>,
    blocks_current_epoch: Vec<PoolBlockProduction>,
}

// -----------------------------------------------------------------------------
// Streaming Parser
// -----------------------------------------------------------------------------

/// Streaming snapshot parser with callback interface
pub struct StreamingSnapshotParser {
    file_path: String,
    chunk_size: usize,
}

/// Chunked CBOR reader for large files (infrastructure for future optimization)
struct ChunkedCborReader {
    file: File,
    file_size: u64,
}

impl ChunkedCborReader {
    fn new(mut file: File, _chunk_size: usize) -> Result<Self> {
        let file_size = file.seek(SeekFrom::End(0))?;
        file.seek(SeekFrom::Start(0))?;

        Ok(ChunkedCborReader { file, file_size })
    }
}

impl StreamingSnapshotParser {
    /// Create a new streaming parser for the given snapshot file
    pub fn new(file_path: impl Into<String>) -> Self {
        Self {
            file_path: file_path.into(),
            chunk_size: 16 * 1024 * 1024, // 16MB chunks
        }
    }

    /// Create a new streaming parser with custom chunk size
    pub fn with_chunk_size(file_path: impl Into<String>, chunk_size: usize) -> Self {
        Self {
            file_path: file_path.into(),
            chunk_size,
        }
    }

    /// Parse the snapshot file and invoke callbacks
    ///
    /// This method navigates the NewEpochState structure:
    /// ```text
    /// NewEpochState = [
    ///   0: epoch_no,
    ///   1: blocks_previous_epoch,
    ///   2: blocks_current_epoch,
    ///   3: EpochState = [
    ///        0: AccountState = [treasury, reserves],
    ///        1: LedgerState = [
    ///             0: CertState = [
    ///                  0: VState = [dreps, cc, dormant_epoch],
    ///                  1: PState = [pools, future_pools, retiring, deposits],
    ///                  2: DState = [unified_rewards, fut_gen_deleg, gen_deleg, instant_rewards],
    ///                ],
    ///             1: UTxOState = [
    ///                  0: utxos (map: TxIn -> TxOut),
    ///                  1: deposits,
    ///                  2: fees,
    ///                  3: gov_state,
    ///                  4: donations,
    ///                ],
    ///           ],
    ///        2: PParams,
    ///        3: PParamsPrevious,
    ///      ],
    ///   4: PoolDistr,
    ///   5: StakeDistr,
    /// ]
    /// ```
    pub fn parse<C: SnapshotCallbacks>(&self, callbacks: &mut C, network: NetworkId) -> Result<()> {
        let file = File::open(&self.file_path)
            .context(format!("Failed to open snapshot file: {}", self.file_path))?;

        let mut ctx = SnapshotContext {
            network: network.clone(),
        };

        let mut chunked_reader = ChunkedCborReader::new(file, self.chunk_size)?;

        // Phase 1: Parse metadata efficiently using larger buffer to handle protocol parameters
        // Read initial portion for metadata parsing (512MB to handle large protocol parameters)
        let metadata_size = 512 * 1024 * 1024; // 512MB for metadata parsing (increased for PParams)
        let actual_metadata_size = metadata_size.min(chunked_reader.file_size as usize);

        // Read metadata portion
        let metadata_buffer = {
            let mut buffer = vec![0u8; actual_metadata_size];
            chunked_reader.file.seek(SeekFrom::Start(0))?;
            chunked_reader.file.read_exact(&mut buffer)?;
            buffer
        };

        // Parse metadata using decoder - scope it to prevent accidental reuse
        let (
            epoch,
            blocks_previous_epoch,
            blocks_current_epoch,
            treasury,
            reserves,
            dreps,
            pools,
            accounts,
            utxo_file_position,
        ) = {
            let mut decoder = Decoder::new(&metadata_buffer);

            // Navigate to NewEpochState root array
            let new_epoch_state_len = decoder
                .array()
                .context("Failed to parse NewEpochState root array")?
                .ok_or_else(|| anyhow!("NewEpochState must be a definite-length array"))?;

            if new_epoch_state_len < 4 {
                return Err(anyhow!(
                "NewEpochState array too short: expected at least 4 elements, got {new_epoch_state_len}"
            ));
            }

            // Extract epoch number [0]
            let epoch = decoder.u64().context("Failed to parse epoch number")?;

            // Parse blocks_previous_epoch [1] and blocks_current_epoch [2]
            let blocks_previous_epoch =
                Self::parse_blocks_with_epoch(&mut decoder, epoch.saturating_sub(1))
                    .context("Failed to parse blocks_previous_epoch")?;
            let blocks_current_epoch = Self::parse_blocks_with_epoch(&mut decoder, epoch)
                .context("Failed to parse blocks_current_epoch")?;

            // Navigate to EpochState [3]
            let epoch_state_len = decoder
                .array()
                .context("Failed to parse EpochState array")?
                .ok_or_else(|| anyhow!("EpochState must be a definite-length array"))?;

            if epoch_state_len < 3 {
                return Err(anyhow!(
                "EpochState array too short: expected at least 3 elements, got {epoch_state_len}"
            ));
            }

            // Extract AccountState [3][0]: [treasury, reserves]
            // Note: In Conway era, AccountState is just [treasury, reserves], not a full map
            let account_state_len = decoder
                .array()
                .context("Failed to parse AccountState array")?
                .ok_or_else(|| anyhow!("AccountState must be a definite-length array"))?;

            if account_state_len < 2 {
                return Err(anyhow!(
                "AccountState array too short: expected at least 2 elements, got {account_state_len}"
            ));
            }

            // Parse treasury and reserves (can be negative in CBOR, so decode as i64 first)
            let treasury_i64: i64 = decoder.decode().context("Failed to parse treasury")?;
            let reserves_i64: i64 = decoder.decode().context("Failed to parse reserves")?;
            let treasury =
                u64::try_from(treasury_i64).map_err(|_| anyhow!("treasury was negative"))?;
            let reserves =
                u64::try_from(reserves_i64).map_err(|_| anyhow!("reserves was negative"))?;

            // Skip any remaining AccountState fields
            for i in 2..account_state_len {
                decoder.skip().context(format!("Failed to skip AccountState[{i}]"))?;
            }

            // Note: We defer the on_metadata callback until after we parse deposits from UTxOState[1]

            // Navigate to LedgerState [3][1]
            let ledger_state_len = decoder
                .array()
                .context("Failed to parse LedgerState array")?
                .ok_or_else(|| anyhow!("LedgerState must be a definite-length array"))?;

            if ledger_state_len < 2 {
                return Err(anyhow!(
                "LedgerState array too short: expected at least 2 elements, got {ledger_state_len}"
            ));
            }

            // Parse CertState [3][1][0] to extract DReps and pools
            // CertState (ARRAY) - DReps, pools, accounts
            //       - [0] VotingState - DReps at [3][1][0][0][0]
            //       - [1] PoolState - pools at [3][1][0][1][0]
            //       - [2] DelegationState - accounts at [3][1][0][2][0][0]
            // CertState = [VState, PState, DState]
            let cert_state_len = decoder
                .array()
                .context("Failed to parse CertState array")?
                .ok_or_else(|| anyhow!("CertState must be a definite-length array"))?;

            if cert_state_len < 3 {
                return Err(anyhow!(
                    "CertState array too short: expected at least 3 elements, got {cert_state_len}"
                ));
            }

            // Parse VState [3][1][0][0] for DReps, which also skips committee_state and dormant_epoch.
            // TODO: We may need to return to these later if we implement committee tracking.
            let dreps =
                Self::parse_vstate(&mut decoder).context("Failed to parse VState for DReps")?;

            // Parse PState [3][1][0][1] for pools
            let pools = Self::parse_pstate(&mut decoder, &mut ctx)
                .context("Failed to parse PState for pools")?;

            // Parse DState [3][1][0][2] for accounts/delegations
            // DState is an array: [unified_rewards, fut_gen_deleg, gen_deleg, instant_rewards]
            decoder.array().context("Failed to parse DState array")?;

            // Parse unified rewards - it's actually an array containing the map
            // UMap structure: [rewards_map, ...]
            let umap_len = decoder.array().context("Failed to parse UMap array")?;

            // Parse the rewards map [0]: StakeCredential -> Account
            let accounts_map: BTreeMap<StakeCredential, Account> = decoder.decode()?;

            // Skip remaining UMap elements if any
            if let Some(len) = umap_len {
                for _ in 1..len {
                    decoder.skip()?;
                }
            }

            // Convert to AccountState for API
            let accounts: Vec<AccountState> = accounts_map
                .into_iter()
                .map(|(credential, account)| {
                    // Convert StakeCredential to stake address representation
                    let stake_address = StakeAddress::new(credential, NetworkId::Mainnet);

                    // Extract rewards from rewards_and_deposit (first element of tuple)
                    let rewards = match &account.rewards_and_deposit {
                        StrictMaybe::Just((reward, _deposit)) => *reward,
                        StrictMaybe::Nothing => 0,
                    };

                    // Convert SPO delegation from StrictMaybe<PoolId> to Option<KeyHash>
                    // PoolId is Hash<28>, we need to convert to Vec<u8>
                    let delegated_spo = match &account.pool {
                        StrictMaybe::Just(pool_id) => Some(*pool_id),
                        StrictMaybe::Nothing => None,
                    };

                    // Convert DRep delegation from StrictMaybe<DRep> to Option<DRepChoice>
                    let delegated_drep = match &account.drep {
                        StrictMaybe::Just(drep) => Some(match drep {
                            DRep::Key(hash) => DRepChoice::Key(*hash),
                            DRep::Script(hash) => DRepChoice::Script(*hash),
                            DRep::Abstain => DRepChoice::Abstain,
                            DRep::NoConfidence => DRepChoice::NoConfidence,
                        }),
                        StrictMaybe::Nothing => None,
                    };

                    AccountState {
                        stake_address,
                        address_state: StakeAddressState {
                            registered: false, // Accounts are registered by SPOState
                            utxo_value: 0, // Not available in DState, would need to aggregate from UTxOs
                            rewards,
                            delegated_spo,
                            delegated_drep,
                        },
                    }
                })
                .collect();

            // Skip remaining DState fields (fut_gen_deleg, gen_deleg, instant_rewards)
            // The UMap already handled all its internal elements including pointers

            // Epoch State / Ledger State / Cert State / Delegation state / dsFutureGenDelegs
            decoder.skip()?;

            // Epoch State / Ledger State / Cert State / Delegation state / dsGenDelegs
            decoder.skip()?;

            // Epoch State / Ledger State / Cert State / Delegation state / dsIRewards
            decoder.skip()?;

            // Navigate to UTxOState [3][1][1]
            let utxo_state_len = decoder
                .array()
                .context("Failed to parse UTxOState array")?
                .ok_or_else(|| anyhow!("UTxOState must be a definite-length array"))?;

            if utxo_state_len < 1 {
                return Err(anyhow!(
                    "UTxOState array too short: expected at least 1 element, got {utxo_state_len}"
                ));
            }

            // Record the position before UTXO streaming - this is where UTXOs start in the file
            let utxo_file_position = decoder.position() as u64;

            // Return all the parsed metadata values
            (
                epoch,
                blocks_previous_epoch,
                blocks_current_epoch,
                treasury,
                reserves,
                dreps,
                pools,
                accounts,
                utxo_file_position,
            )
        }; // decoder goes out of scope here

        // Read only the UTXO section from the file (not the entire file!)
        let mut utxo_file = File::open(&self.file_path).context(format!(
            "Failed to open snapshot file for UTXO reading: {}",
            self.file_path
        ))?;

        // TRUE STREAMING: Process UTXOs one by one with minimal memory usage
        utxo_file.seek(SeekFrom::Start(utxo_file_position))?;
        let (utxo_count, bytes_consumed_from_file) = Self::stream_utxos(&mut utxo_file, callbacks)
            .context("Failed to stream UTXOs with true streaming")?;

        // After UTXOs, parse deposits from UTxOState[1]
        // Reset our file pointer to a position after UTXOs
        let position_after_utxos = utxo_file_position + bytes_consumed_from_file;
        utxo_file.seek(SeekFrom::Start(position_after_utxos))?;

        info!(
            "    UTXO parsing complete. File positioned at byte {} for remainder parsing",
            position_after_utxos
        );

        // ========================================================================
        // HYBRID APPROACH: MEMORY-BASED PARSING OF REMAINDER
        // ========================================================================
        // After extensive analysis, the remaining snapshot data (deposits, fees,
        // protocol parameters, and mark/set/go snapshots) can be efficiently
        // parsed by reading the entire remainder of the file into memory (~500MB)
        // rather than streaming. This is much smaller than the full 2.5GB file.
        //
        // The CBOR structure from this point:
        // UTxOState[1] = deposits
        // UTxOState[2] = fees
        // UTxOState[3] = gov_state
        // UTxOState[4] = donations
        // EpochState[2] = PParams (100-300MB)
        // EpochState[3] = PParamsPrev (100-300MB)
        // EpochState[4] = SnapShots (100+ MB stake distribution)
        //
        // This hybrid approach allows us to:
        // 1. Continue using efficient UTXO streaming (11M UTXOs in 5s)
        // 2. Parse remaining sections using snapshot.rs functions
        // 3. Access mark/set/go snapshots that were previously unreachable
        // ========================================================================

        // Calculate remaining file size from current position
        let current_file_size = utxo_file.metadata()?.len();
        let remaining_bytes = current_file_size.saturating_sub(position_after_utxos);

        info!(
            "    Reading remainder of file into memory: {:.1} MB from position {}",
            remaining_bytes as f64 / 1024.0 / 1024.0,
            position_after_utxos
        );

        // Read the entire remainder of the file into memory
        let mut remainder_buffer = Vec::with_capacity(remaining_bytes as usize);
        utxo_file.read_to_end(&mut remainder_buffer)?;

        info!(
            "    Successfully loaded {:.1} MB remainder buffer for parsing",
            remainder_buffer.len() as f64 / 1024.0 / 1024.0
        );

        // Create decoder for the remainder buffer
        let mut remainder_decoder = Decoder::new(&remainder_buffer);

        // Parse remaining UTxOState elements: deposits, fees, gov_state, donations
        // UTxOState = [utxos (already consumed), deposits, fees, gov_state, donations]

        // Parse deposits (UTxOState[1])
        let deposits = match remainder_decoder.decode::<u64>() {
            Ok(deposits_value) => {
                info!(
                    "    Successfully parsed deposits: {} lovelace",
                    deposits_value
                );
                deposits_value
            }
            Err(e) => {
                info!("    Failed to parse deposits: {}, using 0", e);
                0
            }
        };

        // Parse fees (UTxOState[2])
        let fees = match remainder_decoder.decode::<u64>() {
            Ok(fees_value) => {
                info!("    Successfully parsed fees: {} lovelace", fees_value);
                fees_value as i64
            }
            Err(e) => {
                info!("    Failed to parse fees: {}, using 0", e);
                0
            }
        };

        let (_root_params, _root_hard_fork, _root_cc, _root_constitution) = {
            // Epoch State / Ledger State / UTxO State / utxosGovState
            remainder_decoder.array()?;

            // Proposals
            remainder_decoder.array()?;
            remainder_decoder.array()?;
            (
                remainder_decoder.skip()?,
                remainder_decoder.skip()?,
                remainder_decoder.skip()?,
                remainder_decoder.skip()?,
            )
        };

        // skip ProposalState
        remainder_decoder.skip()?;

        // skip ConstitutionalCommittee
        remainder_decoder.skip()?;

        // Decode Constitution (unused currently, but serves as a "correctness" checkpoint while parsing)
        let _constitution: Constitution = remainder_decoder.decode()?;

        // Governance State from epoch_state/ledger_state/utxo_state/gov_state
        let gs_current_pparams: ProtocolParameters = remainder_decoder.decode()?;
        let gs_previous_pparams: ProtocolParameters = remainder_decoder.decode()?;
        let gs_future_pparams: ProtocolParameters = remainder_decoder.decode()?; // may be empty

        callbacks.on_gs_protocol_parameters(
            gs_previous_pparams,
            gs_current_pparams,
            gs_future_pparams,
        )?;

        {
            remainder_decoder.array()?; // DRep Pulsing State
            remainder_decoder.array()?; // Pulsing Snapshot
            remainder_decoder.skip()?; // Last epoch votes
        }
        remainder_decoder.skip()?; // DRep distr
        remainder_decoder.skip()?; // DRep state
        remainder_decoder.skip()?; // Pool distr
        {
            remainder_decoder.array()?; // Ratify State
            remainder_decoder.skip()?; // Enact State
        }

        {
            // skip GovActionState
            remainder_decoder.skip()?;
            remainder_decoder.tag()?;
            // skip expired ProposalId
            remainder_decoder.skip()?;
            // check for delayed as a way to know we're parsing correctly up to here.
            let delayed: bool = remainder_decoder.decode()?;
            assert!(
                !delayed,
                "unimplemented import scenario: snapshot contains a ratified delaying governance action"
            );
        }

        // Epoch State / Ledger State / UTxO State / utxosStakeDistr
        remainder_decoder.skip()?;

        // Epoch State / Ledger State / UTxO State / utxosDonation
        remainder_decoder.skip()?;

        // Finally, attempt to parse mark/set/go snapshots (EpochState[4])
        let snapshots_result =
            Self::parse_snapshots_with_hybrid_approach(&mut remainder_decoder, &mut ctx, epoch);

        // Convert block production data to HashMap<PoolId, usize> for snapshot processing
        let blocks_prev_map: std::collections::HashMap<PoolId, usize> =
            blocks_previous_epoch.iter().map(|p| (p.pool_id, p.block_count as usize)).collect();
        let blocks_curr_map: std::collections::HashMap<PoolId, usize> =
            blocks_current_epoch.iter().map(|p| (p.pool_id, p.block_count as usize)).collect();

        // Build pots for snapshot conversion
        let pots = Pots {
            reserves,
            treasury,
            deposits,
        };

        let bootstrap_snapshots = match snapshots_result {
            Ok(raw_snapshots) => {
                info!("    Successfully parsed mark/set/go snapshots!");
                // Convert raw snapshots to processed SnapshotsContainer
                let processed = raw_snapshots.into_snapshots_container(
                    epoch,
                    &blocks_prev_map,
                    &blocks_curr_map,
                    pots.clone(),
                    network.clone(),
                );
                callbacks.on_snapshots(processed.clone())?;
                Some(processed)
            }
            Err(e) => {
                info!("    Failed to parse snapshots: {}", e);
                info!("    Continuing with empty snapshots...");
                None
            }
        };

        // Build pool registrations list for AccountsBootstrapMessage
        let pool_registrations: Vec<PoolRegistration> = pools.pools.values().cloned().collect();
        let retiring_pools: Vec<PoolId> = pools.retiring.keys().cloned().collect();

        // Convert DRepInfo to (credential, deposit) tuples
        let drep_deposits: Vec<(DRepCredential, u64)> =
            dreps.iter().map(|d| (d.drep_id.clone(), d.deposit)).collect();

        // Build the accounts bootstrap data
        let accounts_bootstrap_data = AccountsBootstrapData {
            epoch,
            accounts,
            pools: pool_registrations,
            retiring_pools,
            dreps: drep_deposits,
            pots: Pots {
                reserves,
                treasury,
                deposits,
            },
            snapshots: bootstrap_snapshots,
        };

        // Emit bulk callbacks
        callbacks.on_pools(pools)?;
        callbacks.on_dreps(dreps)?;
        callbacks.on_accounts(accounts_bootstrap_data)?;
        callbacks.on_proposals(Vec::new())?; // TODO: Parse from GovState

        let epoch_bootstrap =
            EpochBootstrapData::new(epoch, &blocks_previous_epoch, &blocks_current_epoch);
        callbacks.on_epoch(epoch_bootstrap)?;

        // Note: fees is parsed but not stored in Pots (not needed downstream)
        let _ = fees;
        let snapshot_metadata = SnapshotMetadata {
            epoch,
            pot_balances: Pots {
                reserves,
                treasury,
                deposits,
            },
            utxo_count: Some(utxo_count),
            blocks_previous_epoch,
            blocks_current_epoch,
        };
        callbacks.on_metadata(snapshot_metadata)?;

        // Emit completion callback
        callbacks.on_complete()?;

        Ok(())
    }

    /// STREAMING: Process UTXOs with chunked buffering and incremental parsing
    fn stream_utxos<C: UtxoCallback>(file: &mut File, callbacks: &mut C) -> Result<(u64, u64)> {
        // OPTIMIZED: Balance between memory usage and performance
        // Based on experiment: avg=194 bytes, max=22KB per entry

        const READ_CHUNK_SIZE: usize = 16 * 1024 * 1024; // 16MB read chunks for I/O efficiency
        const PARSE_BUFFER_SIZE: usize = 64 * 1024 * 1024; // 64MB parse buffer (vs 2.1GB)
        const MAX_ENTRY_SIZE: usize = 32 * 1024; // 32KB safety margin

        let mut buffer = Vec::with_capacity(PARSE_BUFFER_SIZE);
        let mut utxo_count = 0u64;
        let mut total_bytes_processed = 0usize;
        let mut total_bytes_read_from_file = 0u64;

        // Read a larger initial buffer for better performance
        let mut chunk = vec![0u8; READ_CHUNK_SIZE];
        let initial_read = file.read(&mut chunk)?;
        chunk.truncate(initial_read);
        buffer.extend_from_slice(&chunk);
        total_bytes_read_from_file += initial_read as u64;

        // Parse map header first
        let mut decoder = Decoder::new(&buffer);
        let map_len = match decoder.map()? {
            Some(len) => {
                // Found CBOR map with "len" UTXO entries
                len
            }
            None => {
                // indefinite-length CBOR map
                u64::MAX
            }
        };

        let header_consumed = decoder.position();
        buffer.drain(0..header_consumed);
        total_bytes_processed += header_consumed;

        let mut entries_processed = 0u64;
        let mut max_single_entry_size = 0usize;

        // Process entries incrementally
        while entries_processed < map_len {
            // Ensure we have enough data in buffer - use larger reads for efficiency
            while buffer.len() < MAX_ENTRY_SIZE && entries_processed < map_len {
                let mut chunk = vec![0u8; READ_CHUNK_SIZE];
                let bytes_read = file.read(&mut chunk)?;
                if bytes_read == 0 {
                    break; // EOF
                }
                chunk.truncate(bytes_read);
                buffer.extend_from_slice(&chunk);
                total_bytes_read_from_file += bytes_read as u64;
            }

            // Batch process multiple UTXOs when buffer is large enough
            let mut batch_processed = 0;
            let mut entry_decoder = Decoder::new(&buffer);
            let mut last_good_position = 0;

            // Process as many UTXOs as possible from current buffer
            loop {
                let position_before = entry_decoder.position();

                // Check for indefinite map break
                if map_len == u64::MAX && matches!(entry_decoder.datatype(), Ok(Type::Break)) {
                    entries_processed = map_len; // Exit outer loop
                    break;
                }

                // Try to parse one UTXO entry
                match Self::parse_single_utxo(&mut entry_decoder) {
                    Ok(utxo) => {
                        let bytes_consumed = entry_decoder.position();
                        let entry_size = bytes_consumed - position_before;
                        max_single_entry_size = max_single_entry_size.max(entry_size);

                        // Emit the UTXO
                        callbacks.on_utxo(utxo)?;
                        utxo_count += 1;
                        entries_processed += 1;
                        batch_processed += 1;
                        last_good_position = bytes_consumed;

                        // Progress reporting - less frequent for better performance
                        if utxo_count.is_multiple_of(1000000) {
                            let buffer_usage = buffer.len();
                            info!(
                                "Streamed {} UTXOs, buffer: {} MB, max entry: {} bytes",
                                utxo_count,
                                buffer_usage / 1024 / 1024,
                                max_single_entry_size
                            );
                        }

                        // Continue processing if we have more data and haven't hit limits
                        if entries_processed >= map_len
                            || entry_decoder.position()
                                >= buffer.len().saturating_sub(MAX_ENTRY_SIZE)
                        {
                            break; // Exit batch processing loop
                        }
                    }
                    Err(_) => {
                        // Couldn't parse - might need more data or hit an error
                        if entry_decoder.position() == position_before {
                            // No progress made - need more data
                            break; // Exit batch processing loop to read more data
                        } else {
                            // Made some progress but failed - skip this entry
                            last_good_position = entry_decoder.position();
                            entries_processed += 1;

                            if entries_processed >= map_len {
                                break;
                            }
                        }
                    }
                }
            }

            // Remove all processed data from buffer
            if last_good_position > 0 {
                buffer.drain(0..last_good_position);
                total_bytes_processed += last_good_position;
            }

            // If we didn't process any entries and buffer is small, read more data
            if batch_processed == 0 && entries_processed < map_len && buffer.len() < MAX_ENTRY_SIZE
            {
                if buffer.len() >= MAX_ENTRY_SIZE {
                    return Err(anyhow!(
                        "Failed to parse UTXO entry after reading {} bytes",
                        buffer.len()
                    ));
                }
                continue; // Go back to read more data
            }

            // Safety check - prevent buffer from growing beyond reasonable limits
            if buffer.len() > PARSE_BUFFER_SIZE * 2 {
                return Err(anyhow!("Buffer grew too large: {} bytes", buffer.len()));
            }
        }

        info!("Streaming results:");
        info!("  UTXOs processed: {}", utxo_count);
        info!(
            "  Total data streamed: {:.2} MB",
            total_bytes_processed as f64 / 1024.0 / 1024.0
        );
        info!(
            "  Peak buffer usage: {} MB",
            PARSE_BUFFER_SIZE / 1024 / 1024
        );
        info!("  Largest single entry: {} bytes", max_single_entry_size);

        // After successfully parsing all UTXOs, we need to consume the break token
        // that ends the indefinite-length UTXO map if present
        if !buffer.is_empty() {
            let mut decoder = Decoder::new(&buffer);
            match decoder.datatype() {
                Ok(Type::Break) => {
                    info!("    Found break token after UTXOs, consuming it (end of indefinite UTXO map)");
                    decoder.skip()?; // Consume the break that ends the UTXO map

                    // Update our tracking to account for the consumed break token
                    let break_bytes_consumed = decoder.position();
                    buffer.drain(0..break_bytes_consumed);
                }
                Ok(_) => {
                    // No break token, this is a definite-length map - continue normal parsing
                    info!("    No break token found, assuming definite-length UTXO map");
                }
                Err(e) => {
                    info!("    After UTXO parsing, datatype() check failed: {}", e);
                }
            }
        }

        // Calculate how many bytes we actually consumed from the file
        // This is the total bytes processed minus any remaining buffer content
        let bytes_consumed_from_file = total_bytes_read_from_file - buffer.len() as u64;

        Ok((utxo_count, bytes_consumed_from_file))
    }

    /// Parse a single block production entry from a map (producer pool ID -> block count)
    /// The CBOR structure maps pool IDs to block counts (not individual blocks)
    fn parse_single_block_production_entry(
        decoder: &mut Decoder,
        epoch: u64,
    ) -> Result<PoolBlockProduction> {
        // Parse the pool ID (key) - stored as bytes (28 bytes for pool ID)
        let pool_id_bytes = decoder.bytes().context("Failed to parse pool ID bytes")?;

        // Parse the block count (value) - how many blocks this pool produced
        let block_count = decoder.u8().context("Failed to parse block count")?;

        // Convert pool ID bytes to hex string
        let pool_id =
            hex::encode(pool_id_bytes).parse::<PoolId>().context("Failed to parse pool ID")?;

        Ok(PoolBlockProduction {
            pool_id,
            block_count,
            epoch,
        })
    }

    /// Parse blocks from the CBOR decoder (either previous or current epoch blocks)
    fn parse_blocks_with_epoch(
        decoder: &mut Decoder,
        epoch: u64,
    ) -> Result<Vec<PoolBlockProduction>> {
        // Blocks are typically encoded as an array or map
        match decoder.datatype().context("Failed to read blocks datatype")? {
            Type::Array | Type::ArrayIndef => {
                let len = decoder.array().context("Failed to parse blocks array")?;
                let blocks = Vec::new();

                // Handle definite-length array
                if let Some(block_count) = len {
                    for _i in 0..block_count {
                        // Each block might be encoded as an array or map
                        // For now, skip individual blocks since we don't know the exact format
                        // This is a placeholder - the actual format needs to be determined from real data
                        decoder.skip().context("Failed to skip block entry")?;
                    }
                } else {
                    // Indefinite-length array
                    info!("Processing indefinite-length blocks array");
                    let mut count = 0;
                    loop {
                        match decoder.datatype()? {
                            Type::Break => {
                                decoder.skip()?;
                                info!("Found array break after {} entries", count);
                                break;
                            }
                            entry_type => {
                                info!("  Block #{}: {:?}", count + 1, entry_type);
                                decoder.skip().context("Failed to skip block entry")?;
                                count += 1;
                            }
                        }
                    }
                }

                Ok(blocks)
            }
            Type::Map | Type::MapIndef => {
                // Blocks are stored as a map: PoolID -> block_count (u8)
                let len = decoder.map().context("Failed to parse blocks map")?;

                let mut block_productions = Vec::new();

                // Parse map content
                if let Some(entry_count) = len {
                    for _i in 0..entry_count {
                        // Parse pool ID -> block count
                        match Self::parse_single_block_production_entry(decoder, epoch) {
                            Ok(production) => {
                                block_productions.push(production);
                            }
                            Err(_) => {
                                // Skip failed entries
                                decoder.skip().context("Failed to skip map key")?;
                                decoder.skip().context("Failed to skip map value")?;
                            }
                        }
                    }
                } else {
                    // Indefinite map
                    loop {
                        match decoder.datatype()? {
                            Type::Break => {
                                decoder.skip()?;
                                break;
                            }
                            _ => {
                                match Self::parse_single_block_production_entry(decoder, epoch) {
                                    Ok(production) => {
                                        block_productions.push(production);
                                    }
                                    Err(_) => {
                                        // Skip failed entries
                                        decoder.skip().context("Failed to skip map key")?;
                                        decoder.skip().context("Failed to skip map value")?;
                                    }
                                }
                            }
                        }
                    }
                }

                Ok(block_productions)
            }
            simple_type => {
                // If it's a simple value or other type, skip it for now
                // Try to get more details about simple types
                match simple_type {
                    Type::U8 | Type::U16 | Type::U32 | Type::U64 => {
                        let value = decoder.u64().context("Failed to read block integer value")?;
                        info!("Block data is integer: {}", value);
                    }
                    Type::Bytes => {
                        let bytes = decoder.bytes().context("Failed to read block bytes")?;
                        info!("Block data is {} bytes", bytes.len());
                    }
                    Type::String => {
                        let text = decoder.str().context("Failed to read block text")?;
                        info!("Block data is text: '{}'", text);
                    }
                    Type::Null => {
                        decoder.skip()?;
                        info!("Block data is null");
                    }
                    _ => {
                        decoder.skip().context("Failed to skip blocks value")?;
                    }
                }

                Ok(Vec::new())
            }
        }
    }

    /// Parse a single UTXO entry from the streaming buffer
    fn parse_single_utxo(decoder: &mut Decoder) -> Result<UtxoEntry> {
        // Parse key: TransactionInput (array [tx_hash, output_index])
        decoder.array().context("Failed to parse TxIn array")?;

        let utxo = (decoder
            .decode::<SnapshotUTxOIdentifier>()
            .context("Failed to parse UTxOIdentifier")?)
        .0;

        // Parse value: TransactionOutput
        let (address, value) = Self::parse_transaction_output(decoder)
            .context("Failed to parse transaction output")?;

        Ok(UtxoEntry {
            utxo,
            address,
            value,
            datum: None,      // TODO: Extract from TxOut
            script_ref: None, // TODO: Extract from TxOut
        })
    }

    /// VState = [dreps_map, committee_state, dormant_epoch]
    fn parse_vstate(decoder: &mut Decoder) -> Result<Vec<DRepInfo>> {
        // Parse VState array
        let vstate_len = decoder
            .array()
            .context("Failed to parse VState array")?
            .ok_or_else(|| anyhow!("VState must be a definite-length array"))?;

        if vstate_len < 1 {
            return Err(anyhow!(
                "VState array too short: expected at least 1 element, got {vstate_len}"
            ));
        }

        // Parse DReps map [0]: StakeCredential -> DRepState
        // Using minicbor's Decode trait - much simpler than manual parsing!
        let dreps_map: BTreeMap<LocalDRepCredential, DRepState> = decoder.decode()?;

        // Convert to DRepInfo
        let dreps = dreps_map
            .into_iter()
            .map(|(LocalDRepCredential(drep_id), state)| {
                let anchor = match state.anchor {
                    StrictMaybe::Just(a) => Some(AnchorInfo {
                        url: a.url,
                        data_hash: a.content_hash.to_string(),
                    }),
                    StrictMaybe::Nothing => None,
                };

                DRepInfo {
                    drep_id,
                    deposit: state.deposit,
                    anchor,
                }
            })
            .collect();

        // Skip committee_state [1] and dormant_epoch [2] if present
        for i in 1..vstate_len {
            decoder.skip().context(format!("Failed to skip VState[{i}]"))?;
        }

        Ok(dreps)
    }

    /// Parse PState to extract stake pools
    /// PState = [pools_map, future_pools_map, retiring_map, deposits_map]
    pub fn parse_pstate(decoder: &mut Decoder, ctx: &mut SnapshotContext) -> Result<SPOState> {
        // Parse PState array
        let pstate_len = decoder
            .array()
            .context("Failed to parse PState array")?
            .ok_or_else(|| anyhow!("PState must be a definite-length array"))?;

        if pstate_len < 1 {
            return Err(anyhow!(
                "PState array too short: expected at least 1 element, got {pstate_len}"
            ));
        }

        // Parse pools map [0]: PoolId (Hash<28>) -> PoolParams
        // Note: Maps might be tagged with CBOR tag 258 (set)
        if matches!(decoder.datatype()?, Type::Tag) {
            decoder.tag()?; // skip tag if present
        }

        let mut pools = BTreeMap::new();
        match decoder.map()? {
            Some(pool_count) => {
                // Definite-length map
                for i in 0..pool_count {
                    let pool_id: PoolId =
                        decoder.decode().context(format!("Failed to decode pool id #{i}"))?;
                    let pool: SnapshotPoolRegistration = decoder
                        .decode_with(ctx)
                        .context(format!("Failed to decode pool for pool #{i}"))?;
                    pools.insert(pool_id, pool.0);
                }
            }
            None => {
                // Indefinite-length map
                let mut count = 0;
                loop {
                    match decoder.datatype()? {
                        Type::Break => {
                            decoder.skip()?;
                            break;
                        }
                        _ => {
                            let pool_id: PoolId = decoder
                                .decode()
                                .context(format!("Failed to decode pool id #{count}"))?;
                            let pool: SnapshotPoolRegistration = decoder
                                .decode_with(ctx)
                                .context(format!("Failed to decode pool for pool #{count}"))?;
                            pools.insert(pool_id, pool.0);
                            count += 1;
                        }
                    }
                }
            }
        }

        // Parse future pools map [1]: PoolId -> PoolParams
        if matches!(decoder.datatype()?, Type::Tag) {
            decoder.tag()?;
        }
        let updates: BTreeMap<PoolId, SnapshotPoolRegistration> = decoder.decode_with(ctx)?;
        let updates = updates.into_iter().map(|(id, pool)| (id, pool.0)).collect();

        // Parse retiring map [2]: PoolId -> Epoch
        if matches!(decoder.datatype()?, Type::Tag) {
            decoder.tag()?;
        }
        let retiring: BTreeMap<PoolId, Epoch> = decoder.decode()?;

        // Skip any remaining PState elements (like deposits)
        for i in 3..pstate_len {
            decoder.skip().context(format!("Failed to skip PState[{i}]"))?;
        }

        Ok(SPOState {
            pools,
            updates,
            retiring,
        })
    }

    /// Stream UTXOs with per-entry callback
    ///
    /// Parse a single TxOut from the CBOR decoder
    fn parse_transaction_output(dec: &mut Decoder) -> Result<(String, u64)> {
        // TxOut is typically an array [address, value, ...]
        // or a map for Conway with optional fields

        // Try array format first (most common)
        match dec.datatype().context("Failed to read TxOut datatype")? {
            Type::Array | Type::ArrayIndef => {
                let arr_len = dec.array().context("Failed to parse TxOut array")?;
                if arr_len == Some(0) {
                    return Err(anyhow!("empty TxOut array"));
                }

                // Element 0: Address (bytes)
                let address_bytes = dec.bytes().context("Failed to parse address bytes")?;
                let hex_address = hex::encode(address_bytes);

                // Element 1: Value (coin or map)
                let value = match dec.datatype().context("Failed to read value datatype")? {
                    Type::U8 | Type::U16 | Type::U32 | Type::U64 => {
                        // Simple ADA-only value
                        dec.u64().context("Failed to parse u64 value")?
                    }
                    Type::Array | Type::ArrayIndef => {
                        // Multi-asset: [coin, assets_map]
                        dec.array().context("Failed to parse value array")?;
                        let coin = dec.u64().context("Failed to parse coin amount")?;
                        // Skip the assets map
                        dec.skip().context("Failed to skip assets map")?;
                        coin
                    }
                    _ => {
                        return Err(anyhow!("unexpected value type"));
                    }
                };

                // Skip remaining fields (datum, script_ref)
                if let Some(len) = arr_len {
                    for _ in 2..len {
                        dec.skip().context("Failed to skip TxOut field")?;
                    }
                }

                Ok((hex_address, value))
            }
            Type::Map | Type::MapIndef => {
                // Map format (Conway with optional fields)
                // Map keys: 0=address, 1=value, 2=datum, 3=script_ref
                let map_len = dec.map().context("Failed to parse TxOut map")?;

                let mut address = String::new();
                let mut value = 0u64;
                let mut found_address = false;
                let mut found_value = false;

                let entries = map_len.unwrap_or(4); // Assume max 4 entries if indefinite
                for _ in 0..entries {
                    // Check for break in indefinite map
                    if map_len.is_none() && matches!(dec.datatype(), Ok(Type::Break)) {
                        dec.skip().ok(); // consume break
                        break;
                    }

                    // Read key
                    let key = match dec.u32() {
                        Ok(k) => k,
                        Err(_) => {
                            // Skip both key and value if key is not u32
                            dec.skip().ok();
                            dec.skip().ok();
                            continue;
                        }
                    };

                    // Read value based on key
                    match key {
                        0 => {
                            // Address
                            if let Ok(addr_bytes) = dec.bytes() {
                                address = hex::encode(addr_bytes);
                                found_address = true;
                            } else {
                                dec.skip().ok();
                            }
                        }
                        1 => {
                            // Value (coin or multi-asset)
                            match dec.datatype() {
                                Ok(Type::U8) | Ok(Type::U16) | Ok(Type::U32) | Ok(Type::U64) => {
                                    if let Ok(coin) = dec.u64() {
                                        value = coin;
                                        found_value = true;
                                    } else {
                                        dec.skip().ok();
                                    }
                                }
                                Ok(Type::Array) | Ok(Type::ArrayIndef) => {
                                    // Multi-asset: [coin, assets_map]
                                    if dec.array().is_ok() {
                                        if let Ok(coin) = dec.u64() {
                                            value = coin;
                                            found_value = true;
                                        }
                                        dec.skip().ok(); // skip assets map
                                    } else {
                                        dec.skip().ok();
                                    }
                                }
                                _ => {
                                    dec.skip().ok();
                                }
                            }
                        }
                        _ => {
                            // datum (2), script_ref (3), or unknown - skip
                            dec.skip().ok();
                        }
                    }
                }

                if found_address && found_value {
                    Ok((address, value))
                } else {
                    Err(anyhow!("map-based TxOut missing required fields"))
                }
            }
            _ => Err(anyhow!("unexpected TxOut type")),
        }
    }

    /// Parse snapshots using hybrid approach with memory-based parsing
    /// Uses snapshot.rs functions to parse mark/set/go snapshots from buffer
    /// We expect the following structure:
    /// Epoch State / Snapshots / Mark
    /// Epoch State / Snapshots / Set
    /// Epoch State / Snapshots / Go
    /// Epoch State / Snapshots / Fee
    fn parse_snapshots_with_hybrid_approach(
        decoder: &mut Decoder,
        ctx: &mut SnapshotContext,
        _epoch: u64,
    ) -> Result<RawSnapshotsContainer> {
        info!("    Starting snapshots parsing...");

        let snapshots_len = decoder
            .array()
            .context("Failed to parse SnapShots array")?
            .ok_or_else(|| anyhow!("SnapShots must be a definite-length array"))?;

        if snapshots_len != 4 {
            return Err(anyhow!(
                "SnapShots array must have exactly 4 elements (Mark, Set, Go, Fee), got {snapshots_len}"
            ));
        }

        info!("    SnapShots array has {snapshots_len} elements (Mark, Set, Go, Fee)");

        // Parse each snapshot using RawSnapshot::parse
        // Parse Mark snapshot [0]
        info!("    Parsing Mark snapshot...");
        let mark_snapshot = super::mark_set_go::RawSnapshot::parse(decoder, ctx, "Mark")
            .context("Failed to parse Mark snapshot")?;

        // Parse Set snapshot [1]
        info!("    Parsing Set snapshot...");
        let set_snapshot = super::mark_set_go::RawSnapshot::parse(decoder, ctx, "Set")
            .context("Failed to parse Set snapshot")?;

        // Parse Go snapshot [2]
        info!("    Parsing Go snapshot...");
        let go_snapshot = super::mark_set_go::RawSnapshot::parse(decoder, ctx, "Go")
            .context("Failed to parse Go snapshot")?;

        let fee = decoder.decode::<u64>().unwrap_or(0);

        info!(
            "    All four snapshots parsed successfully with hybrid approach (Mark, Set, Go, Fee)"
        );

        // Create raw snapshots container with full snapshot data
        let raw_snapshots = RawSnapshotsContainer {
            mark: mark_snapshot,
            set: set_snapshot,
            go: go_snapshot,
            fee,
        };

        info!("    Raw snapshots container created with VMap data");

        // Return only the raw snapshots - no more API compatibility needed
        Ok(raw_snapshots)
    }
}

// -----------------------------------------------------------------------------
// Helper: Simple callback handler for testing
// -----------------------------------------------------------------------------

/// Simple callback handler that collects all data in memory (for testing)
#[derive(Debug, Default)]
pub struct CollectingCallbacks {
    pub metadata: Option<SnapshotMetadata>,
    pub utxos: Vec<UtxoEntry>,
    pub pools: SPOState,
    pub accounts: Vec<AccountState>,
    pub dreps: Vec<DRepInfo>,
    pub proposals: Vec<GovernanceProposal>,
    pub epoch: EpochBootstrapData,
    pub snapshots: Option<RawSnapshotsContainer>,
    pub gs_protocol_previous_parameters: Option<ProtocolParameters>,
    pub gs_protocol_current_parameters: Option<ProtocolParameters>,
    pub gs_protocol_future_parameters: Option<ProtocolParameters>,
}

impl UtxoCallback for CollectingCallbacks {
    fn on_utxo(&mut self, utxo: UtxoEntry) -> Result<()> {
        self.utxos.push(utxo);
        Ok(())
    }
}

impl EpochCallback for CollectingCallbacks {
    fn on_epoch(&mut self, data: EpochBootstrapData) -> Result<()> {
        self.epoch = data;
        Ok(())
    }
}

impl PoolCallback for CollectingCallbacks {
    fn on_pools(&mut self, pools: SPOState) -> Result<()> {
        self.pools = pools;
        Ok(())
    }
}

impl AccountsCallback for CollectingCallbacks {
    fn on_accounts(&mut self, data: AccountsBootstrapData) -> Result<()> {
        self.accounts = data.accounts;
        Ok(())
    }
}

impl DRepCallback for CollectingCallbacks {
    fn on_dreps(&mut self, dreps: Vec<DRepInfo>) -> Result<()> {
        self.dreps = dreps;
        Ok(())
    }
}

impl ProposalCallback for CollectingCallbacks {
    fn on_proposals(&mut self, proposals: Vec<GovernanceProposal>) -> Result<()> {
        self.proposals = proposals;
        Ok(())
    }
}

impl GovernanceProtocolParametersCallback for CollectingCallbacks {
    fn on_gs_protocol_parameters(
        &mut self,
        gs_previous_params: ProtocolParameters,
        gs_current_params: ProtocolParameters,
        gs_future_params: ProtocolParameters,
    ) -> Result<()> {
        self.gs_protocol_previous_parameters = Some(gs_previous_params);
        self.gs_protocol_current_parameters = Some(gs_current_params);
        self.gs_protocol_future_parameters = Some(gs_future_params);
        Ok(())
    }
}

impl SnapshotCallbacks for CollectingCallbacks {
    fn on_metadata(&mut self, metadata: SnapshotMetadata) -> Result<()> {
        self.metadata = Some(metadata);
        Ok(())
    }

    fn on_complete(&mut self) -> Result<()> {
        Ok(())
    }
}

impl SnapshotsCallback for CollectingCallbacks {
    fn on_snapshots(&mut self, snapshots: SnapshotsContainer) -> Result<()> {
        // For testing, we could store snapshots here if needed
        info!(
            "CollectingCallbacks: Received snapshots with {} mark SPOs, {} set SPOs, {} go SPOs",
            snapshots.mark.spos.len(),
            snapshots.set.spos.len(),
            snapshots.go.spos.len()
        );
        Ok(())
    }
}

#[cfg(test)]
mod tests {
    use super::*;

    #[test]
    fn test_collecting_callbacks() {
        let mut callbacks = CollectingCallbacks::default();

        // Test metadata callback
        callbacks
            .on_metadata(SnapshotMetadata {
                epoch: 507,
                pot_balances: Pots {
                    reserves: 1000000,
                    treasury: 2000000,
                    deposits: 500000,
                },
                utxo_count: Some(100),
                blocks_previous_epoch: Vec::new(),
                blocks_current_epoch: Vec::new(),
            })
            .unwrap();

        assert_eq!(callbacks.metadata.as_ref().unwrap().epoch, 507);
        assert_eq!(
            callbacks.metadata.as_ref().unwrap().pot_balances.treasury,
            2000000
        );

        // Test UTXO callback
        callbacks
            .on_utxo(UtxoEntry {
                utxo: UTxOIdentifier::new(TxHash::new(<[u8; 32]>::default()), 0),
                address: "addr1...".to_string(),
                value: 5000000,
                datum: None,
                script_ref: None,
            })
            .unwrap();

        assert_eq!(callbacks.utxos.len(), 1);
        assert_eq!(callbacks.utxos[0].value, 5000000);
    }
}<|MERGE_RESOLUTION|>--- conflicted
+++ resolved
@@ -31,23 +31,14 @@
 use tracing::info;
 
 use crate::epoch_snapshot::SnapshotsContainer;
-pub use crate::hash::Hash;
+use crate::hash::Hash;
 use crate::ledger_state::SPOState;
 use crate::snapshot::protocol_parameters::ProtocolParameters;
 pub use crate::stake_addresses::{AccountState, StakeAddressState};
 use crate::{
-    Constitution, DRepChoice, DRepCredential, EpochBootstrapData, PoolBlockProduction, PoolId,
-    PoolMetadata, Pots, Relay,
-};
-pub use crate::{
-<<<<<<< HEAD
-    Constitution, EpochBootstrapData, Lovelace, MultiHostName, NetworkId, PoolId, PoolMetadata,
-    PoolRegistration, Ratio, Relay, SingleHostAddr, SingleHostName, StakeAddress, StakeCredential,
-    TxHash, UTxOIdentifier,
-=======
-    Lovelace, MultiHostName, NetworkId, PoolRegistration, Ratio, SingleHostAddr, SingleHostName,
-    StakeAddress, StakeCredential,
->>>>>>> 1e446bac
+    Constitution, DRepChoice, DRepCredential, EpochBootstrapData, Lovelace, MultiHostName,
+    NetworkId, PoolBlockProduction, PoolId, PoolMetadata, PoolRegistration, Pots, Ratio, Relay,
+    SingleHostAddr, SingleHostName, StakeAddress, StakeCredential, TxHash, UTxOIdentifier,
 };
 // Import snapshot parsing support
 use super::mark_set_go::{RawSnapshotsContainer, SnapshotsCallback};
