// SPDX-License-Identifier: Apache-2.0
// Copyright © 2025, Acropolis team.

//! Streaming snapshot parser with callback interface for bootstrap process.
//!
//! This module provides a callback-based streaming parser for Cardano snapshots
//! that allows processing large snapshots without loading the entire structure
//! into memory. It's designed for the bootstrap process to distribute state
//! via message bus.
//!
//! The parser navigates the NewEpochState structure and invokes callbacks for:
//! - UTXOs (per-entry callback for each UTXO)
//! - Stake pools (bulk callback with all pool data)
//! - Stake accounts (bulk callback with delegations and rewards)
//! - DReps (bulk callback with governance info)
//! - Proposals (bulk callback with active governance actions)
//!
//! Parses CBOR dumps from Cardano Haskell node's GetCBOR ledger-state query.
//! These snapshots represent the internal `NewEpochState` type and are not formally
//! specified - see: https://github.com/IntersectMBO/cardano-ledger/blob/33e90ea03447b44a389985ca2b158568e5f4ad65/eras/shelley/impl/src/Cardano/Ledger/Shelley/LedgerState/Types.hs#L121-L131
//!

use anyhow::{anyhow, Context, Result};
use minicbor::data::Type;
use minicbor::Decoder;
use serde::{Deserialize, Serialize};
use std::collections::BTreeMap;
use std::fs::File;
use std::io::{Read, Seek, SeekFrom};
use std::net::{Ipv4Addr, Ipv6Addr};
use tracing::info;

pub use crate::hash::Hash;
use crate::ledger_state::SPOState;
pub use crate::stake_addresses::{AccountState, StakeAddressState};
pub use crate::{
    Lovelace, MultiHostName, NetworkId, PoolId, PoolMetadata, PoolRegistration, Ratio, Relay,
    SingleHostAddr, SingleHostName, StakeAddress, StakeCredential,
};

// Import snapshot parsing support
use super::mark_set_go::{RawSnapshotsContainer, SnapshotsCallback};

// -----------------------------------------------------------------------------
// Cardano Ledger Types (for decoding with minicbor)
// -----------------------------------------------------------------------------

pub type Epoch = u64;

/*
 * This was replaced with the StakeCredential defined in types.rs, but the implementation here is much
 * cleaner for parsing CBOR files from Haskell Node, using hash.rs types. For CBOR parsing, we need to
 * change the decode from using d.decode_with(ctx) (which expects arrays) tousing d.bytes() which
 * expects raw bytes.
/// Stake credential - can be a key hash or script hash
/// Order matters for Ord/PartialOrd - ScriptHash must come first for compatibility with Haskell
#[derive(Serialize, Deserialize, Debug, PartialEq, PartialOrd, Eq, Ord, Clone, Hash)]
pub enum StakeCredential {
    ScriptHash(ScriptHash),
    AddrKeyhash(AddrKeyhash), // NOTE: lower case h from hash.rs version
}
*/

impl<'b, C> minicbor::decode::Decode<'b, C> for StakeCredential {
    fn decode(
        d: &mut minicbor::Decoder<'b>,
        _ctx: &mut C,
    ) -> Result<Self, minicbor::decode::Error> {
        d.array()?;
        let variant = d.u16()?;

        match variant {
            0 => {
                // ScriptHash variant (first in enum) - decode bytes directly
                let bytes = d.bytes()?;
                let key_hash = bytes.try_into().map_err(|_| {
                    minicbor::decode::Error::message(
                        "invalid length for ScriptHash in StakeCredential",
                    )
                })?;
                Ok(StakeCredential::ScriptHash(key_hash))
            }
            1 => {
                // AddrKeyHash variant (second in enum) - decodes bytes directly
                let bytes = d.bytes()?;
                let key_hash = bytes.try_into().map_err(|_| {
                    minicbor::decode::Error::message(
                        "invalid length for AddrKeyHash in StakeCredential",
                    )
                })?;
                Ok(StakeCredential::AddrKeyHash(key_hash))
            }
            _ => Err(minicbor::decode::Error::message(
                "invalid variant id for StakeCredential",
            )),
        }
    }
}

impl<C> minicbor::encode::Encode<C> for StakeCredential {
    fn encode<W: minicbor::encode::Write>(
        &self,
        e: &mut minicbor::Encoder<W>,
        ctx: &mut C,
    ) -> Result<(), minicbor::encode::Error<W::Error>> {
        match self {
            StakeCredential::ScriptHash(key_hash) => {
                // ScriptHash is variant 0 (first in enum)
                e.array(2)?;
                e.encode_with(0, ctx)?;
                e.encode_with(key_hash, ctx)?;
                Ok(())
            }
            StakeCredential::AddrKeyHash(key_hash) => {
                // AddrKeyHash is variant 1 (second in enum)
                e.array(2)?;
                e.encode_with(1, ctx)?;
                e.encode_with(key_hash, ctx)?;
                Ok(())
            }
        }
    }
}

/// Maybe type (optional with explicit encoding)
#[derive(Debug, Clone, PartialEq, Eq)]
pub enum StrictMaybe<T> {
    Nothing,
    Just(T),
}

impl<'b, C, T> minicbor::Decode<'b, C> for StrictMaybe<T>
where
    T: minicbor::Decode<'b, C>,
{
    fn decode(d: &mut Decoder<'b>, ctx: &mut C) -> Result<Self, minicbor::decode::Error> {
        match d.datatype()? {
            Type::Array | Type::ArrayIndef => {
                let len = d.array()?;
                if len == Some(0) {
                    Ok(StrictMaybe::Nothing)
                } else {
                    let value = T::decode(d, ctx)?;
                    Ok(StrictMaybe::Just(value))
                }
            }
            _ => Err(minicbor::decode::Error::message("Expected array for Maybe")),
        }
    }
}

/// Anchor (URL + content hash)
#[derive(Debug, Clone, PartialEq, Eq, Serialize, Deserialize)]
pub struct Anchor {
    pub url: String,
    pub content_hash: Hash<32>,
}

impl<'b, C> minicbor::Decode<'b, C> for Anchor {
    fn decode(d: &mut Decoder<'b>, ctx: &mut C) -> Result<Self, minicbor::decode::Error> {
        d.array()?;
        // URL can be either bytes or text string
        let url = match d.datatype()? {
            Type::Bytes => {
                let url_bytes = d.bytes()?;
                String::from_utf8_lossy(url_bytes).to_string()
            }
            Type::String => d.str()?.to_string(),
            _ => {
                return Err(minicbor::decode::Error::message(
                    "Expected bytes or string for URL",
                ))
            }
        };
        let content_hash = Hash::<32>::decode(d, ctx)?;
        Ok(Anchor { url, content_hash })
    }
}

/// Set type (encoded as array, sometimes with CBOR tag 258)
#[derive(Debug, Clone, PartialEq, Eq)]
pub struct SnapshotSet<T>(pub Vec<T>);

impl<T> SnapshotSet<T> {
    pub fn iter(&self) -> std::slice::Iter<'_, T> {
        self.0.iter()
    }
}

impl<T> From<Vec<T>> for SnapshotSet<T> {
    fn from(vec: Vec<T>) -> Self {
        SnapshotSet(vec)
    }
}

impl<T> From<SnapshotSet<T>> for Vec<T> {
    fn from(set: SnapshotSet<T>) -> Self {
        set.0
    }
}

impl<'b, C, T> minicbor::Decode<'b, C> for SnapshotSet<T>
where
    T: minicbor::Decode<'b, C>,
{
    fn decode(d: &mut Decoder<'b>, ctx: &mut C) -> Result<Self, minicbor::decode::Error> {
        // Sets might be tagged with CBOR tag 258
        if matches!(d.datatype()?, Type::Tag) {
            d.tag()?;
        }

        let vec: Vec<T> = d.decode_with(ctx)?;
        Ok(SnapshotSet(vec))
    }
}

impl<C, T> minicbor::Encode<C> for SnapshotSet<T>
where
    T: minicbor::Encode<C>,
{
    fn encode<W: minicbor::encode::Write>(
        &self,
        e: &mut minicbor::Encoder<W>,
        ctx: &mut C,
    ) -> Result<(), minicbor::encode::Error<W::Error>> {
        e.encode_with(&self.0, ctx)?;
        Ok(())
    }
}

/// DRep credential for governance delegation (internal CBOR type)
#[derive(Serialize, Deserialize, Debug, PartialEq, PartialOrd, Eq, Ord, Clone)]
pub enum DRep {
    Key(AddrKeyhash),
    Script(ScriptHash),
    Abstain,
    NoConfidence,
}

impl<'b, C> minicbor::Decode<'b, C> for DRep {
    fn decode(d: &mut minicbor::Decoder<'b>, ctx: &mut C) -> Result<Self, minicbor::decode::Error> {
        d.array()?;
        let variant = d.u16()?;

        match variant {
            0 => Ok(DRep::Key(d.decode_with(ctx)?)),
            1 => Ok(DRep::Script(d.decode_with(ctx)?)),
            2 => Ok(DRep::Abstain),
            3 => Ok(DRep::NoConfidence),
            _ => Err(minicbor::decode::Error::message(
                "invalid variant id for DRep",
            )),
        }
    }
}

impl<C> minicbor::Encode<C> for DRep {
    fn encode<W: minicbor::encode::Write>(
        &self,
        e: &mut minicbor::Encoder<W>,
        ctx: &mut C,
    ) -> Result<(), minicbor::encode::Error<W::Error>> {
        match self {
            DRep::Key(h) => {
                e.array(2)?;
                e.encode_with(0, ctx)?;
                e.encode_with(h, ctx)?;
                Ok(())
            }
            DRep::Script(h) => {
                e.array(2)?;
                e.encode_with(1, ctx)?;
                e.encode_with(h, ctx)?;
                Ok(())
            }
            DRep::Abstain => {
                e.array(1)?;
                e.encode_with(2, ctx)?;
                Ok(())
            }
            DRep::NoConfidence => {
                e.array(1)?;
                e.encode_with(3, ctx)?;
                Ok(())
            }
        }
    }
}

/// Account state from ledger (internal CBOR type for decoding)
///
/// This is converted to AccountState for the external API.
#[derive(Debug)]
pub struct Account {
    pub rewards_and_deposit: StrictMaybe<(Lovelace, Lovelace)>,
    pub pointers: SnapshotSet<(u64, u64, u64)>,
    pub pool: StrictMaybe<PoolId>,
    pub drep: StrictMaybe<DRep>,
}

impl<'b, C> minicbor::Decode<'b, C> for Account {
    fn decode(d: &mut minicbor::Decoder<'b>, ctx: &mut C) -> Result<Self, minicbor::decode::Error> {
        d.array()?;
        Ok(Account {
            rewards_and_deposit: d.decode_with(ctx)?,
            pointers: d.decode_with(ctx)?,
            pool: d.decode_with(ctx)?,
            drep: d.decode_with(ctx)?,
        })
    }
}

// -----------------------------------------------------------------------------
// Type decoders for snapshot compatibility
// -----------------------------------------------------------------------------

pub use crate::types::AddrKeyhash;
pub use crate::types::ScriptHash;
<<<<<<< HEAD
=======
use crate::{EpochBootstrapData, PoolId};
/// Alias minicbor as cbor for pool_params module
pub use minicbor as cbor;
>>>>>>> 1d856bb3

struct SnapshotContext {
    network: NetworkId,
}

impl AsRef<SnapshotContext> for SnapshotContext {
    fn as_ref(&self) -> &Self {
        self
    }
}

struct SnapshotPoolRegistration(pub PoolRegistration);

impl<'b, C> minicbor::Decode<'b, C> for SnapshotPoolRegistration
where
    C: AsRef<SnapshotContext>,
{
    fn decode(d: &mut Decoder<'b>, ctx: &mut C) -> Result<Self, minicbor::decode::Error> {
        let _len = d.array()?;
        Ok(Self(PoolRegistration {
            operator: d.decode_with(ctx)?,
            vrf_key_hash: d.decode_with(ctx)?,
            pledge: d.decode_with(ctx)?,
            cost: d.decode_with(ctx)?,
            margin: (SnapshotRatio::decode(d, ctx)?).0,
            reward_account: (SnapshotStakeAddress::decode(d, ctx)?).0,
            pool_owners: (SnapshotSet::<SnapshotStakeAddressFromCred>::decode(d, ctx)?)
                .0
                .into_iter()
                .map(|a| a.0)
                .collect(),
            relays: (Vec::<SnapshotRelay>::decode(d, ctx)?).into_iter().map(|r| r.0).collect(),
            pool_metadata: (SnapshotPoolMetadataOption::decode(d, ctx)?).0,
        }))
    }
}

struct SnapshotRatio(pub Ratio);

impl<'b, C> minicbor::Decode<'b, C> for SnapshotRatio {
    fn decode(d: &mut Decoder<'b>, _ctx: &mut C) -> Result<Self, minicbor::decode::Error> {
        // UnitInterval might be tagged (tag 30 for rational)
        if matches!(d.datatype()?, Type::Tag) {
            d.tag()?;
        }
        d.array()?;
        let numerator = d.u64()?;
        let denominator = d.u64()?;
        Ok(Self(Ratio {
            numerator,
            denominator,
        }))
    }
}

// Network types for pool relays
pub type SnapshotPort = u32;

struct SnapshotStakeAddress(pub StakeAddress);

impl<'b, C> minicbor::Decode<'b, C> for SnapshotStakeAddress {
    fn decode(d: &mut Decoder<'b>, _ctx: &mut C) -> Result<Self, minicbor::decode::Error> {
        let bytes = d.bytes()?;
        let bytes = bytes.to_vec();
        Ok(Self(StakeAddress::from_binary(&bytes).map_err(|e| {
            minicbor::decode::Error::message(e.to_string())
        })?))
    }
}

struct SnapshotStakeAddressFromCred(pub StakeAddress);

impl<'b, C> minicbor::Decode<'b, C> for SnapshotStakeAddressFromCred
where
    C: AsRef<SnapshotContext>,
{
    fn decode(d: &mut Decoder<'b>, ctx: &mut C) -> Result<Self, minicbor::decode::Error> {
        let bytes = d.bytes()?;
        let bytes = Hash::<28>::try_from(bytes)
            .map_err(|e| minicbor::decode::Error::message(e.to_string()))?;
        Ok(Self(StakeAddress::new(
            StakeCredential::AddrKeyHash(bytes),
            ctx.as_ref().network.clone(),
        )))
    }
}

struct SnapshotRelay(pub Relay);

impl<'b, C> minicbor::Decode<'b, C> for SnapshotRelay {
    fn decode(d: &mut Decoder<'b>, ctx: &mut C) -> Result<Self, minicbor::decode::Error> {
        d.array()?;
        let tag = d.u32()?;

        match tag {
            0 => {
                // SingleHostAddr
                let port = (Option::<SnapshotPort>::decode(d, ctx)?).map(|p| p as u16);
                let ipv4 = Option::<Ipv4Addr>::decode(d, ctx)?;
                let ipv6 = Option::<Ipv6Addr>::decode(d, ctx)?;
                Ok(Self(Relay::SingleHostAddr(SingleHostAddr {
                    port,
                    ipv4,
                    ipv6,
                })))
            }
            1 => {
                // SingleHostName
                let port = (Option::<SnapshotPort>::decode(d, ctx)?).map(|p| p as u16);
                let dns_name = d.str()?.to_string();
                Ok(Self(Relay::SingleHostName(SingleHostName {
                    port,
                    dns_name,
                })))
            }
            2 => {
                // MultiHostName
                let dns_name = d.str()?.to_string();
                Ok(Self(Relay::MultiHostName(MultiHostName { dns_name })))
            }
            _ => Err(minicbor::decode::Error::message("Invalid relay tag")),
        }
    }
}

struct SnapshotPoolMetadataOption(pub Option<PoolMetadata>);

impl<'b, C> minicbor::Decode<'b, C> for SnapshotPoolMetadataOption {
    fn decode(d: &mut Decoder<'b>, ctx: &mut C) -> Result<Self, minicbor::decode::Error> {
        match d.datatype()? {
            Type::Null | Type::Undefined => {
                d.skip()?;
                Ok(SnapshotPoolMetadataOption(None))
            }
            _ => {
                d.array()?;
                let url = d.str()?.to_string();
                let hash = (Hash::<32>::decode(d, ctx)?).to_vec();
                Ok(SnapshotPoolMetadataOption(Some(PoolMetadata { url, hash })))
            }
        }
    }
}

// -----------------------------------------------------------------------------
// DRep State
// -----------------------------------------------------------------------------

/// DRep state from ledger
#[derive(Debug, Clone)]
pub struct DRepState {
    pub expiry: Epoch,
    pub anchor: StrictMaybe<Anchor>,
    pub deposit: Lovelace,
    pub delegators: SnapshotSet<StakeCredential>,
}

impl<'b, C> minicbor::Decode<'b, C> for DRepState {
    fn decode(d: &mut Decoder<'b>, ctx: &mut C) -> Result<Self, minicbor::decode::Error> {
        // DRepState might be tagged or just an array - check what we have
        if matches!(d.datatype()?, Type::Tag) {
            d.tag()?; // skip the tag
        }

        d.array()?;
        let expiry = d.u64()?;
        let anchor = StrictMaybe::<Anchor>::decode(d, ctx)?;
        let deposit = d.u64()?;

        // Delegators set might be tagged (CBOR tag 258 for sets)
        if matches!(d.datatype()?, Type::Tag) {
            d.tag()?; // skip the tag
        }
        let delegators = SnapshotSet::<StakeCredential>::decode(d, ctx)?;

        Ok(DRepState {
            expiry,
            anchor,
            deposit,
            delegators,
        })
    }
}

// -----------------------------------------------------------------------------
// Data Structures (based on OpenAPI schema)
// -----------------------------------------------------------------------------

/// UTXO entry with transaction hash, index, address, and value
#[derive(Debug, Clone, Serialize, Deserialize)]
pub struct UtxoEntry {
    /// Transaction hash (hex-encoded)
    pub tx_hash: String,
    /// Output index
    pub output_index: u64,
    /// Hex encoded Cardano addresses
    pub address: String,
    /// Lovelace amount
    pub value: u64,
    /// Optional inline datum (hex-encoded CBOR)
    pub datum: Option<String>,
    /// Optional script reference (hex-encoded CBOR)
    pub script_ref: Option<String>,
}

// -----------------------------------------------------------------------------
// Ledger types for DState parsing
// -----------------------------------------------------------------------------

/// DRep credential (ledger format for CBOR decoding)
#[derive(Debug, Clone, PartialEq, Eq, PartialOrd, Ord, Hash)]
pub enum DRepCredential {
    AddrKeyhash(AddrKeyhash),
    ScriptHash(ScriptHash),
}

impl<'b, C> minicbor::Decode<'b, C> for DRepCredential {
    fn decode(d: &mut Decoder<'b>, ctx: &mut C) -> Result<Self, minicbor::decode::Error> {
        d.array()?;
        let variant = d.u16()?;

        match variant {
            0 => Ok(DRepCredential::AddrKeyhash(d.decode_with(ctx)?)),
            1 => Ok(DRepCredential::ScriptHash(d.decode_with(ctx)?)),
            _ => Err(minicbor::decode::Error::message(
                "invalid variant id for DRepCredential",
            )),
        }
    }
}

// -----------------------------------------------------------------------------
// Data Structures (based on OpenAPI schema)
// -----------------------------------------------------------------------------

/// DRep information
#[derive(Debug, Clone, Serialize, Deserialize)]
pub struct DRepInfo {
    /// Bech32-encoded DRep ID
    pub drep_id: String,
    /// Lovelace deposit amount
    pub deposit: u64,
    /// Optional anchor (URL and hash)
    pub anchor: Option<AnchorInfo>,
}

/// Governance proposal
#[derive(Debug, Clone, Serialize, Deserialize)]
pub struct GovernanceProposal {
    /// Lovelace deposit amount
    pub deposit: u64,
    /// Bech32-encoded stake address of proposer
    pub reward_account: String,
    /// Bech32-encoded governance action ID
    pub gov_action_id: String,
    /// Governance action type
    pub gov_action: String,
    /// Anchor information
    pub anchor: AnchorInfo,
}

/// Anchor information (reference URL and data hash) - for OpenAPI compatibility
#[derive(Debug, Clone, Serialize, Deserialize)]
pub struct AnchorInfo {
    /// IPFS or HTTP(S) URL containing anchor data
    pub url: String,
    /// Hex-encoded hash of the anchor data
    pub data_hash: String,
}

/// Pot balances (treasury, reserves, deposits)
#[derive(Debug, Clone, Serialize, Deserialize)]
pub struct PotBalances {
    /// Current reserves pot balance in Lovelace
    pub reserves: u64,
    /// Current treasury pot balance in Lovelace
    pub treasury: u64,
    /// Current deposits pot balance in Lovelace
    pub deposits: u64,
    /// Current fees accumulated in Lovelace
    pub fees: u64,
}

/// Snapshot metadata extracted before streaming
#[derive(Debug, Clone, Serialize, Deserialize)]
pub struct SnapshotMetadata {
    /// Epoch number
    pub epoch: u64,
    /// Pot balances
    pub pot_balances: PotBalances,
    /// Total number of UTXOs (for progress tracking)
    pub utxo_count: Option<u64>,
    /// Block production statistics for previous epoch
    pub blocks_previous_epoch: Vec<crate::types::PoolBlockProduction>,
    /// Block production statistics for current epoch
    pub blocks_current_epoch: Vec<crate::types::PoolBlockProduction>,
    /// Parsed snapshots (Mark, Set, Go, Fee)
    pub snapshots: Option<SnapshotsInfo>,
}

// -----------------------------------------------------------------------------
// Callback Traits
// -----------------------------------------------------------------------------

/// Callback invoked for each UTXO entry (streaming)
pub trait UtxoCallback {
    /// Called once per UTXO entry
    fn on_utxo(&mut self, utxo: UtxoEntry) -> Result<()>;
}

pub trait EpochCallback {
    fn on_epoch(&mut self, data: EpochBootstrapData) -> Result<()>;
}

/// Callback invoked with bulk stake pool data
pub trait PoolCallback {
    /// Called once with all pool data
    fn on_pools(&mut self, spo_state: SPOState) -> Result<()>;
}

/// Callback invoked with bulk stake account data
pub trait StakeCallback {
    /// Called once with all account states
    fn on_accounts(&mut self, accounts: Vec<AccountState>) -> Result<()>;
}

/// Callback invoked with bulk DRep data
pub trait DRepCallback {
    /// Called once with all DRep info
    fn on_dreps(&mut self, dreps: Vec<DRepInfo>) -> Result<()>;
}

/// Callback invoked with bulk governance proposal data
pub trait ProposalCallback {
    /// Called once with all proposals
    fn on_proposals(&mut self, proposals: Vec<GovernanceProposal>) -> Result<()>;
}

/// Combined callback handler for all snapshot data
pub trait SnapshotCallbacks:
    UtxoCallback
    + PoolCallback
    + StakeCallback
    + DRepCallback
    + ProposalCallback
    + SnapshotsCallback
    + EpochCallback
{
    /// Called before streaming begins with metadata
    fn on_metadata(&mut self, metadata: SnapshotMetadata) -> Result<()>;

    /// Called after all streaming is complete
    fn on_complete(&mut self) -> Result<()>;
}

// -----------------------------------------------------------------------------
// Internal Types
// -----------------------------------------------------------------------------

#[expect(dead_code)]
struct ParsedMetadata {
    epoch: u64,
    treasury: u64,
    reserves: u64,
    pools: SPOState,
    dreps: Vec<DRepInfo>,
    accounts: Vec<AccountState>,
    blocks_previous_epoch: Vec<crate::types::PoolBlockProduction>,
    blocks_current_epoch: Vec<crate::types::PoolBlockProduction>,
    utxo_position: u64,
}

#[expect(dead_code)]
struct ParsedMetadataWithoutUtxoPosition {
    epoch: u64,
    treasury: u64,
    reserves: u64,
    pools: SPOState,
    dreps: Vec<DRepInfo>,
    accounts: Vec<AccountState>,
    blocks_previous_epoch: Vec<crate::types::PoolBlockProduction>,
    blocks_current_epoch: Vec<crate::types::PoolBlockProduction>,
}

// -----------------------------------------------------------------------------
// Streaming Parser
// -----------------------------------------------------------------------------

/// Streaming snapshot parser with callback interface
pub struct StreamingSnapshotParser {
    file_path: String,
    chunk_size: usize,
}

/// Chunked CBOR reader for large files (infrastructure for future optimization)
struct ChunkedCborReader {
    file: File,
    file_size: u64,
}

impl ChunkedCborReader {
    fn new(mut file: File, _chunk_size: usize) -> Result<Self> {
        let file_size = file.seek(SeekFrom::End(0))?;
        file.seek(SeekFrom::Start(0))?;

        Ok(ChunkedCborReader { file, file_size })
    }
}

impl StreamingSnapshotParser {
    /// Create a new streaming parser for the given snapshot file
    pub fn new(file_path: impl Into<String>) -> Self {
        Self {
            file_path: file_path.into(),
            chunk_size: 16 * 1024 * 1024, // 16MB chunks
        }
    }

    /// Create a new streaming parser with custom chunk size
    pub fn with_chunk_size(file_path: impl Into<String>, chunk_size: usize) -> Self {
        Self {
            file_path: file_path.into(),
            chunk_size,
        }
    }

    /// Parse the snapshot file and invoke callbacks
    ///
    /// This method navigates the NewEpochState structure:
    /// ```text
    /// NewEpochState = [
    ///   0: epoch_no,
    ///   1: blocks_previous_epoch,
    ///   2: blocks_current_epoch,
    ///   3: EpochState = [
    ///        0: AccountState = [treasury, reserves],
    ///        1: LedgerState = [
    ///             0: CertState = [
    ///                  0: VState = [dreps, cc, dormant_epoch],
    ///                  1: PState = [pools, future_pools, retiring, deposits],
    ///                  2: DState = [unified_rewards, fut_gen_deleg, gen_deleg, instant_rewards],
    ///                ],
    ///             1: UTxOState = [
    ///                  0: utxos (map: TxIn -> TxOut),
    ///                  1: deposits,
    ///                  2: fees,
    ///                  3: gov_state,
    ///                  4: donations,
    ///                ],
    ///           ],
    ///        2: PParams,
    ///        3: PParamsPrevious,
    ///      ],
    ///   4: PoolDistr,
    ///   5: StakeDistr,
    /// ]
    /// ```
    pub fn parse<C: SnapshotCallbacks>(&self, callbacks: &mut C) -> Result<()> {
        let file = File::open(&self.file_path)
            .context(format!("Failed to open snapshot file: {}", self.file_path))?;

        let mut chunked_reader = ChunkedCborReader::new(file, self.chunk_size)?;

        // Phase 1: Parse metadata efficiently using larger buffer to handle protocol parameters
        // Read initial portion for metadata parsing (512MB to handle large protocol parameters)
        let metadata_size = 512 * 1024 * 1024; // 512MB for metadata parsing (increased for PParams)
        let actual_metadata_size = metadata_size.min(chunked_reader.file_size as usize);

        // Read metadata portion
        let metadata_buffer = {
            let mut buffer = vec![0u8; actual_metadata_size];
            chunked_reader.file.seek(SeekFrom::Start(0))?;
            chunked_reader.file.read_exact(&mut buffer)?;
            buffer
        };

        let mut decoder = Decoder::new(&metadata_buffer);

        // Navigate to NewEpochState root array
        let new_epoch_state_len = decoder
            .array()
            .context("Failed to parse NewEpochState root array")?
            .ok_or_else(|| anyhow!("NewEpochState must be a definite-length array"))?;

        if new_epoch_state_len < 4 {
            return Err(anyhow!(
                "NewEpochState array too short: expected at least 4 elements, got {new_epoch_state_len}"
            ));
        }

        // Extract epoch number [0]
        let epoch = decoder.u64().context("Failed to parse epoch number")?;

        // Parse blocks_previous_epoch [1] and blocks_current_epoch [2]
        let blocks_previous_epoch =
            Self::parse_blocks_with_epoch(&mut decoder, epoch.saturating_sub(1))
                .context("Failed to parse blocks_previous_epoch")?;
        let blocks_current_epoch = Self::parse_blocks_with_epoch(&mut decoder, epoch)
            .context("Failed to parse blocks_current_epoch")?;

        // Navigate to EpochState [3]
        let epoch_state_len = decoder
            .array()
            .context("Failed to parse EpochState array")?
            .ok_or_else(|| anyhow!("EpochState must be a definite-length array"))?;

        if epoch_state_len < 3 {
            return Err(anyhow!(
                "EpochState array too short: expected at least 3 elements, got {epoch_state_len}"
            ));
        }

        // Extract AccountState [3][0]: [treasury, reserves]
        // Note: In Conway era, AccountState is just [treasury, reserves], not a full map
        let account_state_len = decoder
            .array()
            .context("Failed to parse AccountState array")?
            .ok_or_else(|| anyhow!("AccountState must be a definite-length array"))?;

        if account_state_len < 2 {
            return Err(anyhow!(
                "AccountState array too short: expected at least 2 elements, got {account_state_len}"
            ));
        }

        // Parse treasury and reserves (can be negative in CBOR, so decode as i64 first)
        let treasury_i64: i64 = decoder.decode().context("Failed to parse treasury")?;
        let reserves_i64: i64 = decoder.decode().context("Failed to parse reserves")?;
        let treasury = u64::try_from(treasury_i64).map_err(|_| anyhow!("treasury was negative"))?;
        let reserves = u64::try_from(reserves_i64).map_err(|_| anyhow!("reserves was negative"))?;

        // Skip any remaining AccountState fields
        for i in 2..account_state_len {
            decoder.skip().context(format!("Failed to skip AccountState[{i}]"))?;
        }

        // Note: We defer the on_metadata callback until after we parse deposits from UTxOState[1]

        // Navigate to LedgerState [3][1]
        let ledger_state_len = decoder
            .array()
            .context("Failed to parse LedgerState array")?
            .ok_or_else(|| anyhow!("LedgerState must be a definite-length array"))?;

        if ledger_state_len < 2 {
            return Err(anyhow!(
                "LedgerState array too short: expected at least 2 elements, got {ledger_state_len}"
            ));
        }

        // Parse CertState [3][1][0] to extract DReps and pools
        // CertState (ARRAY) - DReps, pools, accounts
        //       - [0] VotingState - DReps at [3][1][0][0][0]
        //       - [1] PoolState - pools at [3][1][0][1][0]
        //       - [2] DelegationState - accounts at [3][1][0][2][0][0]
        // CertState = [VState, PState, DState]
        let cert_state_len = decoder
            .array()
            .context("Failed to parse CertState array")?
            .ok_or_else(|| anyhow!("CertState must be a definite-length array"))?;

        if cert_state_len < 3 {
            return Err(anyhow!(
                "CertState array too short: expected at least 3 elements, got {cert_state_len}"
            ));
        }

        // Parse VState [3][1][0][0] for DReps, which also skips committee_state and dormant_epoch.
        // TODO: We may need to return to these later if we implement committee tracking.
        let dreps = Self::parse_vstate(&mut decoder).context("Failed to parse VState for DReps")?;

        // Parse PState [3][1][0][1] for pools
        let pools = Self::parse_pstate(&mut decoder).context("Failed to parse PState for pools")?;

        // Parse DState [3][1][0][2] for accounts/delegations
        // DState is an array: [unified_rewards, fut_gen_deleg, gen_deleg, instant_rewards]
        decoder.array().context("Failed to parse DState array")?;

        // Parse unified rewards - it's actually an array containing the map
        // UMap structure: [rewards_map, ...]
        let umap_len = decoder.array().context("Failed to parse UMap array")?;

        // Parse the rewards map [0]: StakeCredential -> Account
        let accounts_map: BTreeMap<StakeCredential, Account> = decoder.decode()?;

        // Skip remaining UMap elements if any
        if let Some(len) = umap_len {
            for _ in 1..len {
                decoder.skip()?;
            }
        }

        // Convert to AccountState for API
        let accounts: Vec<AccountState> = accounts_map
            .into_iter()
            .map(|(credential, account)| {
                // Convert StakeCredential to stake address representation
                let stake_address = match &credential {
                    StakeCredential::AddrKeyHash(hash) => {
                        format!("stake_key_{}", hex::encode(hash))
                    }
                    StakeCredential::ScriptHash(hash) => {
                        format!("stake_script_{}", hex::encode(hash))
                    }
                };

                // Extract rewards from rewards_and_deposit (first element of tuple)
                let rewards = match &account.rewards_and_deposit {
                    StrictMaybe::Just((reward, _deposit)) => *reward,
                    StrictMaybe::Nothing => 0,
                };

                // Convert SPO delegation from StrictMaybe<PoolId> to Option<KeyHash>
                // PoolId is Hash<28>, we need to convert to Vec<u8>
                let delegated_spo = match &account.pool {
                    StrictMaybe::Just(pool_id) => Some(*pool_id),
                    StrictMaybe::Nothing => None,
                };

                // Convert DRep delegation from StrictMaybe<DRep> to Option<DRepChoice>
                let delegated_drep = match &account.drep {
                    StrictMaybe::Just(drep) => Some(match drep {
                        DRep::Key(hash) => crate::DRepChoice::Key(*hash),
                        DRep::Script(hash) => crate::DRepChoice::Script(*hash),
                        DRep::Abstain => crate::DRepChoice::Abstain,
                        DRep::NoConfidence => crate::DRepChoice::NoConfidence,
                    }),
                    StrictMaybe::Nothing => None,
                };

                AccountState {
                    stake_address,
                    address_state: StakeAddressState {
                        registered: false, // Accounts are registered by SPOState
                        utxo_value: 0, // Not available in DState, would need to aggregate from UTxOs
                        rewards,
                        delegated_spo,
                        delegated_drep,
                    },
                }
            })
            .collect();

        // Skip remaining DState fields (fut_gen_deleg, gen_deleg, instant_rewards)
        // The UMap already handled all its internal elements including pointers

        // Epoch State / Ledger State / Cert State / Delegation state / dsFutureGenDelegs
        decoder.skip()?;

        // Epoch State / Ledger State / Cert State / Delegation state / dsGenDelegs
        decoder.skip()?;

        // Epoch State / Ledger State / Cert State / Delegation state / dsIRewards
        decoder.skip()?;

        // Navigate to UTxOState [3][1][1]
        let utxo_state_len = decoder
            .array()
            .context("Failed to parse UTxOState array")?
            .ok_or_else(|| anyhow!("UTxOState must be a definite-length array"))?;

        if utxo_state_len < 1 {
            return Err(anyhow!(
                "UTxOState array too short: expected at least 1 element, got {utxo_state_len}"
            ));
        }

        // Record the position before UTXO streaming - this is where UTXOs start in the file
        let utxo_file_position = decoder.position() as u64;

        // Read only the UTXO section from the file (not the entire file!)
        let mut utxo_file = File::open(&self.file_path).context(format!(
            "Failed to open snapshot file for UTXO reading: {}",
            self.file_path
        ))?;

        // TRUE STREAMING: Process UTXOs one by one with minimal memory usage
        utxo_file.seek(SeekFrom::Start(utxo_file_position))?;
        let (utxo_count, bytes_consumed_from_file) = Self::stream_utxos(&mut utxo_file, callbacks)
            .context("Failed to stream UTXOs with true streaming")?;

        // After UTXOs, parse deposits from UTxOState[1]
        // Reset our file pointer to a position after UTXOs
        let position_after_utxos = utxo_file_position + bytes_consumed_from_file;
        utxo_file.seek(SeekFrom::Start(position_after_utxos))?;

        info!(
            "    UTXO parsing complete. File positioned at byte {} for remainder parsing",
            position_after_utxos
        );

        // ========================================================================
        // HYBRID APPROACH: MEMORY-BASED PARSING OF REMAINDER
        // ========================================================================
        // After extensive analysis, the remaining snapshot data (deposits, fees,
        // protocol parameters, and mark/set/go snapshots) can be efficiently
        // parsed by reading the entire remainder of the file into memory (~500MB)
        // rather than streaming. This is much smaller than the full 2.5GB file.
        //
        // The CBOR structure from this point:
        // UTxOState[1] = deposits
        // UTxOState[2] = fees
        // UTxOState[3] = gov_state
        // UTxOState[4] = donations
        // EpochState[2] = PParams (100-300MB)
        // EpochState[3] = PParamsPrev (100-300MB)
        // EpochState[4] = SnapShots (100+ MB stake distribution)
        //
        // This hybrid approach allows us to:
        // 1. Continue using efficient UTXO streaming (11M UTXOs in 5s)
        // 2. Parse remaining sections using snapshot.rs functions
        // 3. Access mark/set/go snapshots that were previously unreachable
        // ========================================================================

        // Calculate remaining file size from current position
        let current_file_size = utxo_file.metadata()?.len();
        let remaining_bytes = current_file_size.saturating_sub(position_after_utxos);

        info!(
            "    Reading remainder of file into memory: {:.1} MB from position {}",
            remaining_bytes as f64 / 1024.0 / 1024.0,
            position_after_utxos
        );

        // Read the entire remainder of the file into memory
        let mut remainder_buffer = Vec::with_capacity(remaining_bytes as usize);
        utxo_file.read_to_end(&mut remainder_buffer)?;

        info!(
            "    Successfully loaded {:.1} MB remainder buffer for parsing",
            remainder_buffer.len() as f64 / 1024.0 / 1024.0
        );

        // Create decoder for the remainder buffer
        let mut remainder_decoder = Decoder::new(&remainder_buffer);

        // Parse remaining UTxOState elements: deposits, fees, gov_state, donations
        // UTxOState = [utxos (already consumed), deposits, fees, gov_state, donations]

        // Parse deposits (UTxOState[1])
        let deposits = match remainder_decoder.decode::<u64>() {
            Ok(deposits_value) => {
                info!(
                    "    Successfully parsed deposits: {} lovelace",
                    deposits_value
                );
                deposits_value
            }
            Err(e) => {
                info!("    Failed to parse deposits: {}, using 0", e);
                0
            }
        };

        // Parse fees (UTxOState[2])
        let fees = match remainder_decoder.decode::<u64>() {
            Ok(fees_value) => {
                info!("    Successfully parsed fees: {} lovelace", fees_value);
                fees_value as i64
            }
            Err(e) => {
                info!("    Failed to parse fees: {}, using 0", e);
                0
            }
        };

        let (_root_params, _root_hard_fork, _root_cc, _root_constitution) = {
            // Epoch State / Ledger State / UTxO State / utxosGovState
            remainder_decoder.array()?;

            // Proposals
            remainder_decoder.array()?;
            remainder_decoder.array()?;
            (
                remainder_decoder.skip()?,
                remainder_decoder.skip()?,
                remainder_decoder.skip()?,
                remainder_decoder.skip()?,
            )
        };

        // skip ProposalState
        remainder_decoder.skip()?;

        // skip ConstitutionalCommittee
        remainder_decoder.skip()?;

        // skip Constitution
        remainder_decoder.skip()?;

        // Current Protocol Params
        remainder_decoder.skip()?; // Skip current protocol params instead of parsing

        remainder_decoder.skip()?; // Previous Protocol Params
        remainder_decoder.skip()?; // Future Protocol Params
        {
            remainder_decoder.array()?; // DRep Pulsing State
            remainder_decoder.array()?; // Pulsing Snapshot
            remainder_decoder.skip()?; // Last epoch votes
        }
        remainder_decoder.skip()?; // DRep distr
        remainder_decoder.skip()?; // DRep state
        remainder_decoder.skip()?; // Pool distr
        {
            remainder_decoder.array()?; // Ratify State
            remainder_decoder.skip()?; // Enact State
        }

        {
            // skip GovActionState
            remainder_decoder.skip()?;
            remainder_decoder.tag()?;
            // skip expired ProposalId
            remainder_decoder.skip()?;
            // check for delayed as a way to know we're parsing correctly up to here.
            let delayed: bool = remainder_decoder.decode()?;
            assert!(
                !delayed,
                "unimplemented import scenario: snapshot contains a ratified delaying governance action"
            );
        }

        // Epoch State / Ledger State / UTxO State / utxosStakeDistr
        remainder_decoder.skip()?;

        // Epoch State / Ledger State / UTxO State / utxosDonation
        remainder_decoder.skip()?;

        // Finally, attempt to parse mark/set/go snapshots (EpochState[4])
        let snapshots_result =
            Self::parse_snapshots_with_hybrid_approach(&mut remainder_decoder, epoch);

        match &snapshots_result {
            Ok(raw_snapshots) => {
                info!("    Successfully parsed mark/set/go snapshots!");
                // Call the raw snapshots callback
                callbacks.on_snapshots(raw_snapshots.clone())?;
            }
            Err(e) => {
                info!("    Failed to parse snapshots: {}", e);
                info!("    Continuing with empty snapshots...");
            }
        }

        // Emit bulk callbacks
        callbacks.on_pools(pools)?;
        callbacks.on_dreps(dreps)?;
        callbacks.on_accounts(accounts)?;
        callbacks.on_proposals(Vec::new())?; // TODO: Parse from GovState

        // Emit metadata callback with accurate deposits, fees, utxo count, and snapshots
        let snapshots_info = match snapshots_result {
            Ok(_raw_snapshots) => {
                // For metadata, we can provide basic info without converting to API format
                Some(SnapshotsInfo {
                    mark: SnapshotInfo {
                        name: "Mark".to_string(),
                        sections_count: _raw_snapshots.mark.0.len() as u64,
                    },
                    set: SnapshotInfo {
                        name: "Set".to_string(),
                        sections_count: _raw_snapshots.set.0.len() as u64,
                    },
                    go: SnapshotInfo {
                        name: "Go".to_string(),
                        sections_count: _raw_snapshots.go.0.len() as u64,
                    },
                    fee: _raw_snapshots.fee,
                })
            }
            Err(_) => None,
        };

        let epoch_bootstrap =
            EpochBootstrapData::new(epoch, &blocks_previous_epoch, &blocks_current_epoch);
        callbacks.on_epoch(epoch_bootstrap)?;

        let snapshot_metadata = SnapshotMetadata {
            epoch,
            snapshots: snapshots_info,
            pot_balances: PotBalances {
                reserves,
                treasury,
                deposits,
                fees: fees as u64,
            },
            utxo_count: Some(utxo_count),
            blocks_previous_epoch,
            blocks_current_epoch,
        };
        callbacks.on_metadata(snapshot_metadata)?;

        // Emit completion callback
        callbacks.on_complete()?;

        Ok(())
    }

    /// STREAMING: Process UTXOs with chunked buffering and incremental parsing
    fn stream_utxos<C: UtxoCallback>(file: &mut File, callbacks: &mut C) -> Result<(u64, u64)> {
        // OPTIMIZED: Balance between memory usage and performance
        // Based on experiment: avg=194 bytes, max=22KB per entry

        const READ_CHUNK_SIZE: usize = 16 * 1024 * 1024; // 16MB read chunks for I/O efficiency
        const PARSE_BUFFER_SIZE: usize = 64 * 1024 * 1024; // 64MB parse buffer (vs 2.1GB)
        const MAX_ENTRY_SIZE: usize = 32 * 1024; // 32KB safety margin

        let mut buffer = Vec::with_capacity(PARSE_BUFFER_SIZE);
        let mut utxo_count = 0u64;
        let mut total_bytes_processed = 0usize;
        let mut total_bytes_read_from_file = 0u64;

        // Read a larger initial buffer for better performance
        let mut chunk = vec![0u8; READ_CHUNK_SIZE];
        let initial_read = file.read(&mut chunk)?;
        chunk.truncate(initial_read);
        buffer.extend_from_slice(&chunk);
        total_bytes_read_from_file += initial_read as u64;

        // Parse map header first
        let mut decoder = Decoder::new(&buffer);
        let map_len = match decoder.map()? {
            Some(len) => {
                // Found CBOR map with "len" UTXO entries
                len
            }
            None => {
                // indefinite-length CBOR map
                u64::MAX
            }
        };

        let header_consumed = decoder.position();
        buffer.drain(0..header_consumed);
        total_bytes_processed += header_consumed;

        let mut entries_processed = 0u64;
        let mut max_single_entry_size = 0usize;

        // Process entries incrementally
        while entries_processed < map_len {
            // Ensure we have enough data in buffer - use larger reads for efficiency
            while buffer.len() < MAX_ENTRY_SIZE && entries_processed < map_len {
                let mut chunk = vec![0u8; READ_CHUNK_SIZE];
                let bytes_read = file.read(&mut chunk)?;
                if bytes_read == 0 {
                    break; // EOF
                }
                chunk.truncate(bytes_read);
                buffer.extend_from_slice(&chunk);
                total_bytes_read_from_file += bytes_read as u64;
            }

            // Batch process multiple UTXOs when buffer is large enough
            let mut batch_processed = 0;
            let mut entry_decoder = Decoder::new(&buffer);
            let mut last_good_position = 0;

            // Process as many UTXOs as possible from current buffer
            loop {
                let position_before = entry_decoder.position();

                // Check for indefinite map break
                if map_len == u64::MAX && matches!(entry_decoder.datatype(), Ok(Type::Break)) {
                    entries_processed = map_len; // Exit outer loop
                    break;
                }

                // Try to parse one UTXO entry
                match Self::parse_single_utxo(&mut entry_decoder) {
                    Ok(utxo) => {
                        let bytes_consumed = entry_decoder.position();
                        let entry_size = bytes_consumed - position_before;
                        max_single_entry_size = max_single_entry_size.max(entry_size);

                        // Emit the UTXO
                        callbacks.on_utxo(utxo)?;
                        utxo_count += 1;
                        entries_processed += 1;
                        batch_processed += 1;
                        last_good_position = bytes_consumed;

                        // Progress reporting - less frequent for better performance
                        if utxo_count.is_multiple_of(1000000) {
                            let buffer_usage = buffer.len();
                            info!(
                                "Streamed {} UTXOs, buffer: {} MB, max entry: {} bytes",
                                utxo_count,
                                buffer_usage / 1024 / 1024,
                                max_single_entry_size
                            );
                        }

                        // Continue processing if we have more data and haven't hit limits
                        if entries_processed >= map_len
                            || entry_decoder.position()
                                >= buffer.len().saturating_sub(MAX_ENTRY_SIZE)
                        {
                            break; // Exit batch processing loop
                        }
                    }
                    Err(_) => {
                        // Couldn't parse - might need more data or hit an error
                        if entry_decoder.position() == position_before {
                            // No progress made - need more data
                            break; // Exit batch processing loop to read more data
                        } else {
                            // Made some progress but failed - skip this entry
                            last_good_position = entry_decoder.position();
                            entries_processed += 1;

                            if entries_processed >= map_len {
                                break;
                            }
                        }
                    }
                }
            }

            // Remove all processed data from buffer
            if last_good_position > 0 {
                buffer.drain(0..last_good_position);
                total_bytes_processed += last_good_position;
            }

            // If we didn't process any entries and buffer is small, read more data
            if batch_processed == 0 && entries_processed < map_len && buffer.len() < MAX_ENTRY_SIZE
            {
                if buffer.len() >= MAX_ENTRY_SIZE {
                    return Err(anyhow!(
                        "Failed to parse UTXO entry after reading {} bytes",
                        buffer.len()
                    ));
                }
                continue; // Go back to read more data
            }

            // Safety check - prevent buffer from growing beyond reasonable limits
            if buffer.len() > PARSE_BUFFER_SIZE * 2 {
                return Err(anyhow!("Buffer grew too large: {} bytes", buffer.len()));
            }
        }

        info!("Streaming results:");
        info!("  UTXOs processed: {}", utxo_count);
        info!(
            "  Total data streamed: {:.2} MB",
            total_bytes_processed as f64 / 1024.0 / 1024.0
        );
        info!(
            "  Peak buffer usage: {} MB",
            PARSE_BUFFER_SIZE / 1024 / 1024
        );
        info!("  Largest single entry: {} bytes", max_single_entry_size);

        // After successfully parsing all UTXOs, we need to consume the break token
        // that ends the indefinite-length UTXO map if present
        if !buffer.is_empty() {
            let mut decoder = Decoder::new(&buffer);
            match decoder.datatype() {
                Ok(Type::Break) => {
                    info!("    Found break token after UTXOs, consuming it (end of indefinite UTXO map)");
                    decoder.skip()?; // Consume the break that ends the UTXO map

                    // Update our tracking to account for the consumed break token
                    let break_bytes_consumed = decoder.position();
                    buffer.drain(0..break_bytes_consumed);
                }
                Ok(_) => {
                    // No break token, this is a definite-length map - continue normal parsing
                    info!("    No break token found, assuming definite-length UTXO map");
                }
                Err(e) => {
                    info!("    After UTXO parsing, datatype() check failed: {}", e);
                }
            }
        }

        // Calculate how many bytes we actually consumed from the file
        // This is the total bytes processed minus any remaining buffer content
        let bytes_consumed_from_file = total_bytes_read_from_file - buffer.len() as u64;

        Ok((utxo_count, bytes_consumed_from_file))
    }

    /// Parse a single block production entry from a map (producer pool ID -> block count)
    /// The CBOR structure maps pool IDs to block counts (not individual blocks)
    fn parse_single_block_production_entry(
        decoder: &mut Decoder,
        epoch: u64,
    ) -> Result<crate::types::PoolBlockProduction> {
        use crate::types::PoolBlockProduction;

        // Parse the pool ID (key) - stored as bytes (28 bytes for pool ID)
        let pool_id_bytes = decoder.bytes().context("Failed to parse pool ID bytes")?;

        // Parse the block count (value) - how many blocks this pool produced
        let block_count = decoder.u8().context("Failed to parse block count")?;

        // Convert pool ID bytes to hex string
        let pool_id =
            hex::encode(pool_id_bytes).parse::<PoolId>().context("Failed to parse pool ID")?;

        Ok(PoolBlockProduction {
            pool_id,
            block_count,
            epoch,
        })
    }

    /// Parse blocks from the CBOR decoder (either previous or current epoch blocks)
    fn parse_blocks_with_epoch(
        decoder: &mut Decoder,
        epoch: u64,
    ) -> Result<Vec<crate::types::PoolBlockProduction>> {
        // Blocks are typically encoded as an array or map
        match decoder.datatype().context("Failed to read blocks datatype")? {
            Type::Array | Type::ArrayIndef => {
                let len = decoder.array().context("Failed to parse blocks array")?;
                let blocks = Vec::new();

                // Handle definite-length array
                if let Some(block_count) = len {
                    for _i in 0..block_count {
                        // Each block might be encoded as an array or map
                        // For now, skip individual blocks since we don't know the exact format
                        // This is a placeholder - the actual format needs to be determined from real data
                        decoder.skip().context("Failed to skip block entry")?;
                    }
                } else {
                    // Indefinite-length array
                    info!("Processing indefinite-length blocks array");
                    let mut count = 0;
                    loop {
                        match decoder.datatype()? {
                            Type::Break => {
                                decoder.skip()?;
                                info!("Found array break after {} entries", count);
                                break;
                            }
                            entry_type => {
                                info!("  Block #{}: {:?}", count + 1, entry_type);
                                decoder.skip().context("Failed to skip block entry")?;
                                count += 1;
                            }
                        }
                    }
                }

                Ok(blocks)
            }
            Type::Map | Type::MapIndef => {
                // Blocks are stored as a map: PoolID -> block_count (u8)
                let len = decoder.map().context("Failed to parse blocks map")?;

                let mut block_productions = Vec::new();

                // Parse map content
                if let Some(entry_count) = len {
                    for _i in 0..entry_count {
                        // Parse pool ID -> block count
                        match Self::parse_single_block_production_entry(decoder, epoch) {
                            Ok(production) => {
                                block_productions.push(production);
                            }
                            Err(_) => {
                                // Skip failed entries
                                decoder.skip().context("Failed to skip map key")?;
                                decoder.skip().context("Failed to skip map value")?;
                            }
                        }
                    }
                } else {
                    // Indefinite map
                    loop {
                        match decoder.datatype()? {
                            Type::Break => {
                                decoder.skip()?;
                                break;
                            }
                            _ => {
                                match Self::parse_single_block_production_entry(decoder, epoch) {
                                    Ok(production) => {
                                        block_productions.push(production);
                                    }
                                    Err(_) => {
                                        // Skip failed entries
                                        decoder.skip().context("Failed to skip map key")?;
                                        decoder.skip().context("Failed to skip map value")?;
                                    }
                                }
                            }
                        }
                    }
                }

                Ok(block_productions)
            }
            simple_type => {
                // If it's a simple value or other type, skip it for now
                // Try to get more details about simple types
                match simple_type {
                    Type::U8 | Type::U16 | Type::U32 | Type::U64 => {
                        let value = decoder.u64().context("Failed to read block integer value")?;
                        info!("Block data is integer: {}", value);
                    }
                    Type::Bytes => {
                        let bytes = decoder.bytes().context("Failed to read block bytes")?;
                        info!("Block data is {} bytes", bytes.len());
                    }
                    Type::String => {
                        let text = decoder.str().context("Failed to read block text")?;
                        info!("Block data is text: '{}'", text);
                    }
                    Type::Null => {
                        decoder.skip()?;
                        info!("Block data is null");
                    }
                    _ => {
                        decoder.skip().context("Failed to skip blocks value")?;
                    }
                }

                Ok(Vec::new())
            }
        }
    }

    /// Parse a single UTXO entry from the streaming buffer
    fn parse_single_utxo(decoder: &mut Decoder) -> Result<UtxoEntry> {
        // Parse key: TransactionInput (array [tx_hash, output_index])
        decoder.array().context("Failed to parse TxIn array")?;

        let tx_hash_bytes = decoder.bytes().context("Failed to parse tx_hash")?;
        let output_index = decoder.u64().context("Failed to parse output_index")?;
        let tx_hash = hex::encode(tx_hash_bytes);

        // Parse value: TransactionOutput
        let (address, value) = Self::parse_transaction_output(decoder)
            .context("Failed to parse transaction output")?;

        Ok(UtxoEntry {
            tx_hash,
            output_index,
            address,
            value,
            datum: None,      // TODO: Extract from TxOut
            script_ref: None, // TODO: Extract from TxOut
        })
    }

    /// VState = [dreps_map, committee_state, dormant_epoch]
    fn parse_vstate(decoder: &mut Decoder) -> Result<Vec<DRepInfo>> {
        // Parse VState array
        let vstate_len = decoder
            .array()
            .context("Failed to parse VState array")?
            .ok_or_else(|| anyhow!("VState must be a definite-length array"))?;

        if vstate_len < 1 {
            return Err(anyhow!(
                "VState array too short: expected at least 1 element, got {vstate_len}"
            ));
        }

        // Parse DReps map [0]: StakeCredential -> DRepState
        // Using minicbor's Decode trait - much simpler than manual parsing!
        let dreps_map: BTreeMap<StakeCredential, DRepState> = decoder.decode()?;

        // Convert to DRepInfo for API compatibility
        let dreps = dreps_map
            .into_iter()
            .map(|(cred, state)| {
                let drep_id = match cred {
                    StakeCredential::AddrKeyHash(hash) => format!("drep_{}", hex::encode(hash)),
                    StakeCredential::ScriptHash(hash) => {
                        format!("drep_script_{}", hex::encode(hash))
                    }
                };

                let anchor = match state.anchor {
                    StrictMaybe::Just(a) => Some(AnchorInfo {
                        url: a.url,
                        data_hash: a.content_hash.to_string(),
                    }),
                    StrictMaybe::Nothing => None,
                };

                DRepInfo {
                    drep_id,
                    deposit: state.deposit,
                    anchor,
                }
            })
            .collect();

        // Skip committee_state [1] and dormant_epoch [2] if present
        for i in 1..vstate_len {
            decoder.skip().context(format!("Failed to skip VState[{i}]"))?;
        }

        Ok(dreps)
    }

    /// Parse PState to extract stake pools
    /// PState = [pools_map, future_pools_map, retiring_map, deposits_map]
    fn parse_pstate(decoder: &mut Decoder) -> Result<SPOState> {
        // Parse PState array
        let pstate_len = decoder
            .array()
            .context("Failed to parse PState array")?
            .ok_or_else(|| anyhow!("PState must be a definite-length array"))?;

        if pstate_len < 1 {
            return Err(anyhow!(
                "PState array too short: expected at least 1 element, got {pstate_len}"
            ));
        }

        // Parse pools map [0]: PoolId (Hash<28>) -> PoolParams
        // Note: Maps might be tagged with CBOR tag 258 (set)
        if matches!(decoder.datatype()?, Type::Tag) {
            decoder.tag()?; // skip tag if present
        }

        let mut pools = BTreeMap::new();
        let mut ctx = SnapshotContext {
            // TODO: make this configurable (currently is mainnet)
            network: NetworkId::Mainnet,
        };
        match decoder.map()? {
            Some(pool_count) => {
                // Definite-length map
                for i in 0..pool_count {
                    let pool_id: PoolId =
                        decoder.decode().context(format!("Failed to decode pool id #{i}"))?;
                    let pool: SnapshotPoolRegistration = decoder
                        .decode_with(&mut ctx)
                        .context(format!("Failed to decode pool for pool #{i}"))?;
                    pools.insert(pool_id, pool.0);
                }
            }
            None => {
                // Indefinite-length map
                let mut count = 0;
                loop {
                    match decoder.datatype()? {
                        Type::Break => {
                            decoder.skip()?;
                            break;
                        }
                        _ => {
                            let pool_id: PoolId = decoder
                                .decode()
                                .context(format!("Failed to decode pool id #{count}"))?;
                            let pool: SnapshotPoolRegistration = decoder
                                .decode_with(&mut ctx)
                                .context(format!("Failed to decode pool for pool #{count}"))?;
                            pools.insert(pool_id, pool.0);
                            count += 1;
                        }
                    }
                }
            }
        }

        // Parse future pools map [1]: PoolId -> PoolParams
        if matches!(decoder.datatype()?, Type::Tag) {
            decoder.tag()?;
        }
        let updates: BTreeMap<PoolId, SnapshotPoolRegistration> = decoder.decode_with(&mut ctx)?;
        let updates = updates.into_iter().map(|(id, pool)| (id, pool.0)).collect();

        // Parse retiring map [2]: PoolId -> Epoch
        if matches!(decoder.datatype()?, Type::Tag) {
            decoder.tag()?;
        }
        let retiring: BTreeMap<PoolId, Epoch> = decoder.decode()?;

        // Skip any remaining PState elements (like deposits)
        for i in 3..pstate_len {
            decoder.skip().context(format!("Failed to skip PState[{i}]"))?;
        }

        Ok(SPOState {
            pools,
            updates,
            retiring,
        })
    }

    /// Stream UTXOs with per-entry callback
    ///
    /// Parse a single TxOut from the CBOR decoder
    fn parse_transaction_output(dec: &mut Decoder) -> Result<(String, u64)> {
        // TxOut is typically an array [address, value, ...]
        // or a map for Conway with optional fields

        // Try array format first (most common)
        match dec.datatype().context("Failed to read TxOut datatype")? {
            Type::Array | Type::ArrayIndef => {
                let arr_len = dec.array().context("Failed to parse TxOut array")?;
                if arr_len == Some(0) {
                    return Err(anyhow!("empty TxOut array"));
                }

                // Element 0: Address (bytes)
                let address_bytes = dec.bytes().context("Failed to parse address bytes")?;
                let hex_address = hex::encode(address_bytes);

                // Element 1: Value (coin or map)
                let value = match dec.datatype().context("Failed to read value datatype")? {
                    Type::U8 | Type::U16 | Type::U32 | Type::U64 => {
                        // Simple ADA-only value
                        dec.u64().context("Failed to parse u64 value")?
                    }
                    Type::Array | Type::ArrayIndef => {
                        // Multi-asset: [coin, assets_map]
                        dec.array().context("Failed to parse value array")?;
                        let coin = dec.u64().context("Failed to parse coin amount")?;
                        // Skip the assets map
                        dec.skip().context("Failed to skip assets map")?;
                        coin
                    }
                    _ => {
                        return Err(anyhow!("unexpected value type"));
                    }
                };

                // Skip remaining fields (datum, script_ref)
                if let Some(len) = arr_len {
                    for _ in 2..len {
                        dec.skip().context("Failed to skip TxOut field")?;
                    }
                }

                Ok((hex_address, value))
            }
            Type::Map | Type::MapIndef => {
                // Map format (Conway with optional fields)
                // Map keys: 0=address, 1=value, 2=datum, 3=script_ref
                let map_len = dec.map().context("Failed to parse TxOut map")?;

                let mut address = String::new();
                let mut value = 0u64;
                let mut found_address = false;
                let mut found_value = false;

                let entries = map_len.unwrap_or(4); // Assume max 4 entries if indefinite
                for _ in 0..entries {
                    // Check for break in indefinite map
                    if map_len.is_none() && matches!(dec.datatype(), Ok(Type::Break)) {
                        dec.skip().ok(); // consume break
                        break;
                    }

                    // Read key
                    let key = match dec.u32() {
                        Ok(k) => k,
                        Err(_) => {
                            // Skip both key and value if key is not u32
                            dec.skip().ok();
                            dec.skip().ok();
                            continue;
                        }
                    };

                    // Read value based on key
                    match key {
                        0 => {
                            // Address
                            if let Ok(addr_bytes) = dec.bytes() {
                                address = hex::encode(addr_bytes);
                                found_address = true;
                            } else {
                                dec.skip().ok();
                            }
                        }
                        1 => {
                            // Value (coin or multi-asset)
                            match dec.datatype() {
                                Ok(Type::U8) | Ok(Type::U16) | Ok(Type::U32) | Ok(Type::U64) => {
                                    if let Ok(coin) = dec.u64() {
                                        value = coin;
                                        found_value = true;
                                    } else {
                                        dec.skip().ok();
                                    }
                                }
                                Ok(Type::Array) | Ok(Type::ArrayIndef) => {
                                    // Multi-asset: [coin, assets_map]
                                    if dec.array().is_ok() {
                                        if let Ok(coin) = dec.u64() {
                                            value = coin;
                                            found_value = true;
                                        }
                                        dec.skip().ok(); // skip assets map
                                    } else {
                                        dec.skip().ok();
                                    }
                                }
                                _ => {
                                    dec.skip().ok();
                                }
                            }
                        }
                        _ => {
                            // datum (2), script_ref (3), or unknown - skip
                            dec.skip().ok();
                        }
                    }
                }

                if found_address && found_value {
                    Ok((address, value))
                } else {
                    Err(anyhow!("map-based TxOut missing required fields"))
                }
            }
            _ => Err(anyhow!("unexpected TxOut type")),
        }
    }

    /// Parse snapshots using hybrid approach with memory-based parsing
    /// Uses snapshot.rs functions to parse mark/set/go snapshots from buffer
    /// We expect the following structure:
    /// Epoch State / Snapshots / Mark
    /// Epoch State / Snapshots / Set
    /// Epoch State / Snapshots / Go
    /// Epoch State / Snapshots / Fee
    fn parse_snapshots_with_hybrid_approach(
        decoder: &mut Decoder,
        _epoch: u64,
    ) -> Result<RawSnapshotsContainer> {
        info!("    Starting snapshots parsing...");

        // SnapShots = [Mark, Set, Go, Fee] or possibly different structure
        let snapshots_len = decoder
            .array()
            .context("Failed to parse SnapShots array")?
            .ok_or_else(|| anyhow!("SnapShots must be a definite-length array"))?;

        // Investigate actual structure before enforcing 3 elements
        if snapshots_len != 4 {
            return Err(anyhow!(
                "SnapShots array must have exactly 4 elements (Mark, Set, Go, Fee), got {snapshots_len}"
            ));
        }

        info!("    SnapShots array has {snapshots_len} elements (Mark, Set, Go, Fee)");

        // Parse each snapshot using snapshot.rs functions
        let mut parsed_snapshots = Vec::new();

        // Parse Mark snapshot [0]
        info!("    Parsing Mark snapshot...");
        let mark_snapshot = super::mark_set_go::Snapshot::parse_single_snapshot(decoder, "Mark")
            .context("Failed to parse Mark snapshot")?;
        parsed_snapshots.push(mark_snapshot);

        // Parse Set snapshot [1]
        info!("    Parsing Set snapshot...");
        let set_snapshot = super::mark_set_go::Snapshot::parse_single_snapshot(decoder, "Set")
            .context("Failed to parse Set snapshot")?;
        parsed_snapshots.push(set_snapshot);

        // Parse Go snapshot [2]
        info!("    Parsing Go snapshot...");
        let go_snapshot = super::mark_set_go::Snapshot::parse_single_snapshot(decoder, "Go")
            .context("Failed to parse Go snapshot")?;
        parsed_snapshots.push(go_snapshot);

        // Parse Fee snapshot [3]
        info!("    Parsing Fee snapshot...");
        let fee_value = match decoder.decode::<u64>() {
            Ok(fee) => {
                info!("    Successfully parsed Fee value: {}", fee);
                fee
            }
            Err(e) => {
                info!("    Failed to parse Fee value: {}, using 0", e);
                0
            }
        };

        info!(
            "    All four snapshots parsed successfully with hybrid approach (Mark, Set, Go, Fee)"
        );

        // Create raw snapshots container with VMap data directly
        let raw_snapshots = RawSnapshotsContainer {
            mark: parsed_snapshots[0].snapshot_stake.clone(),
            set: parsed_snapshots[1].snapshot_stake.clone(),
            go: parsed_snapshots[2].snapshot_stake.clone(),
            fee: fee_value,
        };

        info!("    Raw snapshots container created with VMap data");

        // Return only the raw snapshots - no more API compatibility needed
        Ok(raw_snapshots)
    }
}

/// Information about a parsed snapshot (Mark, Set, or Go)
#[derive(Debug, Clone, Serialize, Deserialize)]
pub struct SnapshotInfo {
    /// Name of the snapshot (Mark, Set, or Go)
    pub name: String,
    /// Number of sections in the snapshot
    pub sections_count: u64,
}

/// Information about all four snapshots (Mark, Set, Go, Fee)
#[derive(Debug, Clone, Serialize, Deserialize)]
pub struct SnapshotsInfo {
    /// Mark snapshot information
    pub mark: SnapshotInfo,
    /// Set snapshot information
    pub set: SnapshotInfo,
    /// Go snapshot information
    pub go: SnapshotInfo,
    /// Fee value from the snapshots
    pub fee: u64,
}

// -----------------------------------------------------------------------------
// Helper: Simple callback handler for testing
// -----------------------------------------------------------------------------

/// Simple callback handler that collects all data in memory (for testing)
#[derive(Debug, Default)]
pub struct CollectingCallbacks {
    pub metadata: Option<SnapshotMetadata>,
    pub utxos: Vec<UtxoEntry>,
    pub pools: SPOState,
    pub accounts: Vec<AccountState>,
    pub dreps: Vec<DRepInfo>,
    pub proposals: Vec<GovernanceProposal>,
    epoch: EpochBootstrapData,
}

impl UtxoCallback for CollectingCallbacks {
    fn on_utxo(&mut self, utxo: UtxoEntry) -> Result<()> {
        self.utxos.push(utxo);
        Ok(())
    }
}

impl EpochCallback for CollectingCallbacks {
    fn on_epoch(&mut self, data: EpochBootstrapData) -> Result<()> {
        self.epoch = data;
        Ok(())
    }
}

impl PoolCallback for CollectingCallbacks {
    fn on_pools(&mut self, pools: SPOState) -> Result<()> {
        self.pools = pools;
        Ok(())
    }
}

impl StakeCallback for CollectingCallbacks {
    fn on_accounts(&mut self, accounts: Vec<AccountState>) -> Result<()> {
        self.accounts = accounts;
        Ok(())
    }
}

impl DRepCallback for CollectingCallbacks {
    fn on_dreps(&mut self, dreps: Vec<DRepInfo>) -> Result<()> {
        self.dreps = dreps;
        Ok(())
    }
}

impl ProposalCallback for CollectingCallbacks {
    fn on_proposals(&mut self, proposals: Vec<GovernanceProposal>) -> Result<()> {
        self.proposals = proposals;
        Ok(())
    }
}

impl SnapshotCallbacks for CollectingCallbacks {
    fn on_metadata(&mut self, metadata: SnapshotMetadata) -> Result<()> {
        self.metadata = Some(metadata);
        Ok(())
    }

    fn on_complete(&mut self) -> Result<()> {
        Ok(())
    }
}

impl SnapshotsCallback for CollectingCallbacks {
    fn on_snapshots(&mut self, snapshots: RawSnapshotsContainer) -> Result<()> {
        // For testing, we could store snapshots here if needed
        info!(
            "CollectingCallbacks: Received raw snapshots data with {} mark, {} set, {} go entries",
            snapshots.mark.0.len(),
            snapshots.set.0.len(),
            snapshots.go.0.len()
        );
        Ok(())
    }
}

#[cfg(test)]
mod tests {
    use super::*;

    #[test]
    fn test_collecting_callbacks() {
        let mut callbacks = CollectingCallbacks::default();

        // Test metadata callback
        callbacks
            .on_metadata(SnapshotMetadata {
                epoch: 507,
                pot_balances: PotBalances {
                    reserves: 1000000,
                    treasury: 2000000,
                    deposits: 500000,
                    fees: 100000,
                },
                utxo_count: Some(100),
                blocks_previous_epoch: Vec::new(),
                blocks_current_epoch: Vec::new(),
                snapshots: None,
            })
            .unwrap();

        assert_eq!(callbacks.metadata.as_ref().unwrap().epoch, 507);
        assert_eq!(
            callbacks.metadata.as_ref().unwrap().pot_balances.treasury,
            2000000
        );

        // Test UTXO callback
        callbacks
            .on_utxo(UtxoEntry {
                tx_hash: "abc123".to_string(),
                output_index: 0,
                address: "addr1...".to_string(),
                value: 5000000,
                datum: None,
                script_ref: None,
            })
            .unwrap();

        assert_eq!(callbacks.utxos.len(), 1);
        assert_eq!(callbacks.utxos[0].value, 5000000);
    }
}<|MERGE_RESOLUTION|>--- conflicted
+++ resolved
@@ -34,8 +34,8 @@
 use crate::ledger_state::SPOState;
 pub use crate::stake_addresses::{AccountState, StakeAddressState};
 pub use crate::{
-    Lovelace, MultiHostName, NetworkId, PoolId, PoolMetadata, PoolRegistration, Ratio, Relay,
-    SingleHostAddr, SingleHostName, StakeAddress, StakeCredential,
+    EpochBootstrapData, Lovelace, MultiHostName, NetworkId, PoolId, PoolMetadata, PoolRegistration,
+    Ratio, Relay, SingleHostAddr, SingleHostName, StakeAddress, StakeCredential,
 };
 
 // Import snapshot parsing support
@@ -316,12 +316,6 @@
 
 pub use crate::types::AddrKeyhash;
 pub use crate::types::ScriptHash;
-<<<<<<< HEAD
-=======
-use crate::{EpochBootstrapData, PoolId};
-/// Alias minicbor as cbor for pool_params module
-pub use minicbor as cbor;
->>>>>>> 1d856bb3
 
 struct SnapshotContext {
     network: NetworkId,
