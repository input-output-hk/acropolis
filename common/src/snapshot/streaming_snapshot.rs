--- conflicted
+++ resolved
@@ -36,17 +36,10 @@
 use crate::snapshot::protocol_parameters::ProtocolParameters;
 use crate::snapshot::utxo::{SnapshotUTxO, UtxoEntry};
 pub use crate::stake_addresses::{AccountState, StakeAddressState};
-<<<<<<< HEAD
-use crate::{
-    Constitution, DRepChoice, DRepCredential, EpochBootstrapData, Lovelace, MultiHostName,
-    NetworkId, PoolBlockProduction, PoolId, PoolMetadata, PoolRegistration, Pots, Ratio, Relay,
-    SingleHostAddr, SingleHostName, StakeAddress, StakeCredential,
-=======
 pub use crate::{
     Constitution, DRepChoice, DRepCredential, DRepRecord, EpochBootstrapData, Lovelace,
     MultiHostName, NetworkId, PoolId, PoolMetadata, PoolRegistration, Ratio, Relay, SingleHostAddr,
     SingleHostName, StakeAddress, StakeCredential,
->>>>>>> c70556a1
 };
 use crate::{PoolBlockProduction, Pots};
 // Import snapshot parsing support
