// SPDX-License-Identifier: Apache-2.0
// Copyright © 2025, Acropolis team.

//! Streaming snapshot parser with callback interface for bootstrap process.
//!
//! This module provides a callback-based streaming parser for Cardano snapshots
//! that allows processing large snapshots without loading the entire structure
//! into memory. It's designed for the bootstrap process to distribute state
//! via message bus.
//!
//! The parser navigates the NewEpochState structure and invokes callbacks for:
//! - UTXOs (per-entry callback for each UTXO)
//! - Stake pools (bulk callback with all pool data)
//! - Stake accounts (bulk callback with delegations and rewards)
//! - DReps (bulk callback with governance info)
//! - Proposals (bulk callback with active governance actions)
//!
//! Parses CBOR dumps from Cardano Haskell node's GetCBOR ledger-state query.
//! These snapshots represent the internal `NewEpochState` type and are not formally
//! specified - see: https://github.com/IntersectMBO/cardano-ledger/blob/33e90ea03447b44a389985ca2b158568e5f4ad65/eras/shelley/impl/src/Cardano/Ledger/Shelley/LedgerState/Types.hs#L121-L131
//!

use anyhow::{anyhow, Context, Result};
use minicbor::data::Type;
use minicbor::Decoder;
use serde::{Deserialize, Serialize};
use std::collections::{BTreeMap, HashMap};
use std::fs::File;
use std::io::{Read, Seek, SeekFrom};
use tracing::info;

pub use crate::hash::Hash;
pub use crate::stake_addresses::{AccountState, StakeAddressState};
pub use crate::StakeCredential;

// Import snapshot parsing support
use super::mark_set_go::{RawSnapshotsContainer, SnapshotsCallback};

// -----------------------------------------------------------------------------
// Cardano Ledger Types (for decoding with minicbor)
// -----------------------------------------------------------------------------

pub type Epoch = u64;
pub type Lovelace = u64;

/*
 * This was replaced with the StakeCredential defined in types.rs, but the implementation here is much
 * cleaner for parsing CBOR files from Haskell Node, using hash.rs types. For CBOR parsing, we need to
 * change the decode from using d.decode_with(ctx) (which expects arrays) tousing d.bytes() which
 * expects raw bytes.
/// Stake credential - can be a key hash or script hash
/// Order matters for Ord/PartialOrd - ScriptHash must come first for compatibility with Haskell
#[derive(Serialize, Deserialize, Debug, PartialEq, PartialOrd, Eq, Ord, Clone, Hash)]
pub enum StakeCredential {
    ScriptHash(ScriptHash),
    AddrKeyhash(AddrKeyhash), // NOTE: lower case h from hash.rs version
}
*/

impl<'b, C> minicbor::decode::Decode<'b, C> for StakeCredential {
    fn decode(
        d: &mut minicbor::Decoder<'b>,
        _ctx: &mut C,
    ) -> Result<Self, minicbor::decode::Error> {
        d.array()?;
        let variant = d.u16()?;

        match variant {
            0 => {
                // ScriptHash variant (first in enum) - decode bytes directly
                let bytes = d.bytes()?;
                let key_hash = bytes.try_into().map_err(|_| {
                    minicbor::decode::Error::message(
                        "invalid length for ScriptHash in StakeCredential",
                    )
                })?;
                Ok(StakeCredential::ScriptHash(key_hash))
            }
            1 => {
                // AddrKeyHash variant (second in enum) - decodes bytes directly
                let bytes = d.bytes()?;
                let key_hash = bytes.try_into().map_err(|_| {
                    minicbor::decode::Error::message(
                        "invalid length for AddrKeyHash in StakeCredential",
                    )
                })?;
                Ok(StakeCredential::AddrKeyHash(key_hash))
            }
            _ => Err(minicbor::decode::Error::message(
                "invalid variant id for StakeCredential",
            )),
        }
    }
}

impl<C> minicbor::encode::Encode<C> for StakeCredential {
    fn encode<W: minicbor::encode::Write>(
        &self,
        e: &mut minicbor::Encoder<W>,
        ctx: &mut C,
    ) -> Result<(), minicbor::encode::Error<W::Error>> {
        match self {
            StakeCredential::ScriptHash(key_hash) => {
                // ScriptHash is variant 0 (first in enum)
                e.array(2)?;
                e.encode_with(0, ctx)?;
                e.encode_with(key_hash, ctx)?;
                Ok(())
            }
            StakeCredential::AddrKeyHash(key_hash) => {
                // AddrKeyHash is variant 1 (second in enum)
                e.array(2)?;
                e.encode_with(1, ctx)?;
                e.encode_with(key_hash, ctx)?;
                Ok(())
            }
        }
    }
}

/// Maybe type (optional with explicit encoding)
#[derive(Debug, Clone, PartialEq, Eq)]
pub enum StrictMaybe<T> {
    Nothing,
    Just(T),
}

impl<'b, C, T> minicbor::Decode<'b, C> for StrictMaybe<T>
where
    T: minicbor::Decode<'b, C>,
{
    fn decode(d: &mut Decoder<'b>, ctx: &mut C) -> Result<Self, minicbor::decode::Error> {
        match d.datatype()? {
            Type::Array | Type::ArrayIndef => {
                let len = d.array()?;
                if len == Some(0) {
                    Ok(StrictMaybe::Nothing)
                } else {
                    let value = T::decode(d, ctx)?;
                    Ok(StrictMaybe::Just(value))
                }
            }
            _ => Err(minicbor::decode::Error::message("Expected array for Maybe")),
        }
    }
}

/// Anchor (URL + content hash)
#[derive(Debug, Clone, PartialEq, Eq, Serialize, Deserialize)]
pub struct Anchor {
    pub url: String,
    pub content_hash: Hash<32>,
}

impl<'b, C> minicbor::Decode<'b, C> for Anchor {
    fn decode(d: &mut Decoder<'b>, ctx: &mut C) -> Result<Self, minicbor::decode::Error> {
        d.array()?;
        // URL can be either bytes or text string
        let url = match d.datatype()? {
            Type::Bytes => {
                let url_bytes = d.bytes()?;
                String::from_utf8_lossy(url_bytes).to_string()
            }
            Type::String => d.str()?.to_string(),
            _ => {
                return Err(minicbor::decode::Error::message(
                    "Expected bytes or string for URL",
                ))
            }
        };
        let content_hash = Hash::<32>::decode(d, ctx)?;
        Ok(Anchor { url, content_hash })
    }
}

/// Set type (encoded as array, sometimes with CBOR tag 258)
#[derive(Debug, Clone, PartialEq, Eq)]
pub struct Set<T>(pub Vec<T>);

impl<T> Set<T> {
    pub fn iter(&self) -> std::slice::Iter<'_, T> {
        self.0.iter()
    }
}

impl<T> From<Vec<T>> for Set<T> {
    fn from(vec: Vec<T>) -> Self {
        Set(vec)
    }
}

impl<T> From<Set<T>> for Vec<T> {
    fn from(set: Set<T>) -> Self {
        set.0
    }
}

impl<'b, C, T> minicbor::Decode<'b, C> for Set<T>
where
    T: minicbor::Decode<'b, C>,
{
    fn decode(d: &mut Decoder<'b>, ctx: &mut C) -> Result<Self, minicbor::decode::Error> {
        // Sets might be tagged with CBOR tag 258
        if matches!(d.datatype()?, Type::Tag) {
            d.tag()?;
        }

        let vec: Vec<T> = d.decode_with(ctx)?;
        Ok(Set(vec))
    }
}

impl<C, T> minicbor::Encode<C> for Set<T>
where
    T: minicbor::Encode<C>,
{
    fn encode<W: minicbor::encode::Write>(
        &self,
        e: &mut minicbor::Encoder<W>,
        ctx: &mut C,
    ) -> Result<(), minicbor::encode::Error<W::Error>> {
        e.encode_with(&self.0, ctx)?;
        Ok(())
    }
}

/// DRep credential for governance delegation (internal CBOR type)
#[derive(Serialize, Deserialize, Debug, PartialEq, PartialOrd, Eq, Ord, Clone)]
pub enum DRep {
    Key(AddrKeyhash),
    Script(ScriptHash),
    Abstain,
    NoConfidence,
}

impl<'b, C> minicbor::Decode<'b, C> for DRep {
    fn decode(d: &mut minicbor::Decoder<'b>, ctx: &mut C) -> Result<Self, minicbor::decode::Error> {
        d.array()?;
        let variant = d.u16()?;

        match variant {
            0 => Ok(DRep::Key(d.decode_with(ctx)?)),
            1 => Ok(DRep::Script(d.decode_with(ctx)?)),
            2 => Ok(DRep::Abstain),
            3 => Ok(DRep::NoConfidence),
            _ => Err(minicbor::decode::Error::message(
                "invalid variant id for DRep",
            )),
        }
    }
}

impl<C> minicbor::Encode<C> for DRep {
    fn encode<W: minicbor::encode::Write>(
        &self,
        e: &mut minicbor::Encoder<W>,
        ctx: &mut C,
    ) -> Result<(), minicbor::encode::Error<W::Error>> {
        match self {
            DRep::Key(h) => {
                e.array(2)?;
                e.encode_with(0, ctx)?;
                e.encode_with(h, ctx)?;
                Ok(())
            }
            DRep::Script(h) => {
                e.array(2)?;
                e.encode_with(1, ctx)?;
                e.encode_with(h, ctx)?;
                Ok(())
            }
            DRep::Abstain => {
                e.array(1)?;
                e.encode_with(2, ctx)?;
                Ok(())
            }
            DRep::NoConfidence => {
                e.array(1)?;
                e.encode_with(3, ctx)?;
                Ok(())
            }
        }
    }
}

/// Account state from ledger (internal CBOR type for decoding)
///
/// This is converted to AccountState for the external API.
#[derive(Debug)]
pub struct Account {
    pub rewards_and_deposit: StrictMaybe<(Lovelace, Lovelace)>,
    pub pointers: Set<(u64, u64, u64)>,
    pub pool: StrictMaybe<PoolId>,
    pub drep: StrictMaybe<DRep>,
}

impl<'b, C> minicbor::Decode<'b, C> for Account {
    fn decode(d: &mut minicbor::Decoder<'b>, ctx: &mut C) -> Result<Self, minicbor::decode::Error> {
        d.array()?;
        Ok(Account {
            rewards_and_deposit: d.decode_with(ctx)?,
            pointers: d.decode_with(ctx)?,
            pool: d.decode_with(ctx)?,
            drep: d.decode_with(ctx)?,
        })
    }
}

// -----------------------------------------------------------------------------
// Type aliases for pool_params compatibility
// -----------------------------------------------------------------------------

pub use crate::types::AddrKeyhash;
pub use crate::types::ScriptHash;
use crate::PoolId;
/// Alias minicbor as cbor for pool_params module
pub use minicbor as cbor;

/// Coin amount (Lovelace)
pub type Coin = u64;

/// Reward account (stake address bytes) - wrapper to handle CBOR bytes encoding
#[derive(Debug, Clone, PartialEq, Eq)]
pub struct RewardAccount(pub Vec<u8>);

impl<'b, C> minicbor::Decode<'b, C> for RewardAccount {
    fn decode(d: &mut Decoder<'b>, _ctx: &mut C) -> Result<Self, minicbor::decode::Error> {
        let bytes = d.bytes()?;
        Ok(RewardAccount(bytes.to_vec()))
    }
}

impl<C> minicbor::Encode<C> for RewardAccount {
    fn encode<W: minicbor::encode::Write>(
        &self,
        e: &mut minicbor::Encoder<W>,
        _ctx: &mut C,
    ) -> Result<(), minicbor::encode::Error<W::Error>> {
        e.bytes(&self.0)?;
        Ok(())
    }
}

/// Unit interval (rational number for pool margin)
#[derive(Debug, Clone, PartialEq, Eq)]
pub struct UnitInterval {
    pub numerator: u64,
    pub denominator: u64,
}

impl<'b, C> minicbor::Decode<'b, C> for UnitInterval {
    fn decode(d: &mut Decoder<'b>, _ctx: &mut C) -> Result<Self, minicbor::decode::Error> {
        // UnitInterval might be tagged (tag 30 for rational)
        if matches!(d.datatype()?, Type::Tag) {
            d.tag()?;
        }
        d.array()?;
        let numerator = d.u64()?;
        let denominator = d.u64()?;
        Ok(UnitInterval {
            numerator,
            denominator,
        })
    }
}

impl<C> minicbor::Encode<C> for UnitInterval {
    fn encode<W: minicbor::encode::Write>(
        &self,
        e: &mut minicbor::Encoder<W>,
        _ctx: &mut C,
    ) -> Result<(), minicbor::encode::Error<W::Error>> {
        e.tag(minicbor::data::Tag::new(30))?;
        e.array(2)?;
        e.u64(self.numerator)?;
        e.u64(self.denominator)?;
        Ok(())
    }
}

/// Nullable type (like Maybe but with explicit null vs undefined)
#[derive(Debug, Clone, PartialEq, Eq)]
pub enum Nullable<T> {
    Undefined,
    Null,
    Some(T),
}

impl<'b, C, T> minicbor::Decode<'b, C> for Nullable<T>
where
    T: minicbor::Decode<'b, C>,
{
    fn decode(d: &mut Decoder<'b>, ctx: &mut C) -> Result<Self, minicbor::decode::Error> {
        match d.datatype()? {
            Type::Null => {
                d.skip()?;
                Ok(Nullable::Null)
            }
            Type::Undefined => {
                d.skip()?;
                Ok(Nullable::Undefined)
            }
            _ => {
                let value = T::decode(d, ctx)?;
                Ok(Nullable::Some(value))
            }
        }
    }
}

impl<C, T> minicbor::Encode<C> for Nullable<T>
where
    T: minicbor::Encode<C>,
{
    fn encode<W: minicbor::encode::Write>(
        &self,
        e: &mut minicbor::Encoder<W>,
        ctx: &mut C,
    ) -> Result<(), minicbor::encode::Error<W::Error>> {
        match self {
            Nullable::Undefined => e.undefined()?.ok(),
            Nullable::Null => e.null()?.ok(),
            Nullable::Some(v) => v.encode(e, ctx),
        }
    }
}

// Network types for pool relays
pub type Port = u32;

/// IPv4 address (4 bytes, encoded as CBOR bytes)
#[derive(Debug, Clone, PartialEq, Eq)]
pub struct IPv4(pub Vec<u8>);

impl<'b, C> minicbor::Decode<'b, C> for IPv4 {
    fn decode(d: &mut Decoder<'b>, _ctx: &mut C) -> Result<Self, minicbor::decode::Error> {
        let bytes = d.bytes()?;
        Ok(IPv4(bytes.to_vec()))
    }
}

impl<C> minicbor::Encode<C> for IPv4 {
    fn encode<W: minicbor::encode::Write>(
        &self,
        e: &mut minicbor::Encoder<W>,
        _ctx: &mut C,
    ) -> Result<(), minicbor::encode::Error<W::Error>> {
        e.bytes(&self.0)?;
        Ok(())
    }
}

/// IPv6 address (16 bytes, encoded as CBOR bytes)
#[derive(Debug, Clone, PartialEq, Eq)]
pub struct IPv6(pub Vec<u8>);

impl<'b, C> minicbor::Decode<'b, C> for IPv6 {
    fn decode(d: &mut Decoder<'b>, _ctx: &mut C) -> Result<Self, minicbor::decode::Error> {
        let bytes = d.bytes()?;
        Ok(IPv6(bytes.to_vec()))
    }
}

impl<C> minicbor::Encode<C> for IPv6 {
    fn encode<W: minicbor::encode::Write>(
        &self,
        e: &mut minicbor::Encoder<W>,
        _ctx: &mut C,
    ) -> Result<(), minicbor::encode::Error<W::Error>> {
        e.bytes(&self.0)?;
        Ok(())
    }
}

/// Pool relay types (for CBOR encoding/decoding)
#[derive(Debug, Clone, PartialEq, Eq)]
pub enum Relay {
    SingleHostAddr(Nullable<Port>, Nullable<IPv4>, Nullable<IPv6>),
    SingleHostName(Nullable<Port>, String),
    MultiHostName(String),
}

impl<'b, C> minicbor::Decode<'b, C> for Relay {
    fn decode(d: &mut Decoder<'b>, ctx: &mut C) -> Result<Self, minicbor::decode::Error> {
        d.array()?;
        let tag = d.u32()?;

        match tag {
            0 => {
                // SingleHostAddr
                let port = Nullable::<Port>::decode(d, ctx)?;
                let ipv4 = Nullable::<IPv4>::decode(d, ctx)?;
                let ipv6 = Nullable::<IPv6>::decode(d, ctx)?;
                Ok(Relay::SingleHostAddr(port, ipv4, ipv6))
            }
            1 => {
                // SingleHostName
                let port = Nullable::<Port>::decode(d, ctx)?;
                let hostname = d.str()?.to_string();
                Ok(Relay::SingleHostName(port, hostname))
            }
            2 => {
                // MultiHostName
                let hostname = d.str()?.to_string();
                Ok(Relay::MultiHostName(hostname))
            }
            _ => Err(minicbor::decode::Error::message("Invalid relay tag")),
        }
    }
}

impl<C> minicbor::Encode<C> for Relay {
    fn encode<W: minicbor::encode::Write>(
        &self,
        e: &mut minicbor::Encoder<W>,
        ctx: &mut C,
    ) -> Result<(), minicbor::encode::Error<W::Error>> {
        match self {
            Relay::SingleHostAddr(port, ipv4, ipv6) => {
                e.array(4)?;
                e.u32(0)?;
                port.encode(e, ctx)?;
                ipv4.encode(e, ctx)?;
                ipv6.encode(e, ctx)?;
                Ok(())
            }
            Relay::SingleHostName(port, hostname) => {
                e.array(3)?;
                e.u32(1)?;
                port.encode(e, ctx)?;
                e.str(hostname)?;
                Ok(())
            }
            Relay::MultiHostName(hostname) => {
                e.array(2)?;
                e.u32(2)?;
                e.str(hostname)?;
                Ok(())
            }
        }
    }
}

/// Pool metadata (for CBOR encoding/decoding)
#[derive(Debug, Clone, PartialEq, Eq, Serialize)]
pub struct PoolMetadata {
    pub url: String,
    pub hash: Hash<32>,
}

impl<'b, C> minicbor::Decode<'b, C> for PoolMetadata {
    fn decode(d: &mut Decoder<'b>, ctx: &mut C) -> Result<Self, minicbor::decode::Error> {
        d.array()?;
        let url = d.str()?.to_string();
        let hash = Hash::<32>::decode(d, ctx)?;
        Ok(PoolMetadata { url, hash })
    }
}

impl<C> minicbor::Encode<C> for PoolMetadata {
    fn encode<W: minicbor::encode::Write>(
        &self,
        e: &mut minicbor::Encoder<W>,
        ctx: &mut C,
    ) -> Result<(), minicbor::encode::Error<W::Error>> {
        e.array(2)?;
        e.str(&self.url)?;
        self.hash.encode(e, ctx)?;
        Ok(())
    }
}

// -----------------------------------------------------------------------------
// DRep State
// -----------------------------------------------------------------------------

/// DRep state from ledger
#[derive(Debug, Clone)]
pub struct DRepState {
    pub expiry: Epoch,
    pub anchor: StrictMaybe<Anchor>,
    pub deposit: Lovelace,
    pub delegators: Set<StakeCredential>,
}

impl<'b, C> minicbor::Decode<'b, C> for DRepState {
    fn decode(d: &mut Decoder<'b>, ctx: &mut C) -> Result<Self, minicbor::decode::Error> {
        // DRepState might be tagged or just an array - check what we have
        if matches!(d.datatype()?, Type::Tag) {
            d.tag()?; // skip the tag
        }

        d.array()?;
        let expiry = d.u64()?;
        let anchor = StrictMaybe::<Anchor>::decode(d, ctx)?;
        let deposit = d.u64()?;

        // Delegators set might be tagged (CBOR tag 258 for sets)
        if matches!(d.datatype()?, Type::Tag) {
            d.tag()?; // skip the tag
        }
        let delegators = Set::<StakeCredential>::decode(d, ctx)?;

        Ok(DRepState {
            expiry,
            anchor,
            deposit,
            delegators,
        })
    }
}

// -----------------------------------------------------------------------------
// Data Structures (based on OpenAPI schema)
// -----------------------------------------------------------------------------

/// UTXO entry with transaction hash, index, address, and value
#[derive(Debug, Clone, Serialize, Deserialize)]
pub struct UtxoEntry {
    /// Transaction hash (hex-encoded)
    pub tx_hash: String,
    /// Output index
    pub output_index: u64,
    /// Hex encoded Cardano addresses
    pub address: String,
    /// Lovelace amount
    pub value: u64,
    /// Optional inline datum (hex-encoded CBOR)
    pub datum: Option<String>,
    /// Optional script reference (hex-encoded CBOR)
    pub script_ref: Option<String>,
}

// -----------------------------------------------------------------------------
// Ledger types for DState parsing
// -----------------------------------------------------------------------------

/// DRep credential (ledger format for CBOR decoding)
#[derive(Debug, Clone, PartialEq, Eq, PartialOrd, Ord, Hash)]
pub enum DRepCredential {
    AddrKeyhash(AddrKeyhash),
    ScriptHash(ScriptHash),
}

impl<'b, C> minicbor::Decode<'b, C> for DRepCredential {
    fn decode(d: &mut Decoder<'b>, ctx: &mut C) -> Result<Self, minicbor::decode::Error> {
        d.array()?;
        let variant = d.u16()?;

        match variant {
            0 => Ok(DRepCredential::AddrKeyhash(d.decode_with(ctx)?)),
            1 => Ok(DRepCredential::ScriptHash(d.decode_with(ctx)?)),
            _ => Err(minicbor::decode::Error::message(
                "invalid variant id for DRepCredential",
            )),
        }
    }
}

// -----------------------------------------------------------------------------
// Data Structures (based on OpenAPI schema)
// -----------------------------------------------------------------------------

/// Stake pool information
#[derive(Debug, Clone, Serialize, Deserialize)]
pub struct PoolInfo {
    /// Bech32-encoded pool ID
    pub pool_id: String,
    /// Hex-encoded VRF key hash
    pub vrf_key_hash: String,
    /// Pledge amount in Lovelace
    pub pledge: u64,
    /// Fixed cost in Lovelace
    pub cost: u64,
    /// Pool margin (0.0 to 1.0)
    pub margin: f64,
    /// Bech32-encoded reward account
    pub reward_account: String,
    /// List of pool owner stake addresses
    pub pool_owners: Vec<String>,
    /// Pool relay information
    pub relays: Vec<ApiRelay>,
    /// Pool metadata (URL and hash)
    pub pool_metadata: Option<ApiPoolMetadata>,
    /// Optional retirement epoch
    pub retirement_epoch: Option<u64>,
}

/// Pool relay information (for API/JSON output)
#[derive(Debug, Clone, Serialize, Deserialize)]
#[serde(rename_all = "PascalCase")]
pub enum ApiRelay {
    SingleHostAddr {
        port: Option<u16>,
        ipv4: Option<String>,
        ipv6: Option<String>,
    },
    SingleHostName {
        port: Option<u16>,
        dns_name: String,
    },
    MultiHostName {
        dns_name: String,
    },
}

/// Pool metadata anchor (for API/JSON output)
#[derive(Debug, Clone, Serialize, Deserialize)]
pub struct ApiPoolMetadata {
    /// IPFS or HTTP(S) URL
    pub url: String,
    /// Hex-encoded hash
    pub hash: String,
}

/// DRep information
#[derive(Debug, Clone, Serialize, Deserialize)]
pub struct DRepInfo {
    /// Bech32-encoded DRep ID
    pub drep_id: String,
    /// Lovelace deposit amount
    pub deposit: u64,
    /// Optional anchor (URL and hash)
    pub anchor: Option<AnchorInfo>,
}

/// Governance proposal
#[derive(Debug, Clone, Serialize, Deserialize)]
pub struct GovernanceProposal {
    /// Lovelace deposit amount
    pub deposit: u64,
    /// Bech32-encoded stake address of proposer
    pub reward_account: String,
    /// Bech32-encoded governance action ID
    pub gov_action_id: String,
    /// Governance action type
    pub gov_action: String,
    /// Anchor information
    pub anchor: AnchorInfo,
}

/// Anchor information (reference URL and data hash) - for OpenAPI compatibility
#[derive(Debug, Clone, Serialize, Deserialize)]
pub struct AnchorInfo {
    /// IPFS or HTTP(S) URL containing anchor data
    pub url: String,
    /// Hex-encoded hash of the anchor data
    pub data_hash: String,
}

/// Pot balances (treasury, reserves, deposits)
#[derive(Debug, Clone, Serialize, Deserialize)]
pub struct PotBalances {
    /// Current reserves pot balance in Lovelace
    pub reserves: u64,
    /// Current treasury pot balance in Lovelace
    pub treasury: u64,
    /// Current deposits pot balance in Lovelace
    pub deposits: u64,
    /// Current fees accumulated in Lovelace
    pub fees: u64,
}

/// Snapshot metadata extracted before streaming
#[derive(Debug, Clone, Serialize, Deserialize)]
pub struct SnapshotMetadata {
    /// Epoch number
    pub epoch: u64,
    /// Pot balances
    pub pot_balances: PotBalances,
    /// Total number of UTXOs (for progress tracking)
    pub utxo_count: Option<u64>,
    /// Block production statistics for previous epoch
    pub blocks_previous_epoch: Vec<crate::types::PoolBlockProduction>,
    /// Block production statistics for current epoch
    pub blocks_current_epoch: Vec<crate::types::PoolBlockProduction>,
    /// Parsed snapshots (Mark, Set, Go, Fee)
    pub snapshots: Option<SnapshotsInfo>,
}

#[derive(Debug, Clone, Serialize, Deserialize, Default)]
pub struct EpochBootstrapData {
    /// Current epoch number
    pub epoch: u64,
    /// Pool ID (hex) → block count
    pub spo_blocks_previous: HashMap<PoolId, u64>,
    /// Pool ID (hex) → block count
    pub spo_blocks_current: HashMap<PoolId, u64>,
    /// Sum of current epoch blocks
    pub total_blocks_current: u64,
    /// Sum of previous epoch blocks
    pub total_blocks_previous: u64,
}

impl EpochBootstrapData {
    pub fn from_metadata(metadata: &SnapshotMetadata) -> Self {
        let blocks_previous: HashMap<PoolId, u64> = metadata
            .blocks_previous_epoch
            .iter()
            .map(|p| (p.pool_id, p.block_count as u64))
            .collect();

        let blocks_current: HashMap<PoolId, u64> = metadata
            .blocks_current_epoch
            .iter()
            .map(|p| (p.pool_id, p.block_count as u64))
            .collect();

        let total_previous = blocks_previous.values().sum();
        let total_current = blocks_current.values().sum();

        Self {
            epoch: metadata.epoch,
            spo_blocks_previous: blocks_previous,
            spo_blocks_current: blocks_current,
            total_blocks_current: total_current,
            total_blocks_previous: total_previous,
        }
    }
}

// -----------------------------------------------------------------------------
// Callback Traits
// -----------------------------------------------------------------------------

/// Callback invoked for each UTXO entry (streaming)
pub trait UtxoCallback {
    /// Called once per UTXO entry
    fn on_utxo(&mut self, utxo: UtxoEntry) -> Result<()>;
}

pub trait EpochCallback {
    fn on_epoch(&mut self, data: EpochBootstrapData) -> Result<()>;
}

/// Callback invoked with bulk stake pool data
pub trait PoolCallback {
    /// Called once with all pool data
    fn on_pools(&mut self, pools: Vec<PoolInfo>) -> Result<()>;
}

/// Callback invoked with bulk stake account data
pub trait StakeCallback {
    /// Called once with all account states
    fn on_accounts(&mut self, accounts: Vec<AccountState>) -> Result<()>;
}

/// Callback invoked with bulk DRep data
pub trait DRepCallback {
    /// Called once with all DRep info
    fn on_dreps(&mut self, dreps: Vec<DRepInfo>) -> Result<()>;
}

/// Callback invoked with bulk governance proposal data
pub trait ProposalCallback {
    /// Called once with all proposals
    fn on_proposals(&mut self, proposals: Vec<GovernanceProposal>) -> Result<()>;
}

/// Combined callback handler for all snapshot data
pub trait SnapshotCallbacks:
<<<<<<< HEAD
    UtxoCallback + PoolCallback + StakeCallback + DRepCallback + ProposalCallback + EpochCallback
=======
    UtxoCallback + PoolCallback + StakeCallback + DRepCallback + ProposalCallback + SnapshotsCallback
>>>>>>> 6b4a4493
{
    /// Called before streaming begins with metadata
    fn on_metadata(&mut self, metadata: SnapshotMetadata) -> Result<()>;

    /// Called after all streaming is complete
    fn on_complete(&mut self) -> Result<()>;
}

// -----------------------------------------------------------------------------
// Internal Types
// -----------------------------------------------------------------------------

#[expect(dead_code)]
struct ParsedMetadata {
    epoch: u64,
    treasury: u64,
    reserves: u64,
    pools: Vec<PoolInfo>,
    dreps: Vec<DRepInfo>,
    accounts: Vec<AccountState>,
    blocks_previous_epoch: Vec<crate::types::PoolBlockProduction>,
    blocks_current_epoch: Vec<crate::types::PoolBlockProduction>,
    utxo_position: u64,
}

#[expect(dead_code)]
struct ParsedMetadataWithoutUtxoPosition {
    epoch: u64,
    treasury: u64,
    reserves: u64,
    pools: Vec<PoolInfo>,
    dreps: Vec<DRepInfo>,
    accounts: Vec<AccountState>,
    blocks_previous_epoch: Vec<crate::types::PoolBlockProduction>,
    blocks_current_epoch: Vec<crate::types::PoolBlockProduction>,
}

// -----------------------------------------------------------------------------
// Streaming Parser
// -----------------------------------------------------------------------------

/// Streaming snapshot parser with callback interface
pub struct StreamingSnapshotParser {
    file_path: String,
    chunk_size: usize,
}

/// Chunked CBOR reader for large files (infrastructure for future optimization)
struct ChunkedCborReader {
    file: File,
    file_size: u64,
}

impl ChunkedCborReader {
    fn new(mut file: File, _chunk_size: usize) -> Result<Self> {
        let file_size = file.seek(SeekFrom::End(0))?;
        file.seek(SeekFrom::Start(0))?;

        Ok(ChunkedCborReader { file, file_size })
    }
}

impl StreamingSnapshotParser {
    /// Create a new streaming parser for the given snapshot file
    pub fn new(file_path: impl Into<String>) -> Self {
        Self {
            file_path: file_path.into(),
            chunk_size: 16 * 1024 * 1024, // 16MB chunks
        }
    }

    /// Create a new streaming parser with custom chunk size
    pub fn with_chunk_size(file_path: impl Into<String>, chunk_size: usize) -> Self {
        Self {
            file_path: file_path.into(),
            chunk_size,
        }
    }

    /// Parse the snapshot file and invoke callbacks
    ///
    /// This method navigates the NewEpochState structure:
    /// ```text
    /// NewEpochState = [
    ///   0: epoch_no,
    ///   1: blocks_previous_epoch,
    ///   2: blocks_current_epoch,
    ///   3: EpochState = [
    ///        0: AccountState = [treasury, reserves],
    ///        1: LedgerState = [
    ///             0: CertState = [
    ///                  0: VState = [dreps, cc, dormant_epoch],
    ///                  1: PState = [pools, future_pools, retiring, deposits],
    ///                  2: DState = [unified_rewards, fut_gen_deleg, gen_deleg, instant_rewards],
    ///                ],
    ///             1: UTxOState = [
    ///                  0: utxos (map: TxIn -> TxOut),
    ///                  1: deposits,
    ///                  2: fees,
    ///                  3: gov_state,
    ///                  4: donations,
    ///                ],
    ///           ],
    ///        2: PParams,
    ///        3: PParamsPrevious,
    ///      ],
    ///   4: PoolDistr,
    ///   5: StakeDistr,
    /// ]
    /// ```
    pub fn parse<C: SnapshotCallbacks>(&self, callbacks: &mut C) -> Result<()> {
        let file = File::open(&self.file_path)
            .context(format!("Failed to open snapshot file: {}", self.file_path))?;

        let mut chunked_reader = ChunkedCborReader::new(file, self.chunk_size)?;

        // Phase 1: Parse metadata efficiently using larger buffer to handle protocol parameters
        // Read initial portion for metadata parsing (512MB to handle large protocol parameters)
        let metadata_size = 512 * 1024 * 1024; // 512MB for metadata parsing (increased for PParams)
        let actual_metadata_size = metadata_size.min(chunked_reader.file_size as usize);

        // Read metadata portion
        let metadata_buffer = {
            let mut buffer = vec![0u8; actual_metadata_size];
            chunked_reader.file.seek(SeekFrom::Start(0))?;
            chunked_reader.file.read_exact(&mut buffer)?;
            buffer
        };

        let mut decoder = Decoder::new(&metadata_buffer);

        // Navigate to NewEpochState root array
        let new_epoch_state_len = decoder
            .array()
            .context("Failed to parse NewEpochState root array")?
            .ok_or_else(|| anyhow!("NewEpochState must be a definite-length array"))?;

        if new_epoch_state_len < 4 {
            return Err(anyhow!(
                "NewEpochState array too short: expected at least 4 elements, got {new_epoch_state_len}"
            ));
        }

        // Extract epoch number [0]
        let epoch = decoder.u64().context("Failed to parse epoch number")?;

        // Parse blocks_previous_epoch [1] and blocks_current_epoch [2]
        let blocks_previous_epoch =
            Self::parse_blocks_with_epoch(&mut decoder, epoch.saturating_sub(1))
                .context("Failed to parse blocks_previous_epoch")?;
        let blocks_current_epoch = Self::parse_blocks_with_epoch(&mut decoder, epoch)
            .context("Failed to parse blocks_current_epoch")?;

        // Navigate to EpochState [3]
        let epoch_state_len = decoder
            .array()
            .context("Failed to parse EpochState array")?
            .ok_or_else(|| anyhow!("EpochState must be a definite-length array"))?;

        if epoch_state_len < 3 {
            return Err(anyhow!(
                "EpochState array too short: expected at least 3 elements, got {epoch_state_len}"
            ));
        }

        // Extract AccountState [3][0]: [treasury, reserves]
        // Note: In Conway era, AccountState is just [treasury, reserves], not a full map
        let account_state_len = decoder
            .array()
            .context("Failed to parse AccountState array")?
            .ok_or_else(|| anyhow!("AccountState must be a definite-length array"))?;

        if account_state_len < 2 {
            return Err(anyhow!(
                "AccountState array too short: expected at least 2 elements, got {account_state_len}"
            ));
        }

        // Parse treasury and reserves (can be negative in CBOR, so decode as i64 first)
        let treasury_i64: i64 = decoder.decode().context("Failed to parse treasury")?;
        let reserves_i64: i64 = decoder.decode().context("Failed to parse reserves")?;
        let treasury = u64::try_from(treasury_i64).map_err(|_| anyhow!("treasury was negative"))?;
        let reserves = u64::try_from(reserves_i64).map_err(|_| anyhow!("reserves was negative"))?;

        // Skip any remaining AccountState fields
        for i in 2..account_state_len {
            decoder.skip().context(format!("Failed to skip AccountState[{i}]"))?;
        }

        // Note: We defer the on_metadata callback until after we parse deposits from UTxOState[1]

        // Navigate to LedgerState [3][1]
        let ledger_state_len = decoder
            .array()
            .context("Failed to parse LedgerState array")?
            .ok_or_else(|| anyhow!("LedgerState must be a definite-length array"))?;

        if ledger_state_len < 2 {
            return Err(anyhow!(
                "LedgerState array too short: expected at least 2 elements, got {ledger_state_len}"
            ));
        }

        // Parse CertState [3][1][0] to extract DReps and pools
        // CertState (ARRAY) - DReps, pools, accounts
        //       - [0] VotingState - DReps at [3][1][0][0][0]
        //       - [1] PoolState - pools at [3][1][0][1][0]
        //       - [2] DelegationState - accounts at [3][1][0][2][0][0]
        // CertState = [VState, PState, DState]
        let cert_state_len = decoder
            .array()
            .context("Failed to parse CertState array")?
            .ok_or_else(|| anyhow!("CertState must be a definite-length array"))?;

        if cert_state_len < 3 {
            return Err(anyhow!(
                "CertState array too short: expected at least 3 elements, got {cert_state_len}"
            ));
        }

        // Parse VState [3][1][0][0] for DReps, which also skips committee_state and dormant_epoch.
        // TODO: We may need to return to these later if we implement committee tracking.
        let dreps = Self::parse_vstate(&mut decoder).context("Failed to parse VState for DReps")?;

        // Parse PState [3][1][0][1] for pools
        let pools = Self::parse_pstate(&mut decoder).context("Failed to parse PState for pools")?;

        // Parse DState [3][1][0][2] for accounts/delegations
        // DState is an array: [unified_rewards, fut_gen_deleg, gen_deleg, instant_rewards]
        decoder.array().context("Failed to parse DState array")?;

        // Parse unified rewards - it's actually an array containing the map
        // UMap structure: [rewards_map, ...]
        let umap_len = decoder.array().context("Failed to parse UMap array")?;

        // Parse the rewards map [0]: StakeCredential -> Account
        let accounts_map: BTreeMap<StakeCredential, Account> = decoder.decode()?;

        // Skip remaining UMap elements if any
        if let Some(len) = umap_len {
            for _ in 1..len {
                decoder.skip()?;
            }
        }

        // Convert to AccountState for API
        let accounts: Vec<AccountState> = accounts_map
            .into_iter()
            .map(|(credential, account)| {
                // Convert StakeCredential to stake address representation
                let stake_address = match &credential {
                    StakeCredential::AddrKeyHash(hash) => {
                        format!("stake_key_{}", hex::encode(hash))
                    }
                    StakeCredential::ScriptHash(hash) => {
                        format!("stake_script_{}", hex::encode(hash))
                    }
                };

                // Extract rewards from rewards_and_deposit (first element of tuple)
                let rewards = match &account.rewards_and_deposit {
                    StrictMaybe::Just((reward, _deposit)) => *reward,
                    StrictMaybe::Nothing => 0,
                };

                // Convert SPO delegation from StrictMaybe<PoolId> to Option<KeyHash>
                // PoolId is Hash<28>, we need to convert to Vec<u8>
                let delegated_spo = match &account.pool {
                    StrictMaybe::Just(pool_id) => Some(*pool_id),
                    StrictMaybe::Nothing => None,
                };

                // Convert DRep delegation from StrictMaybe<DRep> to Option<DRepChoice>
                let delegated_drep = match &account.drep {
                    StrictMaybe::Just(drep) => Some(match drep {
                        DRep::Key(hash) => crate::DRepChoice::Key(*hash),
                        DRep::Script(hash) => crate::DRepChoice::Script(*hash),
                        DRep::Abstain => crate::DRepChoice::Abstain,
                        DRep::NoConfidence => crate::DRepChoice::NoConfidence,
                    }),
                    StrictMaybe::Nothing => None,
                };

                AccountState {
                    stake_address,
                    address_state: StakeAddressState {
                        registered: false, // Accounts are registered by SPOState
                        utxo_value: 0, // Not available in DState, would need to aggregate from UTxOs
                        rewards,
                        delegated_spo,
                        delegated_drep,
                    },
                }
            })
            .collect();

        // Skip remaining DState fields (fut_gen_deleg, gen_deleg, instant_rewards)
        // The UMap already handled all its internal elements including pointers

        // Epoch State / Ledger State / Cert State / Delegation state / dsFutureGenDelegs
        decoder.skip()?;

        // Epoch State / Ledger State / Cert State / Delegation state / dsGenDelegs
        decoder.skip()?;

        // Epoch State / Ledger State / Cert State / Delegation state / dsIRewards
        decoder.skip()?;

        // Navigate to UTxOState [3][1][1]
        let utxo_state_len = decoder
            .array()
            .context("Failed to parse UTxOState array")?
            .ok_or_else(|| anyhow!("UTxOState must be a definite-length array"))?;

        if utxo_state_len < 1 {
            return Err(anyhow!(
                "UTxOState array too short: expected at least 1 element, got {utxo_state_len}"
            ));
        }

        // Record the position before UTXO streaming - this is where UTXOs start in the file
        let utxo_file_position = decoder.position() as u64;

        // Read only the UTXO section from the file (not the entire file!)
        let mut utxo_file = File::open(&self.file_path).context(format!(
            "Failed to open snapshot file for UTXO reading: {}",
            self.file_path
        ))?;

        // TRUE STREAMING: Process UTXOs one by one with minimal memory usage
        utxo_file.seek(SeekFrom::Start(utxo_file_position))?;
        let (utxo_count, bytes_consumed_from_file) = Self::stream_utxos(&mut utxo_file, callbacks)
            .context("Failed to stream UTXOs with true streaming")?;

<<<<<<< HEAD
        // For chunked reading, we'll parse deposits from the metadata buffer if possible
        // or set to a default value. In a full implementation, we'd need to track
        // the position after UTXOs in the chunked reader.
        let deposits = 0; // TODO: Parse deposits properly with chunked reading

        // Emit bulk callbacks
        callbacks.on_pools(pools)?;
        callbacks.on_dreps(dreps)?;
        callbacks.on_accounts(accounts)?;
        callbacks.on_proposals(Vec::new())?; // TODO: Parse from GovState

        // Emit metadata callback with accurate deposits and utxo count
        callbacks.on_metadata(SnapshotMetadata {
            epoch,
            pot_balances: PotBalances {
                reserves,
                treasury,
                deposits,
            },
            utxo_count: Some(utxo_count),
            blocks_previous_epoch: blocks_previous_epoch.clone(),
            blocks_current_epoch: blocks_current_epoch.clone(),
        })?;

        let epoch_bootstrap = EpochBootstrapData::from_metadata(&SnapshotMetadata {
            epoch,
            pot_balances: PotBalances {
                reserves,
                treasury,
                deposits,
            },
            utxo_count: Some(utxo_count),
            blocks_previous_epoch,
            blocks_current_epoch,
        });
        callbacks.on_epoch(epoch_bootstrap)?;

        // Emit completion callback
        callbacks.on_complete()?;

        Ok(())
    }

    /// Parse metadata and structure, returning the UTXO position (for future chunked reading)
    #[expect(dead_code)]
    fn parse_metadata_and_find_utxos(&self, buffer: &[u8]) -> Result<ParsedMetadata> {
        let mut decoder = Decoder::new(buffer);
        let start_pos = decoder.position();

        // Navigate to NewEpochState root array
        let new_epoch_state_len = decoder
            .array()
            .context("Failed to parse NewEpochState root array")?
            .ok_or_else(|| anyhow!("NewEpochState must be a definite-length array"))?;

        if new_epoch_state_len < 4 {
            return Err(anyhow!(
                "NewEpochState array too short: expected at least 4 elements, got {}",
                new_epoch_state_len
            ));
        }

        // Extract epoch number [0]
        let epoch = decoder.u64().context("Failed to parse epoch number")?;

        // Parse blocks_previous_epoch [1] and blocks_current_epoch [2]
        let blocks_previous_epoch =
            Self::parse_blocks_with_epoch(&mut decoder, epoch.saturating_sub(1))
                .context("Failed to parse blocks_previous_epoch")?;
        let blocks_current_epoch = Self::parse_blocks_with_epoch(&mut decoder, epoch)
            .context("Failed to parse blocks_current_epoch")?;

        // Navigate to EpochState [3]
        let epoch_state_len = decoder
            .array()
            .context("Failed to parse EpochState array")?
            .ok_or_else(|| anyhow!("EpochState must be a definite-length array"))?;

        if epoch_state_len < 3 {
            return Err(anyhow!(
                "EpochState array too short: expected at least 3 elements, got {}",
                epoch_state_len
            ));
        }

        // Extract AccountState [3][0]: [treasury, reserves]
        let account_state_len = decoder
            .array()
            .context("Failed to parse AccountState array")?
            .ok_or_else(|| anyhow!("AccountState must be a definite-length array"))?;

        if account_state_len < 2 {
            return Err(anyhow!(
                "AccountState array too short: expected at least 2 elements, got {}",
                account_state_len
            ));
        }

        // Parse treasury and reserves
        let treasury_i64: i64 = decoder.decode().context("Failed to parse treasury")?;
        let reserves_i64: i64 = decoder.decode().context("Failed to parse reserves")?;
        let treasury = u64::try_from(treasury_i64).map_err(|_| anyhow!("treasury was negative"))?;
        let reserves = u64::try_from(reserves_i64).map_err(|_| anyhow!("reserves was negative"))?;

        // Skip any remaining AccountState fields
        for i in 2..account_state_len {
            decoder.skip().context(format!("Failed to skip AccountState[{}]", i))?;
        }
=======
        // After UTXOs, parse deposits from UTxOState[1]
        // Reset our file pointer to a position after UTXOs
        let position_after_utxos = utxo_file_position + bytes_consumed_from_file;
        utxo_file.seek(SeekFrom::Start(position_after_utxos))?;
>>>>>>> 6b4a4493

        info!(
            "    UTXO parsing complete. File positioned at byte {} for remainder parsing",
            position_after_utxos
        );

        // ========================================================================
        // HYBRID APPROACH: MEMORY-BASED PARSING OF REMAINDER
        // ========================================================================
        // After extensive analysis, the remaining snapshot data (deposits, fees,
        // protocol parameters, and mark/set/go snapshots) can be efficiently
        // parsed by reading the entire remainder of the file into memory (~500MB)
        // rather than streaming. This is much smaller than the full 2.5GB file.
        //
        // The CBOR structure from this point:
        // UTxOState[1] = deposits
        // UTxOState[2] = fees
        // UTxOState[3] = gov_state
        // UTxOState[4] = donations
        // EpochState[2] = PParams (100-300MB)
        // EpochState[3] = PParamsPrev (100-300MB)
        // EpochState[4] = SnapShots (100+ MB stake distribution)
        //
        // This hybrid approach allows us to:
        // 1. Continue using efficient UTXO streaming (11M UTXOs in 5s)
        // 2. Parse remaining sections using snapshot.rs functions
        // 3. Access mark/set/go snapshots that were previously unreachable
        // ========================================================================

        // Calculate remaining file size from current position
        let current_file_size = utxo_file.metadata()?.len();
        let remaining_bytes = current_file_size.saturating_sub(position_after_utxos);

        info!(
            "    Reading remainder of file into memory: {:.1} MB from position {}",
            remaining_bytes as f64 / 1024.0 / 1024.0,
            position_after_utxos
        );

        // Read the entire remainder of the file into memory
        let mut remainder_buffer = Vec::with_capacity(remaining_bytes as usize);
        utxo_file.read_to_end(&mut remainder_buffer)?;

        info!(
            "    Successfully loaded {:.1} MB remainder buffer for parsing",
            remainder_buffer.len() as f64 / 1024.0 / 1024.0
        );

        // Create decoder for the remainder buffer
        let mut remainder_decoder = Decoder::new(&remainder_buffer);

        // Parse remaining UTxOState elements: deposits, fees, gov_state, donations
        // UTxOState = [utxos (already consumed), deposits, fees, gov_state, donations]

        // Parse deposits (UTxOState[1])
        let deposits = match remainder_decoder.decode::<u64>() {
            Ok(deposits_value) => {
                info!(
                    "    Successfully parsed deposits: {} lovelace",
                    deposits_value
                );
                deposits_value
            }
            Err(e) => {
                info!("    Failed to parse deposits: {}, using 0", e);
                0
            }
        };

        // Parse fees (UTxOState[2])
        let fees = match remainder_decoder.decode::<u64>() {
            Ok(fees_value) => {
                info!("    Successfully parsed fees: {} lovelace", fees_value);
                fees_value as i64
            }
            Err(e) => {
                info!("    Failed to parse fees: {}, using 0", e);
                0
            }
        };

        let (_root_params, _root_hard_fork, _root_cc, _root_constitution) = {
            // Epoch State / Ledger State / UTxO State / utxosGovState
            remainder_decoder.array()?;

            // Proposals
            remainder_decoder.array()?;
            remainder_decoder.array()?;
            (
                remainder_decoder.skip()?,
                remainder_decoder.skip()?,
                remainder_decoder.skip()?,
                remainder_decoder.skip()?,
            )
        };

        // skip ProposalState
        remainder_decoder.skip()?;

        // skip ConstitutionalCommittee
        remainder_decoder.skip()?;

        // skip Constitution
        remainder_decoder.skip()?;

        // Current Protocol Params
        remainder_decoder.skip()?; // Skip current protocol params instead of parsing

        remainder_decoder.skip()?; // Previous Protocol Params
        remainder_decoder.skip()?; // Future Protocol Params
        {
            remainder_decoder.array()?; // DRep Pulsing State
            remainder_decoder.array()?; // Pulsing Snapshot
            remainder_decoder.skip()?; // Last epoch votes
        }
        remainder_decoder.skip()?; // DRep distr
        remainder_decoder.skip()?; // DRep state
        remainder_decoder.skip()?; // Pool distr
        {
            remainder_decoder.array()?; // Ratify State
            remainder_decoder.skip()?; // Enact State
        }

        {
            // skip GovActionState
            remainder_decoder.skip()?;
            remainder_decoder.tag()?;
            // skip expired ProposalId
            remainder_decoder.skip()?;
            // check for delayed as a way to know we're parsing correctly up to here.
            let delayed: bool = remainder_decoder.decode()?;
            assert!(
                !delayed,
                "unimplemented import scenario: snapshot contains a ratified delaying governance action"
            );
        }

        // Epoch State / Ledger State / UTxO State / utxosStakeDistr
        remainder_decoder.skip()?;

        // Epoch State / Ledger State / UTxO State / utxosDonation
        remainder_decoder.skip()?;

        // Finally, attempt to parse mark/set/go snapshots (EpochState[4])
        let snapshots_result =
            Self::parse_snapshots_with_hybrid_approach(&mut remainder_decoder, epoch);

        match &snapshots_result {
            Ok(raw_snapshots) => {
                info!("    Successfully parsed mark/set/go snapshots!");
                // Call the raw snapshots callback
                callbacks.on_snapshots(raw_snapshots.clone())?;
            }
            Err(e) => {
                info!("    Failed to parse snapshots: {}", e);
                info!("    Continuing with empty snapshots...");
            }
        }

        // Emit bulk callbacks
        callbacks.on_pools(pools)?;
        callbacks.on_dreps(dreps)?;
        callbacks.on_accounts(accounts)?;
        callbacks.on_proposals(Vec::new())?; // TODO: Parse from GovState

        // Emit metadata callback with accurate deposits, fees, utxo count, and snapshots
        let snapshots_info = match snapshots_result {
            Ok(_raw_snapshots) => {
                // For metadata, we can provide basic info without converting to API format
                Some(SnapshotsInfo {
                    mark: SnapshotInfo {
                        name: "Mark".to_string(),
                        sections_count: _raw_snapshots.mark.0.len() as u64,
                    },
                    set: SnapshotInfo {
                        name: "Set".to_string(),
                        sections_count: _raw_snapshots.set.0.len() as u64,
                    },
                    go: SnapshotInfo {
                        name: "Go".to_string(),
                        sections_count: _raw_snapshots.go.0.len() as u64,
                    },
                    fee: _raw_snapshots.fee,
                })
            }
            Err(_) => None,
        };
        callbacks.on_metadata(SnapshotMetadata {
            epoch,
            pot_balances: PotBalances {
                reserves,
                treasury,
                deposits,
                fees: fees as u64,
            },
            utxo_count: Some(utxo_count),
            blocks_previous_epoch,
            blocks_current_epoch,
            snapshots: snapshots_info,
        })?;

        // Emit completion callback
        callbacks.on_complete()?;

        Ok(())
    }

    /// STREAMING: Process UTXOs with chunked buffering and incremental parsing
    fn stream_utxos<C: UtxoCallback>(file: &mut File, callbacks: &mut C) -> Result<(u64, u64)> {
        // OPTIMIZED: Balance between memory usage and performance
        // Based on experiment: avg=194 bytes, max=22KB per entry

        const READ_CHUNK_SIZE: usize = 16 * 1024 * 1024; // 16MB read chunks for I/O efficiency
        const PARSE_BUFFER_SIZE: usize = 64 * 1024 * 1024; // 64MB parse buffer (vs 2.1GB)
        const MAX_ENTRY_SIZE: usize = 32 * 1024; // 32KB safety margin

        let mut buffer = Vec::with_capacity(PARSE_BUFFER_SIZE);
        let mut utxo_count = 0u64;
        let mut total_bytes_processed = 0usize;
        let mut total_bytes_read_from_file = 0u64;

        // Read a larger initial buffer for better performance
        let mut chunk = vec![0u8; READ_CHUNK_SIZE];
        let initial_read = file.read(&mut chunk)?;
        chunk.truncate(initial_read);
        buffer.extend_from_slice(&chunk);
        total_bytes_read_from_file += initial_read as u64;

        // Parse map header first
        let mut decoder = Decoder::new(&buffer);
        let map_len = match decoder.map()? {
            Some(len) => {
                // Found CBOR map with "len" UTXO entries
                len
            }
            None => {
                // indefinite-length CBOR map
                u64::MAX
            }
        };

        let header_consumed = decoder.position();
        buffer.drain(0..header_consumed);
        total_bytes_processed += header_consumed;

        let mut entries_processed = 0u64;
        let mut max_single_entry_size = 0usize;

        // Process entries incrementally
        while entries_processed < map_len {
            // Ensure we have enough data in buffer - use larger reads for efficiency
            while buffer.len() < MAX_ENTRY_SIZE && entries_processed < map_len {
                let mut chunk = vec![0u8; READ_CHUNK_SIZE];
                let bytes_read = file.read(&mut chunk)?;
                if bytes_read == 0 {
                    break; // EOF
                }
                chunk.truncate(bytes_read);
                buffer.extend_from_slice(&chunk);
                total_bytes_read_from_file += bytes_read as u64;
            }

            // Batch process multiple UTXOs when buffer is large enough
            let mut batch_processed = 0;
            let mut entry_decoder = Decoder::new(&buffer);
            let mut last_good_position = 0;

            // Process as many UTXOs as possible from current buffer
            loop {
                let position_before = entry_decoder.position();

                // Check for indefinite map break
                if map_len == u64::MAX && matches!(entry_decoder.datatype(), Ok(Type::Break)) {
                    entries_processed = map_len; // Exit outer loop
                    break;
                }

                // Try to parse one UTXO entry
                match Self::parse_single_utxo(&mut entry_decoder) {
                    Ok(utxo) => {
                        let bytes_consumed = entry_decoder.position();
                        let entry_size = bytes_consumed - position_before;
                        max_single_entry_size = max_single_entry_size.max(entry_size);

                        // Emit the UTXO
                        callbacks.on_utxo(utxo)?;
                        utxo_count += 1;
                        entries_processed += 1;
                        batch_processed += 1;
                        last_good_position = bytes_consumed;

                        // Progress reporting - less frequent for better performance
                        if utxo_count.is_multiple_of(1000000) {
                            let buffer_usage = buffer.len();
                            info!(
                                "Streamed {} UTXOs, buffer: {} MB, max entry: {} bytes",
                                utxo_count,
                                buffer_usage / 1024 / 1024,
                                max_single_entry_size
                            );
                        }

                        // Continue processing if we have more data and haven't hit limits
                        if entries_processed >= map_len
                            || entry_decoder.position()
                                >= buffer.len().saturating_sub(MAX_ENTRY_SIZE)
                        {
                            break; // Exit batch processing loop
                        }
                    }
                    Err(_) => {
                        // Couldn't parse - might need more data or hit an error
                        if entry_decoder.position() == position_before {
                            // No progress made - need more data
                            break; // Exit batch processing loop to read more data
                        } else {
                            // Made some progress but failed - skip this entry
                            last_good_position = entry_decoder.position();
                            entries_processed += 1;

                            if entries_processed >= map_len {
                                break;
                            }
                        }
                    }
                }
            }

            // Remove all processed data from buffer
            if last_good_position > 0 {
                buffer.drain(0..last_good_position);
                total_bytes_processed += last_good_position;
            }

            // If we didn't process any entries and buffer is small, read more data
            if batch_processed == 0 && entries_processed < map_len && buffer.len() < MAX_ENTRY_SIZE
            {
                if buffer.len() >= MAX_ENTRY_SIZE {
                    return Err(anyhow!(
                        "Failed to parse UTXO entry after reading {} bytes",
                        buffer.len()
                    ));
                }
                continue; // Go back to read more data
            }

            // Safety check - prevent buffer from growing beyond reasonable limits
            if buffer.len() > PARSE_BUFFER_SIZE * 2 {
                return Err(anyhow!("Buffer grew too large: {} bytes", buffer.len()));
            }
        }

        info!("Streaming results:");
        info!("  UTXOs processed: {}", utxo_count);
        info!(
            "  Total data streamed: {:.2} MB",
            total_bytes_processed as f64 / 1024.0 / 1024.0
        );
        info!(
            "  Peak buffer usage: {} MB",
            PARSE_BUFFER_SIZE / 1024 / 1024
        );
        info!("  Largest single entry: {} bytes", max_single_entry_size);

        // After successfully parsing all UTXOs, we need to consume the break token
        // that ends the indefinite-length UTXO map if present
        if !buffer.is_empty() {
            let mut decoder = Decoder::new(&buffer);
            match decoder.datatype() {
                Ok(Type::Break) => {
                    info!("    Found break token after UTXOs, consuming it (end of indefinite UTXO map)");
                    decoder.skip()?; // Consume the break that ends the UTXO map

                    // Update our tracking to account for the consumed break token
                    let break_bytes_consumed = decoder.position();
                    buffer.drain(0..break_bytes_consumed);
                }
                Ok(_) => {
                    // No break token, this is a definite-length map - continue normal parsing
                    info!("    No break token found, assuming definite-length UTXO map");
                }
                Err(e) => {
                    info!("    After UTXO parsing, datatype() check failed: {}", e);
                }
            }
        }

        // Calculate how many bytes we actually consumed from the file
        // This is the total bytes processed minus any remaining buffer content
        let bytes_consumed_from_file = total_bytes_read_from_file - buffer.len() as u64;

        Ok((utxo_count, bytes_consumed_from_file))
    }

    /// Parse a single block production entry from a map (producer pool ID -> block count)
    /// The CBOR structure maps pool IDs to block counts (not individual blocks)
    fn parse_single_block_production_entry(
        decoder: &mut Decoder,
        epoch: u64,
    ) -> Result<crate::types::PoolBlockProduction> {
        use crate::types::PoolBlockProduction;

        // Parse the pool ID (key) - stored as bytes (28 bytes for pool ID)
        let pool_id_bytes = decoder.bytes().context("Failed to parse pool ID bytes")?;

        // Parse the block count (value) - how many blocks this pool produced
        let block_count = decoder.u8().context("Failed to parse block count")?;

        // Convert pool ID bytes to hex string
        let pool_id =
            hex::encode(pool_id_bytes).parse::<PoolId>().context("Failed to parse pool ID")?;

        Ok(PoolBlockProduction {
            pool_id,
            block_count,
            epoch,
        })
    }

    /// Parse blocks from the CBOR decoder (either previous or current epoch blocks)
    fn parse_blocks_with_epoch(
        decoder: &mut Decoder,
        epoch: u64,
    ) -> Result<Vec<crate::types::PoolBlockProduction>> {
        // Blocks are typically encoded as an array or map
        match decoder.datatype().context("Failed to read blocks datatype")? {
            Type::Array | Type::ArrayIndef => {
                let len = decoder.array().context("Failed to parse blocks array")?;
                let blocks = Vec::new();

                // Handle definite-length array
                if let Some(block_count) = len {
                    for _i in 0..block_count {
                        // Each block might be encoded as an array or map
                        // For now, skip individual blocks since we don't know the exact format
                        // This is a placeholder - the actual format needs to be determined from real data
                        decoder.skip().context("Failed to skip block entry")?;
                    }
                } else {
                    // Indefinite-length array
                    info!("Processing indefinite-length blocks array");
                    let mut count = 0;
                    loop {
                        match decoder.datatype()? {
                            Type::Break => {
                                decoder.skip()?;
                                info!("Found array break after {} entries", count);
                                break;
                            }
                            entry_type => {
                                info!("  Block #{}: {:?}", count + 1, entry_type);
                                decoder.skip().context("Failed to skip block entry")?;
                                count += 1;
                            }
                        }
                    }
                }

                Ok(blocks)
            }
            Type::Map | Type::MapIndef => {
                // Blocks are stored as a map: PoolID -> block_count (u8)
                let len = decoder.map().context("Failed to parse blocks map")?;

                let mut block_productions = Vec::new();

                // Parse map content
                if let Some(entry_count) = len {
                    for _i in 0..entry_count {
                        // Parse pool ID -> block count
                        match Self::parse_single_block_production_entry(decoder, epoch) {
                            Ok(production) => {
                                block_productions.push(production);
                            }
                            Err(_) => {
                                // Skip failed entries
                                decoder.skip().context("Failed to skip map key")?;
                                decoder.skip().context("Failed to skip map value")?;
                            }
                        }
                    }
                } else {
                    // Indefinite map
                    loop {
                        match decoder.datatype()? {
                            Type::Break => {
                                decoder.skip()?;
                                break;
                            }
                            _ => {
                                match Self::parse_single_block_production_entry(decoder, epoch) {
                                    Ok(production) => {
                                        block_productions.push(production);
                                    }
                                    Err(_) => {
                                        // Skip failed entries
                                        decoder.skip().context("Failed to skip map key")?;
                                        decoder.skip().context("Failed to skip map value")?;
                                    }
                                }
                            }
                        }
                    }
                }

                Ok(block_productions)
            }
            simple_type => {
                // If it's a simple value or other type, skip it for now
                // Try to get more details about simple types
                match simple_type {
                    Type::U8 | Type::U16 | Type::U32 | Type::U64 => {
                        let value = decoder.u64().context("Failed to read block integer value")?;
                        info!("Block data is integer: {}", value);
                    }
                    Type::Bytes => {
                        let bytes = decoder.bytes().context("Failed to read block bytes")?;
                        info!("Block data is {} bytes", bytes.len());
                    }
                    Type::String => {
                        let text = decoder.str().context("Failed to read block text")?;
                        info!("Block data is text: '{}'", text);
                    }
                    Type::Null => {
                        decoder.skip()?;
                        info!("Block data is null");
                    }
                    _ => {
                        decoder.skip().context("Failed to skip blocks value")?;
                    }
                }

                Ok(Vec::new())
            }
        }
    }

    /// Parse a single UTXO entry from the streaming buffer
    fn parse_single_utxo(decoder: &mut Decoder) -> Result<UtxoEntry> {
        // Parse key: TransactionInput (array [tx_hash, output_index])
        decoder.array().context("Failed to parse TxIn array")?;

        let tx_hash_bytes = decoder.bytes().context("Failed to parse tx_hash")?;
        let output_index = decoder.u64().context("Failed to parse output_index")?;
        let tx_hash = hex::encode(tx_hash_bytes);

        // Parse value: TransactionOutput
        let (address, value) = Self::parse_transaction_output(decoder)
            .context("Failed to parse transaction output")?;

        Ok(UtxoEntry {
            tx_hash,
            output_index,
            address,
            value,
            datum: None,      // TODO: Extract from TxOut
            script_ref: None, // TODO: Extract from TxOut
        })
    }

    /// VState = [dreps_map, committee_state, dormant_epoch]
    fn parse_vstate(decoder: &mut Decoder) -> Result<Vec<DRepInfo>> {
        // Parse VState array
        let vstate_len = decoder
            .array()
            .context("Failed to parse VState array")?
            .ok_or_else(|| anyhow!("VState must be a definite-length array"))?;

        if vstate_len < 1 {
            return Err(anyhow!(
                "VState array too short: expected at least 1 element, got {vstate_len}"
            ));
        }

        // Parse DReps map [0]: StakeCredential -> DRepState
        // Using minicbor's Decode trait - much simpler than manual parsing!
        let dreps_map: BTreeMap<StakeCredential, DRepState> = decoder.decode()?;

        // Convert to DRepInfo for API compatibility
        let dreps = dreps_map
            .into_iter()
            .map(|(cred, state)| {
                let drep_id = match cred {
                    StakeCredential::AddrKeyHash(hash) => format!("drep_{}", hex::encode(hash)),
                    StakeCredential::ScriptHash(hash) => {
                        format!("drep_script_{}", hex::encode(hash))
                    }
                };

                let anchor = match state.anchor {
                    StrictMaybe::Just(a) => Some(AnchorInfo {
                        url: a.url,
                        data_hash: a.content_hash.to_string(),
                    }),
                    StrictMaybe::Nothing => None,
                };

                DRepInfo {
                    drep_id,
                    deposit: state.deposit,
                    anchor,
                }
            })
            .collect();

        // Skip committee_state [1] and dormant_epoch [2] if present
        for i in 1..vstate_len {
            decoder.skip().context(format!("Failed to skip VState[{i}]"))?;
        }

        Ok(dreps)
    }

    /// Parse PState to extract stake pools
    /// PState = [pools_map, future_pools_map, retiring_map, deposits_map]
    fn parse_pstate(decoder: &mut Decoder) -> Result<Vec<PoolInfo>> {
        // Parse PState array
        let pstate_len = decoder
            .array()
            .context("Failed to parse PState array")?
            .ok_or_else(|| anyhow!("PState must be a definite-length array"))?;

        if pstate_len < 1 {
            return Err(anyhow!(
                "PState array too short: expected at least 1 element, got {pstate_len}"
            ));
        }

        // Parse pools map [0]: PoolId (Hash<28>) -> PoolParams
        // Note: Maps might be tagged with CBOR tag 258 (set)
        if matches!(decoder.datatype()?, Type::Tag) {
            decoder.tag()?; // skip tag if present
        }

        let mut pools_map = BTreeMap::new();
        match decoder.map()? {
            Some(pool_count) => {
                // Definite-length map
                for i in 0..pool_count {
                    let pool_id: Hash<28> =
                        decoder.decode().context(format!("Failed to decode pool ID #{i}"))?;
                    let params: super::pool_params::PoolParams = decoder
                        .decode()
                        .context(format!("Failed to decode pool params for pool #{i}"))?;
                    pools_map.insert(pool_id, params);
                }
            }
            None => {
                // Indefinite-length map
                let mut count = 0;
                loop {
                    match decoder.datatype()? {
                        Type::Break => {
                            decoder.skip()?;
                            break;
                        }
                        _ => {
                            let pool_id: Hash<28> = decoder
                                .decode()
                                .context(format!("Failed to decode pool ID #{count}"))?;
                            let params: super::pool_params::PoolParams = decoder.decode().context(
                                format!("Failed to decode pool params for pool #{count}"),
                            )?;
                            pools_map.insert(pool_id, params);
                            count += 1;
                        }
                    }
                }
            }
        }

        // Parse future pools map [1]: PoolId -> PoolParams
        if matches!(decoder.datatype()?, Type::Tag) {
            decoder.tag()?;
        }
        let _pools_updates: BTreeMap<Hash<28>, super::pool_params::PoolParams> =
            decoder.decode()?;

        // Parse retiring map [2]: PoolId -> Epoch
        if matches!(decoder.datatype()?, Type::Tag) {
            decoder.tag()?;
        }
        let pools_retirements: BTreeMap<Hash<28>, Epoch> = decoder.decode()?;

        // Convert to PoolInfo for API compatibility
        let pools = pools_map
            .into_iter()
            .map(|(pool_id, params)| {
                // Convert relay types from ledger format to API format
                let relays: Vec<ApiRelay> = params
                    .relays
                    .iter()
                    .map(|relay| match relay {
                        Relay::SingleHostAddr(port, ipv4, ipv6) => {
                            let port_opt = match port {
                                Nullable::Some(p) => u16::try_from(*p).ok(),
                                _ => None,
                            };
                            let ipv4_opt = match ipv4 {
                                Nullable::Some(bytes) if bytes.0.len() == 4 => Some(format!(
                                    "{}.{}.{}.{}",
                                    bytes.0[0], bytes.0[1], bytes.0[2], bytes.0[3]
                                )),
                                _ => None,
                            };
                            let ipv6_opt = match ipv6 {
                                Nullable::Some(bytes) if bytes.0.len() == 16 => {
                                    // Convert big-endian byte array to IPv6 string
                                    let b = &bytes.0;
                                    let addr = std::net::Ipv6Addr::from([
                                        b[0], b[1], b[2], b[3], b[4], b[5], b[6], b[7], b[8], b[9],
                                        b[10], b[11], b[12], b[13], b[14], b[15],
                                    ]);
                                    Some(addr.to_string())
                                }
                                _ => None,
                            };
                            ApiRelay::SingleHostAddr {
                                port: port_opt,
                                ipv4: ipv4_opt,
                                ipv6: ipv6_opt,
                            }
                        }
                        Relay::SingleHostName(port, hostname) => {
                            let port_opt = match port {
                                Nullable::Some(p) => Some(*p as u16),
                                _ => None,
                            };
                            ApiRelay::SingleHostName {
                                port: port_opt,
                                dns_name: hostname.clone(),
                            }
                        }
                        Relay::MultiHostName(hostname) => ApiRelay::MultiHostName {
                            dns_name: hostname.clone(),
                        },
                    })
                    .collect();

                // Convert metadata from ledger format to API format
                let pool_metadata = match &params.metadata {
                    Nullable::Some(meta) => Some(ApiPoolMetadata {
                        url: meta.url.clone(),
                        hash: meta.hash.to_string(),
                    }),
                    _ => None,
                };

                // Look up retirement epoch
                let retirement_epoch = pools_retirements.get(&pool_id).copied();

                PoolInfo {
                    pool_id: pool_id.to_string(),
                    vrf_key_hash: params.vrf.to_string(),
                    pledge: params.pledge,
                    cost: params.cost,
                    margin: (params.margin.numerator as f64) / (params.margin.denominator as f64),
                    reward_account: hex::encode(&params.reward_account.0),
                    pool_owners: params.owners.iter().map(|h| h.to_string()).collect(),
                    relays,
                    pool_metadata,
                    retirement_epoch,
                }
            })
            .collect();

        // Skip any remaining PState elements (like deposits)
        for i in 3..pstate_len {
            decoder.skip().context(format!("Failed to skip PState[{i}]"))?;
        }

        Ok(pools)
    }

    /// Stream UTXOs with per-entry callback
    ///
    /// Parse a single TxOut from the CBOR decoder
    fn parse_transaction_output(dec: &mut Decoder) -> Result<(String, u64)> {
        // TxOut is typically an array [address, value, ...]
        // or a map for Conway with optional fields

        // Try array format first (most common)
        match dec.datatype().context("Failed to read TxOut datatype")? {
            Type::Array | Type::ArrayIndef => {
                let arr_len = dec.array().context("Failed to parse TxOut array")?;
                if arr_len == Some(0) {
                    return Err(anyhow!("empty TxOut array"));
                }

                // Element 0: Address (bytes)
                let address_bytes = dec.bytes().context("Failed to parse address bytes")?;
                let hex_address = hex::encode(address_bytes);

                // Element 1: Value (coin or map)
                let value = match dec.datatype().context("Failed to read value datatype")? {
                    Type::U8 | Type::U16 | Type::U32 | Type::U64 => {
                        // Simple ADA-only value
                        dec.u64().context("Failed to parse u64 value")?
                    }
                    Type::Array | Type::ArrayIndef => {
                        // Multi-asset: [coin, assets_map]
                        dec.array().context("Failed to parse value array")?;
                        let coin = dec.u64().context("Failed to parse coin amount")?;
                        // Skip the assets map
                        dec.skip().context("Failed to skip assets map")?;
                        coin
                    }
                    _ => {
                        return Err(anyhow!("unexpected value type"));
                    }
                };

                // Skip remaining fields (datum, script_ref)
                if let Some(len) = arr_len {
                    for _ in 2..len {
                        dec.skip().context("Failed to skip TxOut field")?;
                    }
                }

                Ok((hex_address, value))
            }
            Type::Map | Type::MapIndef => {
                // Map format (Conway with optional fields)
                // Map keys: 0=address, 1=value, 2=datum, 3=script_ref
                let map_len = dec.map().context("Failed to parse TxOut map")?;

                let mut address = String::new();
                let mut value = 0u64;
                let mut found_address = false;
                let mut found_value = false;

                let entries = map_len.unwrap_or(4); // Assume max 4 entries if indefinite
                for _ in 0..entries {
                    // Check for break in indefinite map
                    if map_len.is_none() && matches!(dec.datatype(), Ok(Type::Break)) {
                        dec.skip().ok(); // consume break
                        break;
                    }

                    // Read key
                    let key = match dec.u32() {
                        Ok(k) => k,
                        Err(_) => {
                            // Skip both key and value if key is not u32
                            dec.skip().ok();
                            dec.skip().ok();
                            continue;
                        }
                    };

                    // Read value based on key
                    match key {
                        0 => {
                            // Address
                            if let Ok(addr_bytes) = dec.bytes() {
                                address = hex::encode(addr_bytes);
                                found_address = true;
                            } else {
                                dec.skip().ok();
                            }
                        }
                        1 => {
                            // Value (coin or multi-asset)
                            match dec.datatype() {
                                Ok(Type::U8) | Ok(Type::U16) | Ok(Type::U32) | Ok(Type::U64) => {
                                    if let Ok(coin) = dec.u64() {
                                        value = coin;
                                        found_value = true;
                                    } else {
                                        dec.skip().ok();
                                    }
                                }
                                Ok(Type::Array) | Ok(Type::ArrayIndef) => {
                                    // Multi-asset: [coin, assets_map]
                                    if dec.array().is_ok() {
                                        if let Ok(coin) = dec.u64() {
                                            value = coin;
                                            found_value = true;
                                        }
                                        dec.skip().ok(); // skip assets map
                                    } else {
                                        dec.skip().ok();
                                    }
                                }
                                _ => {
                                    dec.skip().ok();
                                }
                            }
                        }
                        _ => {
                            // datum (2), script_ref (3), or unknown - skip
                            dec.skip().ok();
                        }
                    }
                }

                if found_address && found_value {
                    Ok((address, value))
                } else {
                    Err(anyhow!("map-based TxOut missing required fields"))
                }
            }
            _ => Err(anyhow!("unexpected TxOut type")),
        }
    }

    /// Parse snapshots using hybrid approach with memory-based parsing
    /// Uses snapshot.rs functions to parse mark/set/go snapshots from buffer
    /// We expect the following structure:
    /// Epoch State / Snapshots / Mark
    /// Epoch State / Snapshots / Set
    /// Epoch State / Snapshots / Go
    /// Epoch State / Snapshots / Fee
    fn parse_snapshots_with_hybrid_approach(
        decoder: &mut Decoder,
        _epoch: u64,
    ) -> Result<RawSnapshotsContainer> {
        info!("    Starting snapshots parsing...");

        // SnapShots = [Mark, Set, Go, Fee] or possibly different structure
        let snapshots_len = decoder
            .array()
            .context("Failed to parse SnapShots array")?
            .ok_or_else(|| anyhow!("SnapShots must be a definite-length array"))?;

        // Investigate actual structure before enforcing 3 elements
        if snapshots_len != 4 {
            return Err(anyhow!(
                "SnapShots array must have exactly 4 elements (Mark, Set, Go, Fee), got {snapshots_len}"
            ));
        }

        info!("    SnapShots array has {snapshots_len} elements (Mark, Set, Go, Fee)");

        // Parse each snapshot using snapshot.rs functions
        let mut parsed_snapshots = Vec::new();

        // Parse Mark snapshot [0]
        info!("    Parsing Mark snapshot...");
        let mark_snapshot = super::mark_set_go::Snapshot::parse_single_snapshot(decoder, "Mark")
            .context("Failed to parse Mark snapshot")?;
        parsed_snapshots.push(mark_snapshot);

        // Parse Set snapshot [1]
        info!("    Parsing Set snapshot...");
        let set_snapshot = super::mark_set_go::Snapshot::parse_single_snapshot(decoder, "Set")
            .context("Failed to parse Set snapshot")?;
        parsed_snapshots.push(set_snapshot);

        // Parse Go snapshot [2]
        info!("    Parsing Go snapshot...");
        let go_snapshot = super::mark_set_go::Snapshot::parse_single_snapshot(decoder, "Go")
            .context("Failed to parse Go snapshot")?;
        parsed_snapshots.push(go_snapshot);

        // Parse Fee snapshot [3]
        info!("    Parsing Fee snapshot...");
        let fee_value = match decoder.decode::<u64>() {
            Ok(fee) => {
                info!("    Successfully parsed Fee value: {}", fee);
                fee
            }
            Err(e) => {
                info!("    Failed to parse Fee value: {}, using 0", e);
                0
            }
        };

        info!(
            "    All four snapshots parsed successfully with hybrid approach (Mark, Set, Go, Fee)"
        );

        // Create raw snapshots container with VMap data directly
        let raw_snapshots = RawSnapshotsContainer {
            mark: parsed_snapshots[0].snapshot_stake.clone(),
            set: parsed_snapshots[1].snapshot_stake.clone(),
            go: parsed_snapshots[2].snapshot_stake.clone(),
            fee: fee_value,
        };

        info!("    Raw snapshots container created with VMap data");

        // Return only the raw snapshots - no more API compatibility needed
        Ok(raw_snapshots)
    }
}

/// Information about a parsed snapshot (Mark, Set, or Go)
#[derive(Debug, Clone, Serialize, Deserialize)]
pub struct SnapshotInfo {
    /// Name of the snapshot (Mark, Set, or Go)
    pub name: String,
    /// Number of sections in the snapshot
    pub sections_count: u64,
}

/// Information about all four snapshots (Mark, Set, Go, Fee)
#[derive(Debug, Clone, Serialize, Deserialize)]
pub struct SnapshotsInfo {
    /// Mark snapshot information
    pub mark: SnapshotInfo,
    /// Set snapshot information
    pub set: SnapshotInfo,
    /// Go snapshot information
    pub go: SnapshotInfo,
    /// Fee value from the snapshots
    pub fee: u64,
}

// -----------------------------------------------------------------------------
// Helper: Simple callback handler for testing
// -----------------------------------------------------------------------------

/// Simple callback handler that collects all data in memory (for testing)
#[derive(Debug, Default)]
pub struct CollectingCallbacks {
    pub metadata: Option<SnapshotMetadata>,
    pub utxos: Vec<UtxoEntry>,
    pub pools: Vec<PoolInfo>,
    pub accounts: Vec<AccountState>,
    pub dreps: Vec<DRepInfo>,
    pub proposals: Vec<GovernanceProposal>,
    epoch: EpochBootstrapData,
}

impl UtxoCallback for CollectingCallbacks {
    fn on_utxo(&mut self, utxo: UtxoEntry) -> Result<()> {
        self.utxos.push(utxo);
        Ok(())
    }
}

impl EpochCallback for CollectingCallbacks {
    fn on_epoch(&mut self, data: EpochBootstrapData) -> Result<()> {
        self.epoch = data;
        Ok(())
    }
}

impl PoolCallback for CollectingCallbacks {
    fn on_pools(&mut self, pools: Vec<PoolInfo>) -> Result<()> {
        self.pools = pools;
        Ok(())
    }
}

impl StakeCallback for CollectingCallbacks {
    fn on_accounts(&mut self, accounts: Vec<AccountState>) -> Result<()> {
        self.accounts = accounts;
        Ok(())
    }
}

impl DRepCallback for CollectingCallbacks {
    fn on_dreps(&mut self, dreps: Vec<DRepInfo>) -> Result<()> {
        self.dreps = dreps;
        Ok(())
    }
}

impl ProposalCallback for CollectingCallbacks {
    fn on_proposals(&mut self, proposals: Vec<GovernanceProposal>) -> Result<()> {
        self.proposals = proposals;
        Ok(())
    }
}

impl SnapshotCallbacks for CollectingCallbacks {
    fn on_metadata(&mut self, metadata: SnapshotMetadata) -> Result<()> {
        self.metadata = Some(metadata);
        Ok(())
    }

    fn on_complete(&mut self) -> Result<()> {
        Ok(())
    }
}

impl SnapshotsCallback for CollectingCallbacks {
    fn on_snapshots(&mut self, snapshots: RawSnapshotsContainer) -> Result<()> {
        // For testing, we could store snapshots here if needed
        info!(
            "CollectingCallbacks: Received raw snapshots data with {} mark, {} set, {} go entries",
            snapshots.mark.0.len(),
            snapshots.set.0.len(),
            snapshots.go.0.len()
        );
        Ok(())
    }
}

#[cfg(test)]
mod tests {
    use super::*;

    #[test]
    fn test_collecting_callbacks() {
        let mut callbacks = CollectingCallbacks::default();

        // Test metadata callback
        callbacks
            .on_metadata(SnapshotMetadata {
                epoch: 507,
                pot_balances: PotBalances {
                    reserves: 1000000,
                    treasury: 2000000,
                    deposits: 500000,
                    fees: 100000,
                },
                utxo_count: Some(100),
                blocks_previous_epoch: Vec::new(),
                blocks_current_epoch: Vec::new(),
                snapshots: None,
            })
            .unwrap();

        assert_eq!(callbacks.metadata.as_ref().unwrap().epoch, 507);
        assert_eq!(
            callbacks.metadata.as_ref().unwrap().pot_balances.treasury,
            2000000
        );

        // Test UTXO callback
        callbacks
            .on_utxo(UtxoEntry {
                tx_hash: "abc123".to_string(),
                output_index: 0,
                address: "addr1...".to_string(),
                value: 5000000,
                datum: None,
                script_ref: None,
            })
            .unwrap();

        assert_eq!(callbacks.utxos.len(), 1);
        assert_eq!(callbacks.utxos[0].value, 5000000);
    }
}<|MERGE_RESOLUTION|>--- conflicted
+++ resolved
@@ -859,11 +859,7 @@
 
 /// Combined callback handler for all snapshot data
 pub trait SnapshotCallbacks:
-<<<<<<< HEAD
-    UtxoCallback + PoolCallback + StakeCallback + DRepCallback + ProposalCallback + EpochCallback
-=======
-    UtxoCallback + PoolCallback + StakeCallback + DRepCallback + ProposalCallback + SnapshotsCallback
->>>>>>> 6b4a4493
+    UtxoCallback + PoolCallback + StakeCallback + DRepCallback + ProposalCallback + SnapshotsCallback + EpochCallback
 {
     /// Called before streaming begins with metadata
     fn on_metadata(&mut self, metadata: SnapshotMetadata) -> Result<()>;
@@ -1198,121 +1194,10 @@
         let (utxo_count, bytes_consumed_from_file) = Self::stream_utxos(&mut utxo_file, callbacks)
             .context("Failed to stream UTXOs with true streaming")?;
 
-<<<<<<< HEAD
-        // For chunked reading, we'll parse deposits from the metadata buffer if possible
-        // or set to a default value. In a full implementation, we'd need to track
-        // the position after UTXOs in the chunked reader.
-        let deposits = 0; // TODO: Parse deposits properly with chunked reading
-
-        // Emit bulk callbacks
-        callbacks.on_pools(pools)?;
-        callbacks.on_dreps(dreps)?;
-        callbacks.on_accounts(accounts)?;
-        callbacks.on_proposals(Vec::new())?; // TODO: Parse from GovState
-
-        // Emit metadata callback with accurate deposits and utxo count
-        callbacks.on_metadata(SnapshotMetadata {
-            epoch,
-            pot_balances: PotBalances {
-                reserves,
-                treasury,
-                deposits,
-            },
-            utxo_count: Some(utxo_count),
-            blocks_previous_epoch: blocks_previous_epoch.clone(),
-            blocks_current_epoch: blocks_current_epoch.clone(),
-        })?;
-
-        let epoch_bootstrap = EpochBootstrapData::from_metadata(&SnapshotMetadata {
-            epoch,
-            pot_balances: PotBalances {
-                reserves,
-                treasury,
-                deposits,
-            },
-            utxo_count: Some(utxo_count),
-            blocks_previous_epoch,
-            blocks_current_epoch,
-        });
-        callbacks.on_epoch(epoch_bootstrap)?;
-
-        // Emit completion callback
-        callbacks.on_complete()?;
-
-        Ok(())
-    }
-
-    /// Parse metadata and structure, returning the UTXO position (for future chunked reading)
-    #[expect(dead_code)]
-    fn parse_metadata_and_find_utxos(&self, buffer: &[u8]) -> Result<ParsedMetadata> {
-        let mut decoder = Decoder::new(buffer);
-        let start_pos = decoder.position();
-
-        // Navigate to NewEpochState root array
-        let new_epoch_state_len = decoder
-            .array()
-            .context("Failed to parse NewEpochState root array")?
-            .ok_or_else(|| anyhow!("NewEpochState must be a definite-length array"))?;
-
-        if new_epoch_state_len < 4 {
-            return Err(anyhow!(
-                "NewEpochState array too short: expected at least 4 elements, got {}",
-                new_epoch_state_len
-            ));
-        }
-
-        // Extract epoch number [0]
-        let epoch = decoder.u64().context("Failed to parse epoch number")?;
-
-        // Parse blocks_previous_epoch [1] and blocks_current_epoch [2]
-        let blocks_previous_epoch =
-            Self::parse_blocks_with_epoch(&mut decoder, epoch.saturating_sub(1))
-                .context("Failed to parse blocks_previous_epoch")?;
-        let blocks_current_epoch = Self::parse_blocks_with_epoch(&mut decoder, epoch)
-            .context("Failed to parse blocks_current_epoch")?;
-
-        // Navigate to EpochState [3]
-        let epoch_state_len = decoder
-            .array()
-            .context("Failed to parse EpochState array")?
-            .ok_or_else(|| anyhow!("EpochState must be a definite-length array"))?;
-
-        if epoch_state_len < 3 {
-            return Err(anyhow!(
-                "EpochState array too short: expected at least 3 elements, got {}",
-                epoch_state_len
-            ));
-        }
-
-        // Extract AccountState [3][0]: [treasury, reserves]
-        let account_state_len = decoder
-            .array()
-            .context("Failed to parse AccountState array")?
-            .ok_or_else(|| anyhow!("AccountState must be a definite-length array"))?;
-
-        if account_state_len < 2 {
-            return Err(anyhow!(
-                "AccountState array too short: expected at least 2 elements, got {}",
-                account_state_len
-            ));
-        }
-
-        // Parse treasury and reserves
-        let treasury_i64: i64 = decoder.decode().context("Failed to parse treasury")?;
-        let reserves_i64: i64 = decoder.decode().context("Failed to parse reserves")?;
-        let treasury = u64::try_from(treasury_i64).map_err(|_| anyhow!("treasury was negative"))?;
-        let reserves = u64::try_from(reserves_i64).map_err(|_| anyhow!("reserves was negative"))?;
-
-        // Skip any remaining AccountState fields
-        for i in 2..account_state_len {
-            decoder.skip().context(format!("Failed to skip AccountState[{}]", i))?;
-        }
-=======
         // After UTXOs, parse deposits from UTxOState[1]
         // Reset our file pointer to a position after UTXOs
         let position_after_utxos = utxo_file_position + bytes_consumed_from_file;
         utxo_file.seek(SeekFrom::Start(position_after_utxos))?;
->>>>>>> 6b4a4493
 
         info!(
             "    UTXO parsing complete. File positioned at byte {} for remainder parsing",
@@ -1509,8 +1394,22 @@
                 fees: fees as u64,
             },
             utxo_count: Some(utxo_count),
+            blocks_previous_epoch: blocks_previous_epoch.clone(),
+            blocks_current_epoch: blocks_current_epoch.clone(),
+        })?;
+
+        let epoch_bootstrap = EpochBootstrapData::from_metadata(&SnapshotMetadata {
+            epoch,
+            pot_balances: PotBalances {
+                reserves,
+                treasury,
+                deposits,
+            },
+            utxo_count: Some(utxo_count),
             blocks_previous_epoch,
             blocks_current_epoch,
+        });
+        callbacks.on_epoch(epoch_bootstrap)?;
             snapshots: snapshots_info,
         })?;
 
