--- conflicted
+++ resolved
@@ -35,13 +35,8 @@
 use crate::snapshot::protocol_parameters::ProtocolParameters;
 pub use crate::stake_addresses::{AccountState, StakeAddressState};
 pub use crate::{
-<<<<<<< HEAD
     Lovelace, MultiHostName, NetworkId, PoolRegistration, Ratio, SingleHostAddr, SingleHostName,
     StakeAddress, StakeCredential,
-=======
-    Constitution, EpochBootstrapData, Lovelace, MultiHostName, NetworkId, PoolId, PoolMetadata,
-    PoolRegistration, Ratio, Relay, SingleHostAddr, SingleHostName, StakeAddress, StakeCredential,
->>>>>>> 1fa60a81
 };
 
 // Import snapshot parsing support
@@ -324,7 +319,6 @@
 
 pub use crate::types::AddrKeyhash;
 pub use crate::types::ScriptHash;
-<<<<<<< HEAD
 use crate::Constitution;
 use crate::{DRepCredential, EpochBootstrapData, PoolId, PoolMetadata, Relay};
 /// Alias minicbor as cbor for pool_params module
@@ -356,21 +350,6 @@
 /// Option wrapper for snapshot CBOR decoding (handles null/undefined)
 pub struct SnapshotOption<T>(pub Option<T>);
 
-=======
-
-pub struct SnapshotContext {
-    pub network: NetworkId,
-}
-
-impl AsRef<SnapshotContext> for SnapshotContext {
-    fn as_ref(&self) -> &Self {
-        self
-    }
-}
-
-struct SnapshotOption<T>(pub Option<T>);
-
->>>>>>> 1fa60a81
 impl<'b, C, T> minicbor::Decode<'b, C> for SnapshotOption<T>
 where
     T: minicbor::Decode<'b, C>,
@@ -415,12 +394,8 @@
     }
 }
 
-<<<<<<< HEAD
 /// Ratio wrapper for snapshot CBOR decoding (handles tagged rationals)
 pub struct SnapshotRatio(pub Ratio);
-=======
-struct SnapshotRatio(pub Ratio);
->>>>>>> 1fa60a81
 
 impl<'b, C> minicbor::Decode<'b, C> for SnapshotRatio {
     fn decode(d: &mut Decoder<'b>, _ctx: &mut C) -> Result<Self, minicbor::decode::Error> {
@@ -441,12 +416,8 @@
 // Network types for pool relays
 pub type SnapshotPort = u32;
 
-<<<<<<< HEAD
 /// Stake address wrapper for snapshot CBOR decoding (from raw bytes)
 pub struct SnapshotStakeAddress(pub StakeAddress);
-=======
-struct SnapshotStakeAddress(pub StakeAddress);
->>>>>>> 1fa60a81
 
 impl<'b, C> minicbor::Decode<'b, C> for SnapshotStakeAddress {
     fn decode(d: &mut Decoder<'b>, _ctx: &mut C) -> Result<Self, minicbor::decode::Error> {
@@ -458,12 +429,9 @@
     }
 }
 
-<<<<<<< HEAD
 /// Stake address wrapper for snapshot CBOR decoding (from credential bytes, requires context)
 pub struct SnapshotStakeAddressFromCred(pub StakeAddress);
-=======
 struct SnapshotStakeAddressFromCred(pub StakeAddress);
->>>>>>> 1fa60a81
 
 impl<'b, C> minicbor::Decode<'b, C> for SnapshotStakeAddressFromCred
 where
@@ -480,12 +448,8 @@
     }
 }
 
-<<<<<<< HEAD
 /// Relay wrapper for snapshot CBOR decoding
 pub struct SnapshotRelay(Relay);
-=======
-struct SnapshotRelay(pub Relay);
->>>>>>> 1fa60a81
 
 impl<'b, C> minicbor::Decode<'b, C> for SnapshotRelay {
     fn decode(d: &mut Decoder<'b>, ctx: &mut C) -> Result<Self, minicbor::decode::Error> {
@@ -523,12 +487,8 @@
     }
 }
 
-<<<<<<< HEAD
 /// Pool metadata wrapper for snapshot CBOR decoding
 pub struct SnapshotPoolMetadata(pub PoolMetadata);
-=======
-struct SnapshotPoolMetadata(pub PoolMetadata);
->>>>>>> 1fa60a81
 
 impl<'b, C> minicbor::Decode<'b, C> for SnapshotPoolMetadata {
     fn decode(d: &mut Decoder<'b>, ctx: &mut C) -> Result<Self, minicbor::decode::Error> {
@@ -708,7 +668,6 @@
 pub trait PoolCallback {
     /// Called once with all pool data
     fn on_pools(&mut self, spo_state: SPOState) -> Result<()>;
-<<<<<<< HEAD
 }
 
 /// Data needed to bootstrap accounts state, parsed from the snapshot.
@@ -730,8 +689,6 @@
     pub pots: crate::Pots,
     /// Pre-processed bootstrap snapshots (mark/set/go) for rewards calculation
     pub bootstrap_snapshots: Option<BootstrapSnapshots>,
-=======
->>>>>>> 1fa60a81
 }
 
 /// Callback invoked with accounts bootstrap data
@@ -1758,11 +1715,7 @@
 
     /// Parse PState to extract stake pools
     /// PState = [pools_map, future_pools_map, retiring_map, deposits_map]
-<<<<<<< HEAD
-    pub fn parse_pstate(decoder: &mut Decoder) -> Result<SPOState> {
-=======
     pub fn parse_pstate(decoder: &mut Decoder, ctx: &mut SnapshotContext) -> Result<SPOState> {
->>>>>>> 1fa60a81
         // Parse PState array
         let pstate_len = decoder
             .array()
@@ -1782,13 +1735,6 @@
         }
 
         let mut pools = BTreeMap::new();
-<<<<<<< HEAD
-        let mut ctx = SnapshotContext {
-            // TODO: make this configurable (currently is mainnet)
-            network: NetworkId::Mainnet,
-        };
-=======
->>>>>>> 1fa60a81
         match decoder.map()? {
             Some(pool_count) => {
                 // Definite-length map
@@ -1796,11 +1742,7 @@
                     let pool_id: PoolId =
                         decoder.decode().context(format!("Failed to decode pool id #{i}"))?;
                     let pool: SnapshotPoolRegistration = decoder
-<<<<<<< HEAD
-                        .decode_with(&mut ctx)
-=======
                         .decode_with(ctx)
->>>>>>> 1fa60a81
                         .context(format!("Failed to decode pool for pool #{i}"))?;
                     pools.insert(pool_id, pool.0);
                 }
@@ -1819,11 +1761,7 @@
                                 .decode()
                                 .context(format!("Failed to decode pool id #{count}"))?;
                             let pool: SnapshotPoolRegistration = decoder
-<<<<<<< HEAD
-                                .decode_with(&mut ctx)
-=======
                                 .decode_with(ctx)
->>>>>>> 1fa60a81
                                 .context(format!("Failed to decode pool for pool #{count}"))?;
                             pools.insert(pool_id, pool.0);
                             count += 1;
@@ -1837,11 +1775,7 @@
         if matches!(decoder.datatype()?, Type::Tag) {
             decoder.tag()?;
         }
-<<<<<<< HEAD
-        let updates: BTreeMap<PoolId, SnapshotPoolRegistration> = decoder.decode_with(&mut ctx)?;
-=======
         let updates: BTreeMap<PoolId, SnapshotPoolRegistration> = decoder.decode_with(ctx)?;
->>>>>>> 1fa60a81
         let updates = updates.into_iter().map(|(id, pool)| (id, pool.0)).collect();
 
         // Parse retiring map [2]: PoolId -> Epoch
@@ -2017,13 +1951,6 @@
             ));
         }
 
-<<<<<<< HEAD
-        let mark = super::mark_set_go::Snapshot::parse_single_snapshot(decoder, "Mark")
-            .context("Failed to parse Mark snapshot")?;
-        let set = super::mark_set_go::Snapshot::parse_single_snapshot(decoder, "Set")
-            .context("Failed to parse Set snapshot")?;
-        let go = super::mark_set_go::Snapshot::parse_single_snapshot(decoder, "Go")
-=======
         info!("    SnapShots array has {snapshots_len} elements (Mark, Set, Go, Fee)");
 
         // Parse each snapshot using snapshot.rs functions
@@ -2045,8 +1972,8 @@
         // Parse Go snapshot [2]
         info!("    Parsing Go snapshot...");
         let go_snapshot = super::mark_set_go::Snapshot::parse_single_snapshot(decoder, ctx, "Go")
->>>>>>> 1fa60a81
             .context("Failed to parse Go snapshot")?;
+        parsed_snapshots.push(go_snapshot);
 
         let fee = decoder.decode::<u64>().unwrap_or(0);
 
