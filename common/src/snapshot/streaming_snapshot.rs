--- conflicted
+++ resolved
@@ -37,20 +37,7 @@
 use crate::snapshot::utxo::{SnapshotUTxO, UtxoEntry};
 use crate::snapshot::RawSnapshot;
 pub use crate::stake_addresses::{AccountState, StakeAddressState};
-<<<<<<< HEAD
-pub use crate::{
-    Constitution, DRepChoice, DRepCredential, DRepRecord, EpochBootstrapData, Lovelace,
-    MultiHostName, NetworkId, PoolId, PoolMetadata, PoolRegistration, Ratio, Relay, SingleHostAddr,
-    SingleHostName, StakeAddress, StakeCredential,
-=======
-use crate::{
-    Constitution, DRepChoice, DRepCredential, EpochBootstrapData, Lovelace, MultiHostName,
-    NetworkId, PoolBlockProduction, PoolId, PoolMetadata, PoolRegistration, Pots, Ratio, Relay,
-    SingleHostAddr, SingleHostName, StakeAddress, StakeCredential,
->>>>>>> c56899dd
-};
-use crate::{PoolBlockProduction, Pots};
-// Import snapshot parsing support
+use crate::{Constitution, DRepChoice, DRepCredential, DRepRecord, EpochBootstrapData, Lovelace, MultiHostName, NetworkId, PoolBlockProduction, PoolId, PoolMetadata, PoolRegistration, Pots, Ratio, Relay, SingleHostAddr, SingleHostName, StakeAddress, StakeCredential};
 use super::mark_set_go::{RawSnapshotsContainer, SnapshotsCallback};
 use super::reward_snapshot::PulsingRewardUpdate;
 
@@ -1163,52 +1150,12 @@
         let snapshots_result =
             Self::parse_snapshots_with_hybrid_approach(&mut remainder_decoder, &mut ctx, epoch);
 
-<<<<<<< HEAD
-        // Skip EpochState[3] (NonMyopic)
-        remainder_decoder.skip().context("Failed to skip EpochState NonMyopic")?;
-
-        // Parse NewEpochState[4]: strict_maybe<pulsing_rew_update>
-        // strict_maybe is encoded as [] for Nothing or [value] for Just
-        let pulsing_rew_update = Self::parse_pulsing_rew_update(&mut remainder_decoder)
-            .context("Failed to parse pulsing_rew_update")?;
-
-        match &pulsing_rew_update {
-            Some(PulsingRewardUpdate::Pulsing { snapshot }) => {
-                info!(
-                    "    Parsed pulsing reward snapshot: fees={}, r={}, delta_r1={}, delta_t1={}",
-                    snapshot.fees, snapshot.r, snapshot.delta_r1, snapshot.delta_t1
-                );
-                info!(
-                    "    Reserves comparison: account_state.reserves={}, reward_snapshot.r={}, diff={}",
-                    reserves, snapshot.r, reserves as i64 - snapshot.r as i64
-                );
-            }
-            Some(PulsingRewardUpdate::Complete { update }) => {
-                info!(
-                    "    Parsed complete reward update: delta_treasury={}, delta_reserves={}",
-                    update.delta_treasury, update.delta_reserves
-                );
-                info!(
-                    "    Reserves from account_state: {}, reward_update.delta_reserves: {}",
-                    reserves, update.delta_reserves
-                );
-            }
-            None => {
-                info!("    No pulsing reward update present (strict_maybe is Nothing)");
-            }
-        }
-
-        // Skip NewEpochState[5] (pool_distr) and [6] (stashed_avvm_addresses)
-        remainder_decoder.skip().context("Failed to skip pool_distr")?;
-        remainder_decoder.skip().context("Failed to skip stashed_avvm_addresses")?;
-=======
         // Skip non_myopic (EpochState[3])
         remainder_decoder.skip()?;
 
         // Exit EpochState, now at NewEpochState level
         // Parse pulsing_rew_update (NewEpochState[4]) to get reward snapshot
         let reward_snapshot_rewards = Self::parse_pulsing_reward_update(&mut remainder_decoder)?;
->>>>>>> c56899dd
 
         // Convert block production data to HashMap<PoolId, usize> for snapshot processing
         let blocks_prev_map: std::collections::HashMap<PoolId, usize> =
@@ -1244,14 +1191,9 @@
                 processed
             }
             Err(e) => {
-<<<<<<< HEAD
                 info!("    Failed to parse snapshots: {}", e);
                 info!("    Using empty snapshots (pre-Shelley or parse error)...");
                 SnapshotsContainer::default()
-=======
-                info!("Failed to parse snapshots: {}, continuing without them", e);
-                None
->>>>>>> c56899dd
             }
         };
 
@@ -1918,174 +1860,6 @@
         })
     }
 
-<<<<<<< HEAD
-    /// Stream UTXOs with per-entry callback
-    ///
-    /// Parse a single TxOut from the CBOR decoder
-    fn parse_transaction_output(dec: &mut Decoder) -> Result<(String, u64)> {
-        // TxOut is typically an array [address, value, ...]
-        // or a map for Conway with optional fields
-
-        // Try array format first (most common)
-        match dec.datatype().context("Failed to read TxOut datatype")? {
-            Type::Array | Type::ArrayIndef => {
-                let arr_len = dec.array().context("Failed to parse TxOut array")?;
-                if arr_len == Some(0) {
-                    return Err(anyhow!("empty TxOut array"));
-                }
-
-                // Element 0: Address (bytes)
-                let address_bytes = dec.bytes().context("Failed to parse address bytes")?;
-                let hex_address = hex::encode(address_bytes);
-
-                // Element 1: Value (coin or map)
-                let value = match dec.datatype().context("Failed to read value datatype")? {
-                    Type::U8 | Type::U16 | Type::U32 | Type::U64 => {
-                        // Simple ADA-only value
-                        dec.u64().context("Failed to parse u64 value")?
-                    }
-                    Type::Array | Type::ArrayIndef => {
-                        // Multi-asset: [coin, assets_map]
-                        dec.array().context("Failed to parse value array")?;
-                        let coin = dec.u64().context("Failed to parse coin amount")?;
-                        // Skip the assets map
-                        dec.skip().context("Failed to skip assets map")?;
-                        coin
-                    }
-                    _ => {
-                        return Err(anyhow!("unexpected value type"));
-                    }
-                };
-
-                // Skip remaining fields (datum, script_ref)
-                if let Some(len) = arr_len {
-                    for _ in 2..len {
-                        dec.skip().context("Failed to skip TxOut field")?;
-                    }
-                }
-
-                Ok((hex_address, value))
-            }
-            Type::Map | Type::MapIndef => {
-                // Map format (Conway with optional fields)
-                // Map keys: 0=address, 1=value, 2=datum, 3=script_ref
-                let map_len = dec.map().context("Failed to parse TxOut map")?;
-
-                let mut address = String::new();
-                let mut value = 0u64;
-                let mut found_address = false;
-                let mut found_value = false;
-
-                let entries = map_len.unwrap_or(4); // Assume max 4 entries if indefinite
-                for _ in 0..entries {
-                    // Check for break in indefinite map
-                    if map_len.is_none() && matches!(dec.datatype(), Ok(Type::Break)) {
-                        dec.skip().ok(); // consume break
-                        break;
-                    }
-
-                    // Read key
-                    let key = match dec.u32() {
-                        Ok(k) => k,
-                        Err(_) => {
-                            // Skip both key and value if key is not u32
-                            dec.skip().ok();
-                            dec.skip().ok();
-                            continue;
-                        }
-                    };
-
-                    // Read value based on key
-                    match key {
-                        0 => {
-                            // Address
-                            if let Ok(addr_bytes) = dec.bytes() {
-                                address = hex::encode(addr_bytes);
-                                found_address = true;
-                            } else {
-                                dec.skip().ok();
-                            }
-                        }
-                        1 => {
-                            // Value (coin or multi-asset)
-                            match dec.datatype() {
-                                Ok(Type::U8) | Ok(Type::U16) | Ok(Type::U32) | Ok(Type::U64) => {
-                                    if let Ok(coin) = dec.u64() {
-                                        value = coin;
-                                        found_value = true;
-                                    } else {
-                                        dec.skip().ok();
-                                    }
-                                }
-                                Ok(Type::Array) | Ok(Type::ArrayIndef) => {
-                                    // Multi-asset: [coin, assets_map]
-                                    if dec.array().is_ok() {
-                                        if let Ok(coin) = dec.u64() {
-                                            value = coin;
-                                            found_value = true;
-                                        }
-                                        dec.skip().ok(); // skip assets map
-                                    } else {
-                                        dec.skip().ok();
-                                    }
-                                }
-                                _ => {
-                                    dec.skip().ok();
-                                }
-                            }
-                        }
-                        _ => {
-                            // datum (2), script_ref (3), or unknown - skip
-                            dec.skip().ok();
-                        }
-                    }
-                }
-
-                if found_address && found_value {
-                    Ok((address, value))
-                } else {
-                    Err(anyhow!("map-based TxOut missing required fields"))
-                }
-            }
-            _ => Err(anyhow!("unexpected TxOut type")),
-        }
-    }
-
-    /// Parse strict_maybe<pulsing_rew_update> from NewEpochState[4]
-    ///
-    /// strict_maybe is encoded as:
-    /// - [] for Nothing
-    /// - [value] for Just(value)
-    fn parse_pulsing_rew_update(decoder: &mut Decoder) -> Result<Option<PulsingRewardUpdate>> {
-        let len =
-            decoder.array().context("Failed to parse strict_maybe array for pulsing_rew_update")?;
-
-        match len {
-            Some(0) => {
-                // Nothing - empty array
-                Ok(None)
-            }
-            Some(1) | None => {
-                // Just(value) - array with one element
-                let update: PulsingRewardUpdate =
-                    decoder.decode().context("Failed to decode pulsing_rew_update")?;
-
-                // Handle indefinite array break if needed
-                if len.is_none() && decoder.datatype()? == Type::Break {
-                    decoder.skip()?;
-                }
-
-                Ok(Some(update))
-            }
-            Some(n) => Err(anyhow!(
-                "Invalid strict_maybe array length for pulsing_rew_update: expected 0 or 1, got {}",
-                n
-            )),
-        }
-    }
-
-=======
->>>>>>> c56899dd
     /// Parse snapshots using hybrid approach with memory-based parsing
     /// Uses snapshot.rs functions to parse mark/set/go snapshots from buffer
     /// We expect the following structure:
