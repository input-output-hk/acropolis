use std::{
    collections::{
        hash_map::{Entry, Iter, Values},
        BTreeMap, HashMap,
    },
    sync::atomic::AtomicU64,
};

use crate::{
    math::update_value_with_delta, messages::DRepDelegationDistribution, DRepChoice,
    DRepCredential, DelegatedStake, KeyHash, Lovelace, PoolLiveStakeInfo, StakeAddress,
    StakeAddressDelta, Withdrawal,
};
use anyhow::Result;
use dashmap::DashMap;
use rayon::prelude::*;
use serde_with::{hex::Hex, serde_as};
use tracing::{error, warn};

/// State of an individual stake address
#[serde_as]
#[derive(Debug, Default, Clone, serde::Serialize)]
pub struct StakeAddressState {
    /// Is it registered (or only used in addresses)?
    pub registered: bool,

    /// Total value in UTXO addresses
    pub utxo_value: u64,

    /// Value in a reward account
    pub rewards: u64,

    /// SPO ID they are delegated to ("operator" ID)
    #[serde_as(as = "Option<Hex>")]
    pub delegated_spo: Option<KeyHash>,

    /// DRep they are delegated to
    pub delegated_drep: Option<DRepChoice>,
}

// A self-contained stake address state for exporting across module boundaries
#[derive(Debug, Clone, serde::Serialize)]
pub struct AccountState {
    pub stake_address: String,
    pub address_state: StakeAddressState,
}

#[derive(Default, Debug)]
pub struct StakeAddressMap {
    inner: HashMap<StakeAddress, StakeAddressState>,
}

impl StakeAddressMap {
    #[inline]
    pub fn new() -> Self {
        Self {
            inner: HashMap::new(),
        }
    }

    #[inline]
    pub fn get(&self, stake_address: &StakeAddress) -> Option<StakeAddressState> {
        self.inner.get(stake_address).cloned()
    }

    #[inline]
    pub fn get_mut(&mut self, stake_address: &StakeAddress) -> Option<&mut StakeAddressState> {
        self.inner.get_mut(stake_address)
    }

    #[inline]
    pub fn insert(
        &mut self,
        stake_address: StakeAddress,
        stake_address_state: StakeAddressState,
    ) -> Option<StakeAddressState> {
        self.inner.insert(stake_address, stake_address_state)
    }

    #[inline]
    pub fn remove(&mut self, stake_address: &StakeAddress) -> Option<StakeAddressState> {
        self.inner.remove(stake_address)
    }

    #[inline]
<<<<<<< HEAD
    pub fn entry(
        &mut self,
        stake_address: StakeAddress,
    ) -> Entry<'_, StakeAddress, StakeAddressState> {
        self.inner.entry(stake_address)
    }

    #[inline]
    pub fn values(&self) -> Values<'_, StakeAddress, StakeAddressState> {
=======
    pub fn entry(&'_ mut self, stake_key: KeyHash) -> Entry<'_, KeyHash, StakeAddressState> {
        self.inner.entry(stake_key)
    }

    #[inline]
    pub fn values(&'_ self) -> Values<'_, KeyHash, StakeAddressState> {
>>>>>>> 371aa46d
        self.inner.values()
    }

    #[inline]
<<<<<<< HEAD
    pub fn iter(&self) -> Iter<'_, StakeAddress, StakeAddressState> {
=======
    pub fn iter(&'_ self) -> Iter<'_, KeyHash, StakeAddressState> {
>>>>>>> 371aa46d
        self.inner.iter()
    }

    #[inline]
    pub fn len(&self) -> usize {
        self.inner.len()
    }

    #[inline]
    pub fn is_registered(&self, stake_address: &StakeAddress) -> bool {
        self.get(stake_address).map(|sas| sas.registered).unwrap_or(false)
    }

    /// Get Pool's Live Stake Info
    pub fn get_pool_live_stake_info(&self, spo: &KeyHash) -> PoolLiveStakeInfo {
        let total_live_stakes = AtomicU64::new(0);
        let live_stake = AtomicU64::new(0);
        let live_delegators = AtomicU64::new(0);

        // Par Iter stake addresses values
        self.inner.par_iter().for_each(|(_, sas)| {
            total_live_stakes.fetch_add(sas.utxo_value, std::sync::atomic::Ordering::Relaxed);
            if sas.delegated_spo.as_ref().map(|d_spo| d_spo.eq(spo)).unwrap_or(false) {
                live_stake.fetch_add(
                    sas.utxo_value + sas.rewards,
                    std::sync::atomic::Ordering::Relaxed,
                );
                live_delegators.fetch_add(1, std::sync::atomic::Ordering::Relaxed);
            }
        });

        let total_live_stakes = total_live_stakes.load(std::sync::atomic::Ordering::Relaxed);
        let live_stake = live_stake.load(std::sync::atomic::Ordering::Relaxed);
        let live_delegators = live_delegators.load(std::sync::atomic::Ordering::Relaxed);
        PoolLiveStakeInfo {
            live_stake,
            live_delegators,
            total_live_stakes,
        }
    }

    /// Get Pool's Live Stake (same order as spos)
    pub fn get_pools_live_stakes(&self, spos: &Vec<KeyHash>) -> Vec<u64> {
        let mut live_stakes_map = HashMap::<KeyHash, u64>::new();

        // Collect the SPO keys and UTXO
        let sas_data: Vec<(KeyHash, u64)> = self
            .inner
            .values()
            .filter_map(|sas| sas.delegated_spo.as_ref().map(|spo| (spo.clone(), sas.utxo_value)))
            .collect();

        sas_data.iter().for_each(|(spo, utxo_value)| {
            live_stakes_map
                .entry(spo.clone())
                .and_modify(|v| *v += utxo_value)
                .or_insert(*utxo_value);
        });

        spos.iter()
            .map(|pool_operator| live_stakes_map.get(pool_operator).map(|v| *v).unwrap_or(0))
            .collect()
    }

    /// Get Pool Delegators with live_stakes
    pub fn get_pool_delegators(&self, pool_operator: &KeyHash) -> Vec<(KeyHash, u64)> {
        // Find stake addresses delegated to pool_operator
        let delegators: Vec<(KeyHash, u64)> = self
            .inner
            .iter()
            .filter_map(|(stake_key, sas)| match sas.delegated_spo.as_ref() {
                Some(delegated_spo) => {
                    if delegated_spo.eq(pool_operator) {
                        Some((stake_key.to_binary().clone(), sas.utxo_value + sas.rewards))
                    } else {
                        None
                    }
                }
                _ => None,
            })
            .collect();

        delegators
    }

    /// Get DRep Delegators with live_stakes
    pub fn get_drep_delegators(&self, drep: &DRepChoice) -> Vec<(KeyHash, u64)> {
        // Find stake addresses delegated to drep
        let delegators: Vec<(KeyHash, u64)> = self
            .inner
            .iter()
            .filter_map(|(stake_address, sas)| match sas.delegated_drep.as_ref() {
                Some(delegated_drep) => {
                    if delegated_drep.eq(drep) {
                        Some((stake_address.to_binary(), sas.utxo_value))
                    } else {
                        None
                    }
                }
                _ => None,
            })
            .collect();

        delegators
    }

    /// Map stake_keys to their utxo_value
    /// Return None if any of the stake_keys are not found
    pub fn get_accounts_utxo_values_map(
        &self,
        stake_addresses: &[StakeAddress],
    ) -> Option<HashMap<Vec<u8>, u64>> {
        let mut map = HashMap::new();

        for stake_address in stake_addresses {
            let account = self.get(stake_address)?;
            let utxo_value = account.utxo_value;
            map.insert(stake_address.to_binary().clone(), utxo_value);
        }

        Some(map)
    }

    /// Map stake_addresses to their total balances (utxo + rewards)
    /// Return None if any of the stake_addresses are not found
    pub fn get_accounts_balances_map(
        &self,
        stake_addresses: &[StakeAddress],
    ) -> Option<HashMap<Vec<u8>, u64>> {
        let mut map = HashMap::new();

        for stake_address in stake_addresses {
            let account = self.get(stake_address)?;
            let balance = account.utxo_value + account.rewards;
            map.insert(stake_address.to_binary().clone(), balance);
        }

        Some(map)
    }

    /// Map stake_addresses to their delegated DRep
    /// Return None if any of the stake_addresses are not found
    pub fn get_drep_delegations_map(
        &self,
        stake_addresses: &[StakeAddress],
    ) -> Option<HashMap<Vec<u8>, Option<DRepChoice>>> {
        let mut map = HashMap::new();

        for stake_address in stake_addresses {
            let account = self.get(stake_address)?;
            let maybe_drep = account.delegated_drep.clone();
            map.insert(stake_address.to_binary().clone(), maybe_drep);
        }

        Some(map)
    }

    /// Sum stake_addresss utxo_values
    /// Return None if any of the stake_addresss are not found
    pub fn get_accounts_utxo_values_sum(&self, stake_addresses: &[StakeAddress]) -> Option<u64> {
        let mut total = 0;
        for address in stake_addresses {
            let account = self.get(address)?;
            total += account.utxo_value;
        }
        Some(total)
    }

    /// Sum stake_addresses balances (utxo + rewards)
    /// Return None if any of stake_addresses are not found
    pub fn get_account_balances_sum(&self, stake_addresses: &[StakeAddress]) -> Option<u64> {
        let mut total = 0;
        for stake_address in stake_addresses {
            let account = self.get(stake_address)?;
            total += account.utxo_value + account.rewards;
        }
        Some(total)
    }

    /// Derive the Stake Pool Delegation Distribution (SPDD) - a map of total stake values
    /// (both with and without rewards) for each active SPO
    /// And Stake Pool Reward State (rewards and delegators_count for each pool)
<<<<<<< HEAD
    /// Key of the returned map is the SPO 'operator' ID
=======
    /// <PoolId -> DelegatedStake>;Key of returned map is the SPO 'operator' ID
>>>>>>> 371aa46d
    pub fn generate_spdd(&self) -> BTreeMap<KeyHash, DelegatedStake> {
        // Shareable Dashmap with referenced keys
        let spo_stakes = DashMap::<KeyHash, DelegatedStake>::new();

        // Total stake across all addresses in parallel, first collecting into a vector
        // because imbl::OrdMap doesn't work in Rayon
        // Collect the SPO keys and UTXO, reward values
        let sas_data: Vec<(KeyHash, (u64, u64))> = self
            .inner
            .values()
            .filter_map(|sas| {
                sas.delegated_spo.as_ref().map(|spo| (spo.clone(), (sas.utxo_value, sas.rewards)))
            })
            .collect();

        // Parallel sum all the stakes into the spo_stake map
        sas_data
            .par_iter() // Rayon multi-threaded iterator
            .for_each(|(spo, (utxo_value, rewards))| {
                spo_stakes
                    .entry(spo.clone())
                    .and_modify(|v| {
                        v.active += *utxo_value;
                        v.active_delegators_count += 1;
                        v.live += *utxo_value + *rewards;
                    })
                    .or_insert(DelegatedStake {
                        active: *utxo_value,
                        active_delegators_count: 1,
                        live: *utxo_value + *rewards,
                    });
            });

        // Collect into a plain BTreeMap, so that it is ordered on output
        spo_stakes.iter().map(|entry| (entry.key().clone(), entry.value().clone())).collect()
    }

    /// Dump current Stake Pool Delegation Distribution State
    /// <PoolId -> (Stake Key, Active Stakes Amount)>
    pub fn dump_spdd_state(&self) -> HashMap<KeyHash, Vec<(KeyHash, u64)>> {
        let entries: Vec<_> = self
            .inner
            .par_iter()
            .filter_map(|(key, sas)| {
                sas.delegated_spo.as_ref().map(|spo| (spo.clone(), (key.clone(), sas.utxo_value)))
            })
            .collect();

        let mut result: HashMap<KeyHash, Vec<(KeyHash, u64)>> = HashMap::new();
        for (spo, entry) in entries {
            result.entry(spo).or_default().push(entry);
        }
        result
    }

    /// Derive the DRep Delegation Distribution (DRDD) - the total amount
    /// delegated to each DRep, including the special "abstain" and "no confidence" dreps.
    pub fn generate_drdd(
        &self,
        dreps: &Vec<(DRepCredential, Lovelace)>,
    ) -> DRepDelegationDistribution {
        let abstain = AtomicU64::new(0);
        let no_confidence = AtomicU64::new(0);
        let dreps = dreps
            .iter()
            .map(|(cred, deposit)| (cred.clone(), AtomicU64::new(*deposit)))
            .collect::<BTreeMap<_, _>>();
        self.inner.values().collect::<Vec<_>>().par_iter().for_each(|state| {
            let Some(drep) = state.delegated_drep.clone() else {
                return;
            };
            let total = match drep {
                DRepChoice::Key(hash) => {
                    let cred = DRepCredential::AddrKeyHash(hash);
                    let Some(total) = dreps.get(&cred) else {
                        warn!("Delegated to unregistered DRep address {cred:?}");
                        return;
                    };
                    total
                }
                DRepChoice::Script(hash) => {
                    let cred = DRepCredential::ScriptHash(hash);
                    let Some(total) = dreps.get(&cred) else {
                        warn!("Delegated to unregistered DRep script {cred:?}");
                        return;
                    };
                    total
                }
                DRepChoice::Abstain => &abstain,
                DRepChoice::NoConfidence => &no_confidence,
            };
            let stake = state.utxo_value + state.rewards;
            total.fetch_add(stake, std::sync::atomic::Ordering::Relaxed);
        });
        let abstain = abstain.load(std::sync::atomic::Ordering::Relaxed);
        let no_confidence = no_confidence.load(std::sync::atomic::Ordering::Relaxed);
        let dreps = dreps
            .into_iter()
            .map(|(k, v)| (k, v.load(std::sync::atomic::Ordering::Relaxed)))
            .collect();
        DRepDelegationDistribution {
            abstain,
            no_confidence,
            dreps,
        }
    }

    /// Register a stake address
    /// Return True if registered, False if already registered
    pub fn register_stake_address(&mut self, stake_address: &StakeAddress) -> bool {
        // Stake addresses can be registered after being used in UTXOs
        let sas = self.entry(stake_address.clone()).or_default();
        if sas.registered {
            error!(
                "Stake address {} registered when already registered",
                stake_address
            );
            false
        } else {
            sas.registered = true;
            true
        }
    }

    /// Deregister a stake address
    /// Return True if deregistered, False if unregistered or unknown stake address
    pub fn deregister_stake_address(&mut self, stake_address: &StakeAddress) -> bool {
        // Check if it existed
        if let Some(sas) = self.get_mut(stake_address) {
            if sas.registered {
                sas.registered = false;
                true
            } else {
                error!(
                    "Deregistration of unregistered stake address {}",
                    stake_address
                );
                false
            }
        } else {
            error!("Deregistration of unknown stake address {}", stake_address);
            false
        }
    }

    /// Record a stake delegation
    pub fn record_stake_delegation(&mut self, stake_address: &StakeAddress, spo: &KeyHash) -> bool {
        if let Some(sas) = self.get_mut(stake_address) {
            if sas.registered {
                sas.delegated_spo = Some(spo.clone());
                true
            } else {
                error!(
                    "Unregistered stake address in stake delegation: {}",
                    stake_address
                );
                false
            }
        } else {
            error!(
                "Unknown stake address in stake delegation: {}",
                stake_address
            );
            false
        }
    }

    /// Record a drep delegation
    pub fn record_drep_delegation(
        &mut self,
        stake_address: &StakeAddress,
        drep: &DRepChoice,
    ) -> bool {
        if let Some(sas) = self.get_mut(stake_address) {
            if sas.registered {
                sas.delegated_drep = Some(drep.clone());
                true
            } else {
                error!(
                    "Unregistered stake address in DRep delegation: {}",
                    stake_address
                );
                false
            }
        } else {
            error!(
                "Unknown stake address in drep delegation: {}",
                stake_address
            );
            false
        }
    }

    /// Add a reward to a reward account (by stake address)
    pub fn add_to_reward(&mut self, stake_address: &StakeAddress, amount: Lovelace) {
        // Get or create account entry, avoiding clone when existing
        let sas = match self.get_mut(stake_address) {
            Some(existing) => existing,
            None => {
                self.insert(stake_address.clone(), StakeAddressState::default());
                self.get_mut(stake_address).unwrap()
            }
        };

        if let Err(e) = update_value_with_delta(&mut sas.rewards, amount as i64) {
            error!("Adding to reward account {}: {e}", stake_address);
        }
    }

    /// Stake Delta
    pub fn process_stake_delta(&mut self, stake_delta: &StakeAddressDelta) {
        // Use the full stake address directly - no need to extract hash!
        let stake_address = &stake_delta.address;

        // Stake addresses don't need to be registered if they aren't used for
        // stake or drep delegation, but we need to track them in case they are later
        let sas = self.entry(stake_address.clone()).or_default();
        if let Err(e) = update_value_with_delta(&mut sas.utxo_value, stake_delta.delta) {
            error!("Applying delta to stake address {}: {e}", stake_address);
        }
    }

    /// Withdraw
    pub fn process_withdrawal(&mut self, withdrawal: &Withdrawal) {
        let stake_address = &withdrawal.address;

        if let Some(sas) = self.get(stake_address) {
            // Zero withdrawals are expected, as a way to validate stake addresses (per Pi)
            if withdrawal.value != 0 {
                let mut sas = sas.clone();
                if let Err(e) =
                    update_value_with_delta(&mut sas.rewards, -(withdrawal.value as i64))
                {
                    error!("Withdrawing from stake address {}: {e}", stake_address);
                } else {
                    // Update the stake address
                    self.insert(stake_address.clone(), sas);
                }
            }
        } else {
            error!("Unknown stake address in withdrawal: {}", stake_address);
        }
    }

    /// Update reward with delta
    pub fn update_reward(&mut self, stake_address: &StakeAddress, delta: i64) -> Result<()> {
        let sas = self.entry(stake_address.clone()).or_default();
        update_value_with_delta(&mut sas.rewards, delta)
    }

    /// Update utxo value with delta
    pub fn update_utxo_value(&mut self, stake_address: &StakeAddress, delta: i64) -> Result<()> {
        let sas = self.entry(stake_address.clone()).or_default();
        update_value_with_delta(&mut sas.utxo_value, delta)
    }
}

#[cfg(test)]
mod tests {
    use crate::{AddressNetwork, StakeAddress, StakeAddressPayload};

    use super::*;

    const STAKE_KEY_HASH: [u8; 28] = [0x99; 28];
    const STAKE_KEY_HASH_2: [u8; 28] = [0xaa; 28];
    const STAKE_KEY_HASH_3: [u8; 28] = [0xbb; 28];

    const SPO_HASH: [u8; 28] = [0x01; 28];
    const SPO_HASH_2: [u8; 28] = [0x02; 28];
    const DREP_HASH: [u8; 28] = [0xca; 28];

    fn create_stake_address(hash: &[u8]) -> StakeAddress {
        StakeAddress::new(
            StakeAddressPayload::StakeKeyHash(
                hash.to_vec().try_into().expect("Invalid hash length"),
            ),
            AddressNetwork::Main,
        )
    }

    mod registration_tests {
        use super::*;

        #[test]
        fn test_register_success() {
            let mut stake_addresses = StakeAddressMap::new();
            let stake_address = create_stake_address(&STAKE_KEY_HASH);

            assert!(stake_addresses.register_stake_address(&stake_address));
            assert_eq!(stake_addresses.len(), 1);
            assert!(stake_addresses.get(&stake_address).unwrap().registered);
        }

        #[test]
        fn test_double_registration_fails() {
            let mut stake_addresses = StakeAddressMap::new();
            let stake_address = create_stake_address(&STAKE_KEY_HASH);

            assert!(stake_addresses.register_stake_address(&stake_address));
            assert!(!stake_addresses.register_stake_address(&stake_address));
            assert_eq!(stake_addresses.len(), 1);
        }

        #[test]
        fn test_deregister_success() {
            let mut stake_addresses = StakeAddressMap::new();
            let stake_address = create_stake_address(&STAKE_KEY_HASH);

            stake_addresses.register_stake_address(&stake_address);
            assert!(stake_addresses.deregister_stake_address(&stake_address));
            assert!(!stake_addresses.get(&stake_address).unwrap().registered);
        }

        #[test]
        fn test_deregister_unregistered_fails() {
            let mut stake_addresses = StakeAddressMap::new();
            let stake_address = create_stake_address(&STAKE_KEY_HASH);

            // Create an entry but don't register
            stake_addresses.process_stake_delta(&StakeAddressDelta {
                address: stake_address.clone(),
                delta: 100,
            });

            assert!(!stake_addresses.deregister_stake_address(&stake_address));
        }

        #[test]
        fn test_deregister_unknown_fails() {
            let mut stake_addresses = StakeAddressMap::new();
            let stake_address = create_stake_address(&STAKE_KEY_HASH);

            assert!(!stake_addresses.deregister_stake_address(&stake_address));
        }

        #[test]
        fn test_stake_address_lifecycle() {
            let mut stake_addresses = StakeAddressMap::new();
            let stake_address = create_stake_address(&STAKE_KEY_HASH);

            // Register
            assert!(stake_addresses.register_stake_address(&stake_address));

            // Delegate
            stake_addresses.record_stake_delegation(&stake_address, &SPO_HASH.to_vec());
            let drep_choice = DRepChoice::Key(DREP_HASH.to_vec());
            stake_addresses.record_drep_delegation(&stake_address, &drep_choice);

            // Deregister
            assert!(stake_addresses.deregister_stake_address(&stake_address));
            assert!(!stake_addresses.get(&stake_address).unwrap().registered);
        }
    }

    mod delegation_tests {
        use super::*;

        #[test]
        fn test_spo_delegation_success() {
            let mut stake_addresses = StakeAddressMap::new();
            let stake_address = create_stake_address(&STAKE_KEY_HASH);

            stake_addresses.register_stake_address(&stake_address);
            assert!(stake_addresses.record_stake_delegation(&stake_address, &SPO_HASH.to_vec()));
            assert_eq!(
                stake_addresses.get(&stake_address).unwrap().delegated_spo,
                Some(SPO_HASH.to_vec())
            );
        }

        #[test]
        fn test_drep_delegation_success() {
            let mut stake_addresses = StakeAddressMap::new();
            let stake_address = create_stake_address(&STAKE_KEY_HASH);

            stake_addresses.register_stake_address(&stake_address);
            let drep_choice = DRepChoice::Key(DREP_HASH.to_vec());
            assert!(stake_addresses.record_drep_delegation(&stake_address, &drep_choice));
            assert_eq!(
                stake_addresses.get(&stake_address).unwrap().delegated_drep,
                Some(drep_choice)
            );
        }

        #[test]
        fn test_delegation_requires_registration() {
            let mut stake_addresses = StakeAddressMap::new();
            let stake_address = create_stake_address(&STAKE_KEY_HASH);

            // Test unknown address
            assert!(!stake_addresses.record_stake_delegation(&stake_address, &SPO_HASH.to_vec()));
            assert!(!stake_addresses
                .record_drep_delegation(&stake_address, &DRepChoice::Key(DREP_HASH.to_vec())));

            // Create an unregistered entry with UTXO value
            stake_addresses.process_stake_delta(&StakeAddressDelta {
                address: stake_address.clone(),
                delta: 100,
            });

            // Delegation should still fail for unregistered address
            assert!(!stake_addresses.record_stake_delegation(&stake_address, &SPO_HASH.to_vec()));
            assert!(!stake_addresses
                .record_drep_delegation(&stake_address, &DRepChoice::Key(DREP_HASH.to_vec())));
        }

        #[test]
        fn test_re_delegation() {
            let mut stake_addresses = StakeAddressMap::new();
            let stake_address = create_stake_address(&STAKE_KEY_HASH);

            stake_addresses.register_stake_address(&stake_address);

            // First SPO delegation
            stake_addresses.record_stake_delegation(&stake_address, &SPO_HASH.to_vec());
            assert_eq!(
                stake_addresses.get(&stake_address).unwrap().delegated_spo,
                Some(SPO_HASH.to_vec())
            );

            // Re-delegate to different pool
            stake_addresses.record_stake_delegation(&stake_address, &SPO_HASH_2.to_vec());
            assert_eq!(
                stake_addresses.get(&stake_address).unwrap().delegated_spo,
                Some(SPO_HASH_2.to_vec())
            );

            // First DRep delegation
            stake_addresses.record_drep_delegation(&stake_address, &DRepChoice::Abstain);
            assert_eq!(
                stake_addresses.get(&stake_address).unwrap().delegated_drep,
                Some(DRepChoice::Abstain)
            );

            // DRep re-delegation
            stake_addresses.record_drep_delegation(&stake_address, &DRepChoice::NoConfidence);
            assert_eq!(
                stake_addresses.get(&stake_address).unwrap().delegated_drep,
                Some(DRepChoice::NoConfidence)
            );
        }
    }

    mod stake_delta_tests {
        use super::*;

        #[test]
        fn test_positive_delta_accumulates() {
            let mut stake_addresses = StakeAddressMap::new();
            let stake_address = create_stake_address(&STAKE_KEY_HASH);

            stake_addresses.register_stake_address(&stake_address);

            let delta = StakeAddressDelta {
                address: stake_address.clone(),
                delta: 42,
            };
            stake_addresses.process_stake_delta(&delta);
            assert_eq!(stake_addresses.get(&stake_address).unwrap().utxo_value, 42);

            stake_addresses.process_stake_delta(&delta);
            assert_eq!(stake_addresses.get(&stake_address).unwrap().utxo_value, 84);
        }

        #[test]
        fn test_negative_delta_reduces() {
            let mut stake_addresses = StakeAddressMap::new();
            let stake_address = create_stake_address(&STAKE_KEY_HASH);

            stake_addresses.register_stake_address(&stake_address);

            stake_addresses.process_stake_delta(&StakeAddressDelta {
                address: stake_address.clone(),
                delta: 100,
            });

            stake_addresses.process_stake_delta(&StakeAddressDelta {
                address: stake_address.clone(),
                delta: -30,
            });

            assert_eq!(stake_addresses.get(&stake_address).unwrap().utxo_value, 70);
        }

        #[test]
        fn test_negative_delta_underflow_prevented() {
            let mut stake_addresses = StakeAddressMap::new();
            let stake_address = create_stake_address(&STAKE_KEY_HASH);

            stake_addresses.register_stake_address(&stake_address);

            stake_addresses.process_stake_delta(&StakeAddressDelta {
                address: stake_address.clone(),
                delta: 50,
            });

            // Try to subtract more than available
            stake_addresses.process_stake_delta(&StakeAddressDelta {
                address: stake_address.clone(),
                delta: -100,
            });

            // Value should remain unchanged after error
            assert_eq!(stake_addresses.get(&stake_address).unwrap().utxo_value, 50);
        }
    }

    mod reward_tests {
        use super::*;

        #[test]
        fn test_utxo_and_rewards_tracked_independently() {
            let mut stake_addresses = StakeAddressMap::new();
            let stake_address = create_stake_address(&STAKE_KEY_HASH);

            stake_addresses.register_stake_address(&stake_address);

            stake_addresses.process_stake_delta(&StakeAddressDelta {
                address: stake_address.clone(),
                delta: 42,
            });
            assert_eq!(stake_addresses.get(&stake_address).unwrap().utxo_value, 42);

            stake_addresses.add_to_reward(&stake_address, 12);
            assert_eq!(stake_addresses.get(&stake_address).unwrap().rewards, 12);
            assert_eq!(stake_addresses.get(&stake_address).unwrap().utxo_value, 42);
        }

        #[test]
        fn test_add_to_reward() {
            let mut stake_addresses = StakeAddressMap::new();
            let stake_address = create_stake_address(&STAKE_KEY_HASH);

            stake_addresses.register_stake_address(&stake_address);
            stake_addresses.add_to_reward(&stake_address, 100);
            assert_eq!(stake_addresses.get(&stake_address).unwrap().rewards, 100);

            stake_addresses.add_to_reward(&stake_address, 50);
            assert_eq!(stake_addresses.get(&stake_address).unwrap().rewards, 150);
        }

        #[test]
        fn test_update_reward_positive_delta() {
            let mut stake_addresses = StakeAddressMap::new();
            let stake_address = create_stake_address(&STAKE_KEY_HASH);

            assert!(stake_addresses.update_reward(&stake_address, 100).is_ok());
            assert_eq!(stake_addresses.get(&stake_address).unwrap().rewards, 100);
        }

        #[test]
        fn test_update_reward_negative_delta() {
            let mut stake_addresses = StakeAddressMap::new();
            let stake_address = create_stake_address(&STAKE_KEY_HASH);

            stake_addresses.update_reward(&stake_address, 100).unwrap();
            assert!(stake_addresses.update_reward(&stake_address, -50).is_ok());
            assert_eq!(stake_addresses.get(&stake_address).unwrap().rewards, 50);
        }

        #[test]
        fn test_update_reward_underflow() {
            let mut stake_addresses = StakeAddressMap::new();
            let stake_address = create_stake_address(&STAKE_KEY_HASH);

            stake_addresses.update_reward(&stake_address, 50).unwrap();

            let result = stake_addresses.update_reward(&stake_address, -100);
            assert!(result.is_err());
            assert_eq!(stake_addresses.get(&stake_address).unwrap().rewards, 50);
        }

        #[test]
        fn test_update_reward_creates_entry_if_missing() {
            let mut stake_addresses = StakeAddressMap::new();
            let stake_address = create_stake_address(&STAKE_KEY_HASH);

            assert!(stake_addresses.update_reward(&stake_address, 100).is_ok());
            assert_eq!(stake_addresses.len(), 1);
            assert_eq!(stake_addresses.get(&stake_address).unwrap().rewards, 100);
        }
    }

    mod withdrawal_tests {
        use super::*;

        #[test]
        fn test_withdrawal_success() {
            let mut stake_addresses = StakeAddressMap::new();
            let stake_address = create_stake_address(&STAKE_KEY_HASH);

            stake_addresses.register_stake_address(&stake_address);
            stake_addresses.add_to_reward(&stake_address, 100);

            let withdrawal = Withdrawal {
                address: stake_address.clone(),
                value: 40,
            };
            stake_addresses.process_withdrawal(&withdrawal);

            assert_eq!(stake_addresses.get(&stake_address).unwrap().rewards, 60);
        }

        #[test]
        fn test_withdrawal_prevents_underflow() {
            let mut stake_addresses = StakeAddressMap::new();
            let stake_address = create_stake_address(&STAKE_KEY_HASH);

            stake_addresses.register_stake_address(&stake_address);
            stake_addresses.add_to_reward(&stake_address, 12);

            // Withdraw more than reward (should be prevented)
            let withdrawal = Withdrawal {
                address: stake_address.clone(),
                value: 24,
            };
            stake_addresses.process_withdrawal(&withdrawal);
            assert_eq!(stake_addresses.get(&stake_address).unwrap().rewards, 12);

            // Withdraw less than reward (should succeed)
            let withdrawal = Withdrawal {
                address: stake_address.clone(),
                value: 2,
            };
            stake_addresses.process_withdrawal(&withdrawal);
            assert_eq!(stake_addresses.get(&stake_address).unwrap().rewards, 10);
        }

        #[test]
        fn test_zero_withdrawal() {
            let mut stake_addresses = StakeAddressMap::new();
            let stake_address = create_stake_address(&STAKE_KEY_HASH);

            stake_addresses.register_stake_address(&stake_address);
            stake_addresses.add_to_reward(&stake_address, 100);

            let withdrawal = Withdrawal {
                address: stake_address.clone(),
                value: 0,
            };

            stake_addresses.process_withdrawal(&withdrawal);
            assert_eq!(stake_addresses.get(&stake_address).unwrap().rewards, 100);
        }

        #[test]
        fn test_withdrawal_unknown_address() {
            let mut stake_addresses = StakeAddressMap::new();
            let stake_address = create_stake_address(&STAKE_KEY_HASH);

            let withdrawal = Withdrawal {
                address: stake_address.clone(),
                value: 10,
            };

            // Should log error but not panic
            stake_addresses.process_withdrawal(&withdrawal);
        }
    }

    mod update_tests {
        use super::*;

        #[test]
        fn test_update_utxo_value_positive_delta() {
            let mut stake_addresses = StakeAddressMap::new();
            let stake_address = create_stake_address(&STAKE_KEY_HASH);

            assert!(stake_addresses.update_utxo_value(&stake_address, 500).is_ok());
            assert_eq!(stake_addresses.get(&stake_address).unwrap().utxo_value, 500);
        }

        #[test]
        fn test_update_utxo_value_negative_delta() {
            let mut stake_addresses = StakeAddressMap::new();
            let stake_address = create_stake_address(&STAKE_KEY_HASH);

            stake_addresses.update_utxo_value(&stake_address, 500).unwrap();
            assert!(stake_addresses.update_utxo_value(&stake_address, -200).is_ok());
            assert_eq!(stake_addresses.get(&stake_address).unwrap().utxo_value, 300);
        }

        #[test]
        fn test_update_utxo_value_underflow() {
            let mut stake_addresses = StakeAddressMap::new();
            let stake_address = create_stake_address(&STAKE_KEY_HASH);

            stake_addresses.update_utxo_value(&stake_address, 100).unwrap();

            let result = stake_addresses.update_utxo_value(&stake_address, -200);
            assert!(result.is_err());
            assert_eq!(stake_addresses.get(&stake_address).unwrap().utxo_value, 100);
        }

        #[test]
        fn test_update_utxo_value_creates_entry_if_missing() {
            let mut stake_addresses = StakeAddressMap::new();
            let stake_address = create_stake_address(&STAKE_KEY_HASH);

            assert!(stake_addresses.update_utxo_value(&stake_address, 500).is_ok());
            assert_eq!(stake_addresses.len(), 1);
            assert_eq!(stake_addresses.get(&stake_address).unwrap().utxo_value, 500);
        }
    }

    mod distribution_tests {
        use super::*;

        #[test]
        fn test_generate_spdd_single_pool() {
            let mut stake_addresses = StakeAddressMap::new();

            let addr1 = create_stake_address(&STAKE_KEY_HASH);
            let addr2 = create_stake_address(&STAKE_KEY_HASH_2);

            stake_addresses.register_stake_address(&addr1);
            stake_addresses.register_stake_address(&addr2);
            stake_addresses.record_stake_delegation(&addr1, &SPO_HASH.to_vec());
            stake_addresses.record_stake_delegation(&addr2, &SPO_HASH.to_vec());

            stake_addresses.process_stake_delta(&StakeAddressDelta {
                address: addr1.clone(),
                delta: 1000,
            });
            stake_addresses.add_to_reward(&addr1, 50);

            stake_addresses.process_stake_delta(&StakeAddressDelta {
                address: addr2.clone(),
                delta: 2000,
            });
            stake_addresses.add_to_reward(&addr2, 100);

            let spdd = stake_addresses.generate_spdd();

            let pool_stake = spdd.get(&SPO_HASH.to_vec()).unwrap();
            assert_eq!(pool_stake.active, 3000); // utxo only
            assert_eq!(pool_stake.live, 3150); // utxo + rewards
            assert_eq!(pool_stake.active_delegators_count, 2);
        }

        #[test]
        fn test_generate_spdd_multiple_pools() {
            let mut stake_addresses = StakeAddressMap::new();

            let addr1 = create_stake_address(&STAKE_KEY_HASH);
            let addr2 = create_stake_address(&STAKE_KEY_HASH_2);

            stake_addresses.register_stake_address(&addr1);
            stake_addresses.register_stake_address(&addr2);
            stake_addresses.record_stake_delegation(&addr1, &SPO_HASH.to_vec());
            stake_addresses.record_stake_delegation(&addr2, &SPO_HASH_2.to_vec());

            stake_addresses.process_stake_delta(&StakeAddressDelta {
                address: addr1.clone(),
                delta: 1000,
            });
            stake_addresses.process_stake_delta(&StakeAddressDelta {
                address: addr2.clone(),
                delta: 2000,
            });

            let spdd = stake_addresses.generate_spdd();

            assert_eq!(spdd.len(), 2);
            assert_eq!(spdd.get(&SPO_HASH.to_vec()).unwrap().active, 1000);
            assert_eq!(spdd.get(&SPO_HASH_2.to_vec()).unwrap().active, 2000);
        }

        #[test]
        fn test_generate_spdd_no_delegations() {
            let mut stake_addresses = StakeAddressMap::new();
            let addr1 = create_stake_address(&STAKE_KEY_HASH);

            stake_addresses.register_stake_address(&addr1);
            stake_addresses.process_stake_delta(&StakeAddressDelta {
                address: addr1.clone(),
                delta: 1000,
            });

            let spdd = stake_addresses.generate_spdd();
            assert!(spdd.is_empty());
        }

        #[test]
        fn test_generate_drdd_with_special_choices() {
            let mut stake_addresses = StakeAddressMap::new();

            let addr1 = create_stake_address(&STAKE_KEY_HASH);
            let addr2 = create_stake_address(&STAKE_KEY_HASH_2);
            let addr3 = create_stake_address(&STAKE_KEY_HASH_3);

            stake_addresses.register_stake_address(&addr1);
            stake_addresses.register_stake_address(&addr2);
            stake_addresses.register_stake_address(&addr3);

            stake_addresses.record_drep_delegation(&addr1, &DRepChoice::Abstain);
            stake_addresses.record_drep_delegation(&addr2, &DRepChoice::NoConfidence);
            stake_addresses.record_drep_delegation(&addr3, &DRepChoice::Key(DREP_HASH.to_vec()));

            stake_addresses.process_stake_delta(&StakeAddressDelta {
                address: addr1.clone(),
                delta: 1000,
            });
            stake_addresses.add_to_reward(&addr1, 50);

            stake_addresses.process_stake_delta(&StakeAddressDelta {
                address: addr2.clone(),
                delta: 2000,
            });
            stake_addresses.add_to_reward(&addr2, 100);

            stake_addresses.process_stake_delta(&StakeAddressDelta {
                address: addr3.clone(),
                delta: 3000,
            });
            stake_addresses.add_to_reward(&addr3, 150);

            let dreps = vec![(DRepCredential::AddrKeyHash(DREP_HASH.to_vec()), 500)];
            let drdd = stake_addresses.generate_drdd(&dreps);

            assert_eq!(drdd.abstain, 1050); // 1000 + 50
            assert_eq!(drdd.no_confidence, 2100); // 2000 + 100

            let drep_cred = DRepCredential::AddrKeyHash(DREP_HASH.to_vec());
            let drep_stake = drdd
                .dreps
                .iter()
                .find(|(cred, _)| cred == &drep_cred)
                .map(|(_, stake)| *stake)
                .unwrap();

            assert_eq!(drep_stake, 3650); // 3000 + 150 + 500 deposit
        }
    }

    mod pool_query_tests {
        use super::*;

        #[test]
        fn test_get_pool_live_stake_info() {
            let mut stake_addresses = StakeAddressMap::new();

            let addr1 = create_stake_address(&STAKE_KEY_HASH);
            let addr2 = create_stake_address(&STAKE_KEY_HASH_2);

            stake_addresses.register_stake_address(&addr1);
            stake_addresses.register_stake_address(&addr2);
            stake_addresses.record_stake_delegation(&addr1, &SPO_HASH.to_vec());
            stake_addresses.record_stake_delegation(&addr2, &SPO_HASH_2.to_vec());

            stake_addresses.process_stake_delta(&StakeAddressDelta {
                address: addr1.clone(),
                delta: 1000,
            });
            stake_addresses.add_to_reward(&addr1, 50);

            stake_addresses.process_stake_delta(&StakeAddressDelta {
                address: addr2.clone(),
                delta: 2000,
            });
            stake_addresses.add_to_reward(&addr2, 100);

            let info = stake_addresses.get_pool_live_stake_info(&SPO_HASH.to_vec());

            assert_eq!(info.live_stake, 1050); // utxo + rewards for pool 1
            assert_eq!(info.live_delegators, 1);
            assert_eq!(info.total_live_stakes, 3000); // total utxo across all addresses
        }

        #[test]
        fn test_get_pools_live_stakes() {
            let mut stake_addresses = StakeAddressMap::new();

            let addr1 = create_stake_address(&STAKE_KEY_HASH);
            let addr2 = create_stake_address(&STAKE_KEY_HASH_2);

            stake_addresses.register_stake_address(&addr1);
            stake_addresses.register_stake_address(&addr2);
            stake_addresses.record_stake_delegation(&addr1, &SPO_HASH.to_vec());
            stake_addresses.record_stake_delegation(&addr2, &SPO_HASH_2.to_vec());

            stake_addresses.process_stake_delta(&StakeAddressDelta {
                address: addr1.clone(),
                delta: 1000,
            });
            stake_addresses.process_stake_delta(&StakeAddressDelta {
                address: addr2.clone(),
                delta: 2000,
            });

            let pools = vec![SPO_HASH.to_vec(), SPO_HASH_2.to_vec()];
            let stakes = stake_addresses.get_pools_live_stakes(&pools);

            assert_eq!(stakes, vec![1000, 2000]);
        }

        #[test]
        fn test_get_pool_delegators() {
            let mut stake_addresses = StakeAddressMap::new();

            let addr1 = create_stake_address(&STAKE_KEY_HASH);
            let addr2 = create_stake_address(&STAKE_KEY_HASH_2);

            stake_addresses.register_stake_address(&addr1);
            stake_addresses.register_stake_address(&addr2);
            stake_addresses.record_stake_delegation(&addr1, &SPO_HASH.to_vec());
            stake_addresses.record_stake_delegation(&addr2, &SPO_HASH.to_vec());

            stake_addresses.process_stake_delta(&StakeAddressDelta {
                address: addr1.clone(),
                delta: 1000,
            });
            stake_addresses.add_to_reward(&addr1, 50);

            stake_addresses.process_stake_delta(&StakeAddressDelta {
                address: addr2.clone(),
                delta: 2000,
            });

            let delegators = stake_addresses.get_pool_delegators(&SPO_HASH.to_vec());

            assert_eq!(delegators.len(), 2);
            assert!(delegators.iter().any(|(_, stake)| *stake == 1050));
            assert!(delegators.iter().any(|(_, stake)| *stake == 2000));
        }
    }

    mod account_utxo_query_tests {
        use super::*;

        #[test]
        fn test_get_accounts_utxo_values_map_success() {
            let mut stake_addresses = StakeAddressMap::new();

            let addr1 = create_stake_address(&STAKE_KEY_HASH);
            let addr2 = create_stake_address(&STAKE_KEY_HASH_2);

            stake_addresses.register_stake_address(&addr1);
            stake_addresses.register_stake_address(&addr2);

            stake_addresses.process_stake_delta(&StakeAddressDelta {
                address: addr1.clone(),
                delta: 1000,
            });
            stake_addresses.add_to_reward(&addr1, 500);

            stake_addresses.process_stake_delta(&StakeAddressDelta {
                address: addr2.clone(),
                delta: 2000,
            });

            let keys = vec![addr1.clone(), addr2.clone()];
            let map = stake_addresses.get_accounts_utxo_values_map(&keys).unwrap();

            assert_eq!(map.len(), 2);
            assert_eq!(map.get(&addr1.to_binary()).copied().unwrap(), 1000);
            assert_eq!(map.get(&addr2.to_binary()).copied().unwrap(), 2000);
        }

        #[test]
        fn test_get_accounts_utxo_values_map_missing_account() {
            let mut stake_addresses = StakeAddressMap::new();
            let addr1 = create_stake_address(&STAKE_KEY_HASH);
            let addr2 = create_stake_address(&STAKE_KEY_HASH_2);

            stake_addresses.register_stake_address(&addr1);
            stake_addresses.process_stake_delta(&StakeAddressDelta {
                address: addr1.clone(),
                delta: 1000,
            });

            let keys = vec![addr1, addr2];

            assert!(stake_addresses.get_accounts_utxo_values_map(&keys).is_none());
        }

        #[test]
        fn test_get_accounts_utxo_values_map_empty_list() {
            let stake_addresses = StakeAddressMap::new();

            let keys: Vec<StakeAddress> = vec![];
            let map = stake_addresses.get_accounts_utxo_values_map(&keys).unwrap();

            assert!(map.is_empty());
        }

        #[test]
        fn test_get_accounts_utxo_values_sum_success() {
            let mut stake_addresses = StakeAddressMap::new();

            let addr1 = create_stake_address(&STAKE_KEY_HASH);
            let addr2 = create_stake_address(&STAKE_KEY_HASH_2);

            stake_addresses.register_stake_address(&addr1);
            stake_addresses.register_stake_address(&addr2);

            stake_addresses.process_stake_delta(&StakeAddressDelta {
                address: addr1.clone(),
                delta: 1000,
            });
            stake_addresses.add_to_reward(&addr1, 500);

            stake_addresses.process_stake_delta(&StakeAddressDelta {
                address: addr2.clone(),
                delta: 2000,
            });

            let keys = vec![addr1, addr2];
            let sum = stake_addresses.get_accounts_utxo_values_sum(&keys).unwrap();

            assert_eq!(sum, 3000);
        }

        #[test]
        fn test_get_accounts_utxo_values_sum_missing_account() {
            let mut stake_addresses = StakeAddressMap::new();
            let addr1 = create_stake_address(&STAKE_KEY_HASH);
            let addr2 = create_stake_address(&STAKE_KEY_HASH_2);

            stake_addresses.register_stake_address(&addr1);
            stake_addresses.process_stake_delta(&StakeAddressDelta {
                address: addr1.clone(),
                delta: 1000,
            });

            let keys = vec![addr1, addr2];

            assert!(stake_addresses.get_accounts_utxo_values_sum(&keys).is_none());
        }

        #[test]
        fn test_get_accounts_utxo_values_sum_empty_list() {
            let stake_addresses = StakeAddressMap::new();

            let keys: Vec<StakeAddress> = vec![];
            let sum = stake_addresses.get_accounts_utxo_values_sum(&keys).unwrap();

            assert_eq!(sum, 0);
        }
    }

    mod account_balance_query_tests {
        use super::*;

        #[test]
        fn test_get_accounts_balances_map_includes_rewards() {
            let mut stake_addresses = StakeAddressMap::new();

            let addr1 = create_stake_address(&STAKE_KEY_HASH);
            let addr2 = create_stake_address(&STAKE_KEY_HASH_2);

            stake_addresses.register_stake_address(&addr1);
            stake_addresses.register_stake_address(&addr2);

            stake_addresses.process_stake_delta(&StakeAddressDelta {
                address: addr1.clone(),
                delta: 1000,
            });
            stake_addresses.add_to_reward(&addr1, 100);

            stake_addresses.process_stake_delta(&StakeAddressDelta {
                address: addr2.clone(),
                delta: 2000,
            });

            let addresses = vec![addr1.clone(), addr2.clone()];
            let map = stake_addresses.get_accounts_balances_map(&addresses).unwrap();

            assert_eq!(map.len(), 2);
            assert_eq!(map.get(&addr1.to_binary()).copied().unwrap(), 1100);
            assert_eq!(map.get(&addr2.to_binary()).copied().unwrap(), 2000);
        }

        #[test]
        fn test_get_accounts_balances_map_missing_account() {
            let mut stake_addresses = StakeAddressMap::new();
            let addr1 = create_stake_address(&STAKE_KEY_HASH);
            let addr2 = create_stake_address(&STAKE_KEY_HASH_2);

            stake_addresses.register_stake_address(&addr1);
            stake_addresses.process_stake_delta(&StakeAddressDelta {
                address: addr1.clone(),
                delta: 1000,
            });

            let addresses = vec![addr1, addr2];

            assert!(stake_addresses.get_accounts_balances_map(&addresses).is_none());
        }

        #[test]
        fn test_get_accounts_balances_map_empty_list() {
            let stake_addresses = StakeAddressMap::new();

            let addresses: Vec<StakeAddress> = vec![];
            let map = stake_addresses.get_accounts_balances_map(&addresses).unwrap();

            assert!(map.is_empty());
        }

        #[test]
        fn test_get_account_balances_sum_includes_rewards() {
            let mut stake_addresses = StakeAddressMap::new();

            let addr1 = create_stake_address(&STAKE_KEY_HASH);
            let addr2 = create_stake_address(&STAKE_KEY_HASH_2);

            stake_addresses.register_stake_address(&addr1);
            stake_addresses.register_stake_address(&addr2);

            stake_addresses.process_stake_delta(&StakeAddressDelta {
                address: addr1.clone(),
                delta: 1000,
            });
            stake_addresses.add_to_reward(&addr1, 100);

            stake_addresses.process_stake_delta(&StakeAddressDelta {
                address: addr2.clone(),
                delta: 2000,
            });

            let addresses = vec![addr1, addr2];
            let sum = stake_addresses.get_account_balances_sum(&addresses).unwrap();

            assert_eq!(sum, 3100);
        }

        #[test]
        fn test_get_account_balances_sum_missing_account() {
            let mut stake_addresses = StakeAddressMap::new();
            let addr1 = create_stake_address(&STAKE_KEY_HASH);
            let addr2 = create_stake_address(&STAKE_KEY_HASH_2);

            stake_addresses.register_stake_address(&addr1);
            stake_addresses.process_stake_delta(&StakeAddressDelta {
                address: addr1.clone(),
                delta: 1000,
            });

            let addresses = vec![addr1, addr2];

            assert!(stake_addresses.get_account_balances_sum(&addresses).is_none());
        }

        #[test]
        fn test_get_account_balances_sum_empty_list() {
            let stake_addresses = StakeAddressMap::new();

            let addresses = vec![];
            let sum = stake_addresses.get_account_balances_sum(&addresses).unwrap();

            assert_eq!(sum, 0);
        }
    }

    mod drep_query_tests {
        use super::*;

        #[test]
        fn test_get_drep_delegations_map_various_choices() {
            let mut stake_addresses = StakeAddressMap::new();

            let addr1 = create_stake_address(&STAKE_KEY_HASH);
            let addr2 = create_stake_address(&STAKE_KEY_HASH_2);
            let addr3 = create_stake_address(&STAKE_KEY_HASH_3);

            stake_addresses.register_stake_address(&addr1);
            stake_addresses.register_stake_address(&addr2);
            stake_addresses.register_stake_address(&addr3);

            stake_addresses.record_drep_delegation(&addr1, &DRepChoice::Abstain);
            stake_addresses.record_drep_delegation(&addr2, &DRepChoice::Key(DREP_HASH.to_vec()));

            let addresses = vec![addr1.clone(), addr2.clone(), addr3.clone()];
            let map = stake_addresses.get_drep_delegations_map(&addresses).unwrap();

            assert_eq!(map.len(), 3);
            assert_eq!(
                map.get(&addr1.to_binary()).unwrap(),
                &Some(DRepChoice::Abstain)
            );
            assert_eq!(
                map.get(&addr2.to_binary()).unwrap(),
                &Some(DRepChoice::Key(DREP_HASH.to_vec()))
            );
            assert_eq!(map.get(&addr3.to_binary()).unwrap(), &None);
        }

        #[test]
        fn test_get_drep_delegations_map_missing_account() {
            let mut stake_addresses = StakeAddressMap::new();
            let addr1 = create_stake_address(&STAKE_KEY_HASH);
            let addr2 = create_stake_address(&STAKE_KEY_HASH_2);

            stake_addresses.register_stake_address(&addr1);
            stake_addresses.record_drep_delegation(&addr1, &DRepChoice::NoConfidence);

            let addresses = vec![addr1, addr2];

            assert!(stake_addresses.get_drep_delegations_map(&addresses).is_none());
        }

        #[test]
        fn test_get_drep_delegations_map_empty_list() {
            let stake_addresses = StakeAddressMap::new();

            let addresses: Vec<StakeAddress> = vec![];
            let map = stake_addresses.get_drep_delegations_map(&addresses).unwrap();

            assert!(map.is_empty());
        }

        #[test]
        fn test_get_drep_delegators() {
            let mut stake_addresses = StakeAddressMap::new();

            let addr1 = create_stake_address(&STAKE_KEY_HASH);
            let addr2 = create_stake_address(&STAKE_KEY_HASH_2);
            let addr3 = create_stake_address(&STAKE_KEY_HASH_3);

            stake_addresses.register_stake_address(&addr1);
            stake_addresses.register_stake_address(&addr2);
            stake_addresses.register_stake_address(&addr3);

            let drep_choice = DRepChoice::Key(DREP_HASH.to_vec());
            stake_addresses.record_drep_delegation(&addr1, &drep_choice);
            stake_addresses.record_drep_delegation(&addr2, &drep_choice);
            stake_addresses.record_drep_delegation(&addr3, &DRepChoice::Abstain);

            stake_addresses.process_stake_delta(&StakeAddressDelta {
                address: addr1.clone(),
                delta: 1000,
            });
            stake_addresses.process_stake_delta(&StakeAddressDelta {
                address: addr2.clone(),
                delta: 2000,
            });
            stake_addresses.process_stake_delta(&StakeAddressDelta {
                address: addr3.clone(),
                delta: 3000,
            });

            let delegators = stake_addresses.get_drep_delegators(&drep_choice);

            assert_eq!(delegators.len(), 2);
            assert!(delegators.iter().any(|(_, stake)| *stake == 1000));
            assert!(delegators.iter().any(|(_, stake)| *stake == 2000));
        }
    }
}<|MERGE_RESOLUTION|>--- conflicted
+++ resolved
@@ -83,7 +83,6 @@
     }
 
     #[inline]
-<<<<<<< HEAD
     pub fn entry(
         &mut self,
         stake_address: StakeAddress,
@@ -93,23 +92,11 @@
 
     #[inline]
     pub fn values(&self) -> Values<'_, StakeAddress, StakeAddressState> {
-=======
-    pub fn entry(&'_ mut self, stake_key: KeyHash) -> Entry<'_, KeyHash, StakeAddressState> {
-        self.inner.entry(stake_key)
+        self.inner.values()
     }
 
     #[inline]
-    pub fn values(&'_ self) -> Values<'_, KeyHash, StakeAddressState> {
->>>>>>> 371aa46d
-        self.inner.values()
-    }
-
-    #[inline]
-<<<<<<< HEAD
     pub fn iter(&self) -> Iter<'_, StakeAddress, StakeAddressState> {
-=======
-    pub fn iter(&'_ self) -> Iter<'_, KeyHash, StakeAddressState> {
->>>>>>> 371aa46d
         self.inner.iter()
     }
 
@@ -292,11 +279,7 @@
     /// Derive the Stake Pool Delegation Distribution (SPDD) - a map of total stake values
     /// (both with and without rewards) for each active SPO
     /// And Stake Pool Reward State (rewards and delegators_count for each pool)
-<<<<<<< HEAD
-    /// Key of the returned map is the SPO 'operator' ID
-=======
     /// <PoolId -> DelegatedStake>;Key of returned map is the SPO 'operator' ID
->>>>>>> 371aa46d
     pub fn generate_spdd(&self) -> BTreeMap<KeyHash, DelegatedStake> {
         // Shareable Dashmap with referenced keys
         let spo_stakes = DashMap::<KeyHash, DelegatedStake>::new();
