use std::{
    collections::{
        hash_map::{Entry, Iter, Values},
        BTreeMap, HashMap,
    },
    sync::atomic::AtomicU64,
};

use crate::{
    math::update_value_with_delta, messages::DRepDelegationDistribution, DRepChoice,
    DRepCredential, DelegatedStake, KeyHash, Lovelace, PoolLiveStakeInfo, StakeAddress,
    StakeAddressDelta, Withdrawal,
};
use anyhow::Result;
use dashmap::DashMap;
use rayon::prelude::*;
use serde_with::{hex::Hex, serde_as};
use tracing::{error, warn};

/// State of an individual stake address
#[serde_as]
#[derive(Debug, Default, Clone, serde::Serialize)]
pub struct StakeAddressState {
    /// Is it registered (or only used in addresses)?
    pub registered: bool,

    /// Total value in UTXO addresses
    pub utxo_value: u64,

    /// Value in a reward account
    pub rewards: u64,

    /// SPO ID they are delegated to ("operator" ID)
    #[serde_as(as = "Option<Hex>")]
    pub delegated_spo: Option<KeyHash>,

    /// DRep they are delegated to
    pub delegated_drep: Option<DRepChoice>,
}

// A self-contained stake address state for exporting across module boundaries
#[derive(Debug, Clone, serde::Serialize)]
pub struct AccountState {
    pub stake_address: String,
    pub address_state: StakeAddressState,
}

#[derive(Default, Debug)]
pub struct StakeAddressMap {
    inner: HashMap<StakeAddress, StakeAddressState>,
}

impl StakeAddressMap {
    #[inline]
    pub fn new() -> Self {
        Self {
            inner: HashMap::new(),
        }
    }

    #[inline]
    pub fn get(&self, stake_address: &StakeAddress) -> Option<StakeAddressState> {
        self.inner.get(stake_address).cloned()
    }

    #[inline]
    pub fn get_mut(&mut self, stake_address: &StakeAddress) -> Option<&mut StakeAddressState> {
        self.inner.get_mut(stake_address)
    }

    #[inline]
    pub fn insert(
        &mut self,
        stake_address: StakeAddress,
        stake_address_state: StakeAddressState,
    ) -> Option<StakeAddressState> {
        self.inner.insert(stake_address, stake_address_state)
    }

    #[inline]
    pub fn remove(&mut self, stake_address: &StakeAddress) -> Option<StakeAddressState> {
        self.inner.remove(stake_address)
    }

    #[inline]
    pub fn entry(
        &mut self,
        stake_address: StakeAddress,
    ) -> Entry<'_, StakeAddress, StakeAddressState> {
        self.inner.entry(stake_address)
    }

    #[inline]
    pub fn values(&self) -> Values<'_, StakeAddress, StakeAddressState> {
        self.inner.values()
    }

    #[inline]
    pub fn iter(&self) -> Iter<'_, StakeAddress, StakeAddressState> {
        self.inner.iter()
    }

    #[inline]
    pub fn len(&self) -> usize {
        self.inner.len()
    }

    #[inline]
    pub fn is_empty(&self) -> bool {
        self.inner.is_empty()
    }

    #[inline]
    pub fn is_registered(&self, stake_address: &StakeAddress) -> bool {
        self.get(stake_address).map(|sas| sas.registered).unwrap_or(false)
    }

    /// Get Pool's Live Stake Info
    pub fn get_pool_live_stake_info(&self, spo: &KeyHash) -> PoolLiveStakeInfo {
        let total_live_stakes = AtomicU64::new(0);
        let live_stake = AtomicU64::new(0);
        let live_delegators = AtomicU64::new(0);

        // Par Iter stake addresses values
        self.inner.par_iter().for_each(|(_, sas)| {
            total_live_stakes.fetch_add(sas.utxo_value, std::sync::atomic::Ordering::Relaxed);
            if sas.delegated_spo.as_ref().map(|d_spo| d_spo.eq(spo)).unwrap_or(false) {
                live_stake.fetch_add(
                    sas.utxo_value + sas.rewards,
                    std::sync::atomic::Ordering::Relaxed,
                );
                live_delegators.fetch_add(1, std::sync::atomic::Ordering::Relaxed);
            }
        });

        let total_live_stakes = total_live_stakes.load(std::sync::atomic::Ordering::Relaxed);
        let live_stake = live_stake.load(std::sync::atomic::Ordering::Relaxed);
        let live_delegators = live_delegators.load(std::sync::atomic::Ordering::Relaxed);
        PoolLiveStakeInfo {
            live_stake,
            live_delegators,
            total_live_stakes,
        }
    }

    /// Get Pool's Live Stake (same order as spos)
    pub fn get_pools_live_stakes(&self, spos: &[KeyHash]) -> Vec<u64> {
        let mut live_stakes_map = HashMap::<KeyHash, u64>::new();

        // Collect the SPO keys and UTXO
        let sas_data: Vec<(KeyHash, u64)> = self
            .inner
            .values()
            .filter_map(|sas| sas.delegated_spo.as_ref().map(|spo| (spo.clone(), sas.utxo_value)))
            .collect();

        sas_data.iter().for_each(|(spo, utxo_value)| {
            live_stakes_map
                .entry(spo.clone())
                .and_modify(|v| *v += utxo_value)
                .or_insert(*utxo_value);
        });

        spos.iter()
            .map(|pool_operator| live_stakes_map.get(pool_operator).copied().unwrap_or(0))
            .collect()
    }

    /// Get Pool Delegators with live_stakes
    pub fn get_pool_delegators(&self, pool_operator: &KeyHash) -> Vec<(KeyHash, u64)> {
        // Find stake addresses delegated to pool_operator
        let delegators: Vec<(KeyHash, u64)> = self
            .inner
            .iter()
            .filter_map(|(stake_key, sas)| match sas.delegated_spo.as_ref() {
                Some(delegated_spo) => {
                    if delegated_spo.eq(pool_operator) {
                        Some((stake_key.to_binary().clone(), sas.utxo_value + sas.rewards))
                    } else {
                        None
                    }
                }
                _ => None,
            })
            .collect();

        delegators
    }

    /// Get DRep Delegators with live_stakes
    pub fn get_drep_delegators(&self, drep: &DRepChoice) -> Vec<(KeyHash, u64)> {
        // Find stake addresses delegated to drep
        let delegators: Vec<(KeyHash, u64)> = self
            .inner
            .iter()
            .filter_map(|(stake_address, sas)| match sas.delegated_drep.as_ref() {
                Some(delegated_drep) => {
                    if delegated_drep.eq(drep) {
                        Some((stake_address.to_binary(), sas.utxo_value))
                    } else {
                        None
                    }
                }
                _ => None,
            })
            .collect();

        delegators
    }

    /// Map stake_keys to their utxo_value
    /// Return None if any of the stake_keys are not found
    pub fn get_accounts_utxo_values_map(
        &self,
        stake_addresses: &[StakeAddress],
    ) -> Option<HashMap<Vec<u8>, u64>> {
        let mut map = HashMap::new();

        for stake_address in stake_addresses {
            let account = self.get(stake_address)?;
            let utxo_value = account.utxo_value;
            map.insert(stake_address.to_binary().clone(), utxo_value);
        }

        Some(map)
    }

    /// Map stake_addresses to their total balances (utxo + rewards)
    /// Return None if any of the stake_addresses are not found
    pub fn get_accounts_balances_map(
        &self,
        stake_addresses: &[StakeAddress],
    ) -> Option<HashMap<Vec<u8>, u64>> {
        let mut map = HashMap::new();

        for stake_address in stake_addresses {
            let account = self.get(stake_address)?;
            let balance = account.utxo_value + account.rewards;
            map.insert(stake_address.to_binary().clone(), balance);
        }

        Some(map)
    }

    /// Map stake_addresses to their delegated DRep
    /// Return None if any of the stake_addresses are not found
    pub fn get_drep_delegations_map(
        &self,
        stake_addresses: &[StakeAddress],
    ) -> Option<HashMap<Vec<u8>, Option<DRepChoice>>> {
        let mut map = HashMap::new();

        for stake_address in stake_addresses {
            let account = self.get(stake_address)?;
            let maybe_drep = account.delegated_drep.clone();
            map.insert(stake_address.to_binary().clone(), maybe_drep);
        }

        Some(map)
    }

    /// Sum stake_addresss utxo_values
    /// Return None if any of the stake_addresss are not found
    pub fn get_accounts_utxo_values_sum(&self, stake_addresses: &[StakeAddress]) -> Option<u64> {
        let mut total = 0;
        for address in stake_addresses {
            let account = self.get(address)?;
            total += account.utxo_value;
        }
        Some(total)
    }

    /// Sum stake_addresses balances (utxo + rewards)
    /// Return None if any of stake_addresses are not found
    pub fn get_account_balances_sum(&self, stake_addresses: &[StakeAddress]) -> Option<u64> {
        let mut total = 0;
        for stake_address in stake_addresses {
            let account = self.get(stake_address)?;
            total += account.utxo_value + account.rewards;
        }
        Some(total)
    }

    /// Derive the Stake Pool Delegation Distribution (SPDD) - a map of total stake values
    /// (both with and without rewards) for each active SPO
    /// And Stake Pool Reward State (rewards and delegators_count for each pool)
    /// <PoolId -> DelegatedStake>;Key of returned map is the SPO 'operator' ID
    pub fn generate_spdd(&self) -> BTreeMap<KeyHash, DelegatedStake> {
        // Shareable Dashmap with referenced keys
        let spo_stakes = DashMap::<KeyHash, DelegatedStake>::new();

        // Total stake across all addresses in parallel, first collecting into a vector
        // because imbl::OrdMap doesn't work in Rayon
        // Collect the SPO keys and UTXO, reward values
        let sas_data: Vec<(KeyHash, (u64, u64))> = self
            .inner
            .values()
            .filter_map(|sas| {
                sas.delegated_spo.as_ref().map(|spo| (spo.clone(), (sas.utxo_value, sas.rewards)))
            })
            .collect();

        // Parallel sum all the stakes into the spo_stake map
        sas_data
            .par_iter() // Rayon multi-threaded iterator
            .for_each(|(spo, (utxo_value, rewards))| {
                spo_stakes
                    .entry(spo.clone())
                    .and_modify(|v| {
                        v.active += *utxo_value;
                        v.active_delegators_count += 1;
                        v.live += *utxo_value + *rewards;
                    })
                    .or_insert(DelegatedStake {
                        active: *utxo_value,
                        active_delegators_count: 1,
                        live: *utxo_value + *rewards,
                    });
            });

        // Collect into a plain BTreeMap, so that it is ordered on output
        spo_stakes.iter().map(|entry| (entry.key().clone(), *entry.value())).collect()
    }

    /// Dump current Stake Pool Delegation Distribution State
    /// <PoolId -> (Stake Key, Active Stakes Amount)>
    pub fn dump_spdd_state(&self) -> HashMap<KeyHash, Vec<(KeyHash, u64)>> {
        let entries: Vec<_> = self
            .inner
            .par_iter()
            .filter_map(|(key, sas)| {
                sas.delegated_spo.as_ref().map(|spo| (spo.clone(), (key.clone(), sas.utxo_value)))
            })
            .collect();

        let mut result: HashMap<KeyHash, Vec<(KeyHash, u64)>> = HashMap::new();
        for (spo, entry) in entries {
            result.entry(spo).or_default().push((entry.0.get_credential().get_hash(), entry.1));
        }
        result
    }

    /// Derive the DRep Delegation Distribution (DRDD) - the total amount
    /// delegated to each DRep, including the special "abstain" and "no confidence" dreps.
    pub fn generate_drdd(
        &self,
        dreps: &[(DRepCredential, Lovelace)],
    ) -> DRepDelegationDistribution {
        let abstain = AtomicU64::new(0);
        let no_confidence = AtomicU64::new(0);
        let dreps = dreps
            .iter()
            .map(|(cred, deposit)| (cred.clone(), AtomicU64::new(*deposit)))
            .collect::<BTreeMap<_, _>>();
        self.inner.values().collect::<Vec<_>>().par_iter().for_each(|state| {
            let Some(drep) = state.delegated_drep.clone() else {
                return;
            };
            let total = match drep {
                DRepChoice::Key(hash) => {
                    let cred = DRepCredential::AddrKeyHash(hash);
                    let Some(total) = dreps.get(&cred) else {
                        warn!("Delegated to unregistered DRep address {cred:?}");
                        return;
                    };
                    total
                }
                DRepChoice::Script(hash) => {
                    let cred = DRepCredential::ScriptHash(hash);
                    let Some(total) = dreps.get(&cred) else {
                        warn!("Delegated to unregistered DRep script {cred:?}");
                        return;
                    };
                    total
                }
                DRepChoice::Abstain => &abstain,
                DRepChoice::NoConfidence => &no_confidence,
            };
            let stake = state.utxo_value + state.rewards;
            total.fetch_add(stake, std::sync::atomic::Ordering::Relaxed);
        });
        let abstain = abstain.load(std::sync::atomic::Ordering::Relaxed);
        let no_confidence = no_confidence.load(std::sync::atomic::Ordering::Relaxed);
        let dreps = dreps
            .into_iter()
            .map(|(k, v)| (k, v.load(std::sync::atomic::Ordering::Relaxed)))
            .collect();
        DRepDelegationDistribution {
            abstain,
            no_confidence,
            dreps,
        }
    }

    /// Register a stake address
    /// Return True if registered, False if already registered
    pub fn register_stake_address(&mut self, stake_address: &StakeAddress) -> bool {
        // Stake addresses can be registered after being used in UTXOs
        let sas = self.entry(stake_address.clone()).or_default();
        if sas.registered {
            error!(
                "Stake address {} registered when already registered",
                stake_address
            );
            false
        } else {
            sas.registered = true;
            true
        }
    }

    /// Deregister a stake address
    /// Return True if deregistered, False if unregistered or unknown stake address
    pub fn deregister_stake_address(&mut self, stake_address: &StakeAddress) -> bool {
        // Check if it existed
        if let Some(sas) = self.get_mut(stake_address) {
            if sas.registered {
                sas.registered = false;
                true
            } else {
                error!(
                    "Deregistration of unregistered stake address {}",
                    stake_address
                );
                false
            }
        } else {
            error!("Deregistration of unknown stake address {}", stake_address);
            false
        }
    }

    /// Record a stake delegation
    pub fn record_stake_delegation(&mut self, stake_address: &StakeAddress, spo: &KeyHash) -> bool {
        if let Some(sas) = self.get_mut(stake_address) {
            if sas.registered {
                sas.delegated_spo = Some(spo.clone());
                true
            } else {
                error!(
                    "Unregistered stake address in stake delegation: {}",
                    stake_address
                );
                false
            }
        } else {
            error!(
                "Unknown stake address in stake delegation: {}",
                stake_address
            );
            false
        }
    }

    /// Record a drep delegation
    pub fn record_drep_delegation(
        &mut self,
        stake_address: &StakeAddress,
        drep: &DRepChoice,
    ) -> bool {
        if let Some(sas) = self.get_mut(stake_address) {
            if sas.registered {
                sas.delegated_drep = Some(drep.clone());
                true
            } else {
                error!(
                    "Unregistered stake address in DRep delegation: {}",
                    stake_address
                );
                false
            }
        } else {
            error!(
                "Unknown stake address in drep delegation: {}",
                stake_address
            );
            false
        }
    }

    /// Add a reward to a reward account (by stake address)
    pub fn add_to_reward(&mut self, stake_address: &StakeAddress, amount: Lovelace) {
        // Get or create account entry, avoiding clone when existing
        let sas = match self.get_mut(stake_address) {
            Some(existing) => existing,
            None => {
                self.insert(stake_address.clone(), StakeAddressState::default());
                self.get_mut(stake_address).unwrap()
            }
        };

        if let Err(e) = update_value_with_delta(&mut sas.rewards, amount as i64) {
            error!("Adding to reward account {}: {e}", stake_address);
        }
    }

    /// Stake Delta
    pub fn process_stake_delta(&mut self, stake_delta: &StakeAddressDelta) {
        // Use the full stake address directly - no need to extract hash!
        let stake_address = &stake_delta.address;

        // Stake addresses don't need to be registered if they aren't used for
        // stake or drep delegation, but we need to track them in case they are later
        let sas = self.entry(stake_address.clone()).or_default();
        if let Err(e) = update_value_with_delta(&mut sas.utxo_value, stake_delta.delta) {
            error!("Applying delta to stake address {}: {e}", stake_address);
        }
    }

    /// Withdraw
    pub fn process_withdrawal(&mut self, withdrawal: &Withdrawal) {
        let stake_address = &withdrawal.address;

        if let Some(sas) = self.get(stake_address) {
            // Zero withdrawals are expected, as a way to validate stake addresses (per Pi)
            if withdrawal.value != 0 {
                let mut sas = sas.clone();
                if let Err(e) =
                    update_value_with_delta(&mut sas.rewards, -(withdrawal.value as i64))
                {
                    error!("Withdrawing from stake address {}: {e}", stake_address);
                } else {
                    // Update the stake address
                    self.insert(stake_address.clone(), sas);
                }
            }
        } else {
            error!("Unknown stake address in withdrawal: {}", stake_address);
        }
    }

    /// Update reward with delta
    pub fn update_reward(&mut self, stake_address: &StakeAddress, delta: i64) -> Result<()> {
        let sas = self.entry(stake_address.clone()).or_default();
        update_value_with_delta(&mut sas.rewards, delta)
    }

    /// Update utxo value with delta
    pub fn update_utxo_value(&mut self, stake_address: &StakeAddress, delta: i64) -> Result<()> {
        let sas = self.entry(stake_address.clone()).or_default();
        update_value_with_delta(&mut sas.utxo_value, delta)
    }
}

#[cfg(test)]
mod tests {
<<<<<<< HEAD
    use crate::{AddressNetwork, StakeAddress, StakeCredential};
=======
    use crate::{NetworkId, StakeAddress, StakeAddressPayload};
>>>>>>> 0659d3c3

    use super::*;

    const STAKE_KEY_HASH: [u8; 28] = [0x99; 28];
    const STAKE_KEY_HASH_2: [u8; 28] = [0xaa; 28];
    const STAKE_KEY_HASH_3: [u8; 28] = [0xbb; 28];

    const SPO_HASH: [u8; 28] = [0x01; 28];
    const SPO_HASH_2: [u8; 28] = [0x02; 28];
    const DREP_HASH: [u8; 28] = [0xca; 28];

    fn create_stake_address(hash: &[u8]) -> StakeAddress {
        StakeAddress::new(
            StakeCredential::AddrKeyHash(
                hash.to_vec().try_into().expect("Invalid hash length"),
            ),
            NetworkId::Mainnet,
        )
    }

    mod registration_tests {
        use super::*;

        #[test]
        fn test_register_success() {
            let mut stake_addresses = StakeAddressMap::new();
            let stake_address = create_stake_address(&STAKE_KEY_HASH);

            assert!(stake_addresses.register_stake_address(&stake_address));
            assert_eq!(stake_addresses.len(), 1);
            assert!(stake_addresses.get(&stake_address).unwrap().registered);
        }

        #[test]
        fn test_double_registration_fails() {
            let mut stake_addresses = StakeAddressMap::new();
            let stake_address = create_stake_address(&STAKE_KEY_HASH);

            assert!(stake_addresses.register_stake_address(&stake_address));
            assert!(!stake_addresses.register_stake_address(&stake_address));
            assert_eq!(stake_addresses.len(), 1);
        }

        #[test]
        fn test_deregister_success() {
            let mut stake_addresses = StakeAddressMap::new();
            let stake_address = create_stake_address(&STAKE_KEY_HASH);

            stake_addresses.register_stake_address(&stake_address);
            assert!(stake_addresses.deregister_stake_address(&stake_address));
            assert!(!stake_addresses.get(&stake_address).unwrap().registered);
        }

        #[test]
        fn test_deregister_unregistered_fails() {
            let mut stake_addresses = StakeAddressMap::new();
            let stake_address = create_stake_address(&STAKE_KEY_HASH);

            // Create an entry but don't register
            stake_addresses.process_stake_delta(&StakeAddressDelta {
                address: stake_address.clone(),
                delta: 100,
            });

            assert!(!stake_addresses.deregister_stake_address(&stake_address));
        }

        #[test]
        fn test_deregister_unknown_fails() {
            let mut stake_addresses = StakeAddressMap::new();
            let stake_address = create_stake_address(&STAKE_KEY_HASH);

            assert!(!stake_addresses.deregister_stake_address(&stake_address));
        }

        #[test]
        fn test_stake_address_lifecycle() {
            let mut stake_addresses = StakeAddressMap::new();
            let stake_address = create_stake_address(&STAKE_KEY_HASH);

            // Register
            assert!(stake_addresses.register_stake_address(&stake_address));

            // Delegate
            stake_addresses.record_stake_delegation(&stake_address, &SPO_HASH.to_vec());
            let drep_choice = DRepChoice::Key(DREP_HASH.to_vec());
            stake_addresses.record_drep_delegation(&stake_address, &drep_choice);

            // Deregister
            assert!(stake_addresses.deregister_stake_address(&stake_address));
            assert!(!stake_addresses.get(&stake_address).unwrap().registered);
        }
    }

    mod delegation_tests {
        use super::*;

        #[test]
        fn test_spo_delegation_success() {
            let mut stake_addresses = StakeAddressMap::new();
            let stake_address = create_stake_address(&STAKE_KEY_HASH);

            stake_addresses.register_stake_address(&stake_address);
            assert!(stake_addresses.record_stake_delegation(&stake_address, &SPO_HASH.to_vec()));
            assert_eq!(
                stake_addresses.get(&stake_address).unwrap().delegated_spo,
                Some(SPO_HASH.to_vec())
            );
        }

        #[test]
        fn test_drep_delegation_success() {
            let mut stake_addresses = StakeAddressMap::new();
            let stake_address = create_stake_address(&STAKE_KEY_HASH);

            stake_addresses.register_stake_address(&stake_address);
            let drep_choice = DRepChoice::Key(DREP_HASH.to_vec());
            assert!(stake_addresses.record_drep_delegation(&stake_address, &drep_choice));
            assert_eq!(
                stake_addresses.get(&stake_address).unwrap().delegated_drep,
                Some(drep_choice)
            );
        }

        #[test]
        fn test_delegation_requires_registration() {
            let mut stake_addresses = StakeAddressMap::new();
            let stake_address = create_stake_address(&STAKE_KEY_HASH);

            // Test unknown address
            assert!(!stake_addresses.record_stake_delegation(&stake_address, &SPO_HASH.to_vec()));
            assert!(!stake_addresses
                .record_drep_delegation(&stake_address, &DRepChoice::Key(DREP_HASH.to_vec())));

            // Create an unregistered entry with UTXO value
            stake_addresses.process_stake_delta(&StakeAddressDelta {
                address: stake_address.clone(),
                delta: 100,
            });

            // Delegation should still fail for unregistered address
            assert!(!stake_addresses.record_stake_delegation(&stake_address, &SPO_HASH.to_vec()));
            assert!(!stake_addresses
                .record_drep_delegation(&stake_address, &DRepChoice::Key(DREP_HASH.to_vec())));
        }

        #[test]
        fn test_re_delegation() {
            let mut stake_addresses = StakeAddressMap::new();
            let stake_address = create_stake_address(&STAKE_KEY_HASH);

            stake_addresses.register_stake_address(&stake_address);

            // First SPO delegation
            stake_addresses.record_stake_delegation(&stake_address, &SPO_HASH.to_vec());
            assert_eq!(
                stake_addresses.get(&stake_address).unwrap().delegated_spo,
                Some(SPO_HASH.to_vec())
            );

            // Re-delegate to different pool
            stake_addresses.record_stake_delegation(&stake_address, &SPO_HASH_2.to_vec());
            assert_eq!(
                stake_addresses.get(&stake_address).unwrap().delegated_spo,
                Some(SPO_HASH_2.to_vec())
            );

            // First DRep delegation
            stake_addresses.record_drep_delegation(&stake_address, &DRepChoice::Abstain);
            assert_eq!(
                stake_addresses.get(&stake_address).unwrap().delegated_drep,
                Some(DRepChoice::Abstain)
            );

            // DRep re-delegation
            stake_addresses.record_drep_delegation(&stake_address, &DRepChoice::NoConfidence);
            assert_eq!(
                stake_addresses.get(&stake_address).unwrap().delegated_drep,
                Some(DRepChoice::NoConfidence)
            );
        }
    }

    mod stake_delta_tests {
        use super::*;

        #[test]
        fn test_positive_delta_accumulates() {
            let mut stake_addresses = StakeAddressMap::new();
            let stake_address = create_stake_address(&STAKE_KEY_HASH);

            stake_addresses.register_stake_address(&stake_address);

            let delta = StakeAddressDelta {
                address: stake_address.clone(),
                delta: 42,
            };
            stake_addresses.process_stake_delta(&delta);
            assert_eq!(stake_addresses.get(&stake_address).unwrap().utxo_value, 42);

            stake_addresses.process_stake_delta(&delta);
            assert_eq!(stake_addresses.get(&stake_address).unwrap().utxo_value, 84);
        }

        #[test]
        fn test_negative_delta_reduces() {
            let mut stake_addresses = StakeAddressMap::new();
            let stake_address = create_stake_address(&STAKE_KEY_HASH);

            stake_addresses.register_stake_address(&stake_address);

            stake_addresses.process_stake_delta(&StakeAddressDelta {
                address: stake_address.clone(),
                delta: 100,
            });

            stake_addresses.process_stake_delta(&StakeAddressDelta {
                address: stake_address.clone(),
                delta: -30,
            });

            assert_eq!(stake_addresses.get(&stake_address).unwrap().utxo_value, 70);
        }

        #[test]
        fn test_negative_delta_underflow_prevented() {
            let mut stake_addresses = StakeAddressMap::new();
            let stake_address = create_stake_address(&STAKE_KEY_HASH);

            stake_addresses.register_stake_address(&stake_address);

            stake_addresses.process_stake_delta(&StakeAddressDelta {
                address: stake_address.clone(),
                delta: 50,
            });

            // Try to subtract more than available
            stake_addresses.process_stake_delta(&StakeAddressDelta {
                address: stake_address.clone(),
                delta: -100,
            });

            // Value should remain unchanged after error
            assert_eq!(stake_addresses.get(&stake_address).unwrap().utxo_value, 50);
        }
    }

    mod reward_tests {
        use super::*;

        #[test]
        fn test_utxo_and_rewards_tracked_independently() {
            let mut stake_addresses = StakeAddressMap::new();
            let stake_address = create_stake_address(&STAKE_KEY_HASH);

            stake_addresses.register_stake_address(&stake_address);

            stake_addresses.process_stake_delta(&StakeAddressDelta {
                address: stake_address.clone(),
                delta: 42,
            });
            assert_eq!(stake_addresses.get(&stake_address).unwrap().utxo_value, 42);

            stake_addresses.add_to_reward(&stake_address, 12);
            assert_eq!(stake_addresses.get(&stake_address).unwrap().rewards, 12);
            assert_eq!(stake_addresses.get(&stake_address).unwrap().utxo_value, 42);
        }

        #[test]
        fn test_add_to_reward() {
            let mut stake_addresses = StakeAddressMap::new();
            let stake_address = create_stake_address(&STAKE_KEY_HASH);

            stake_addresses.register_stake_address(&stake_address);
            stake_addresses.add_to_reward(&stake_address, 100);
            assert_eq!(stake_addresses.get(&stake_address).unwrap().rewards, 100);

            stake_addresses.add_to_reward(&stake_address, 50);
            assert_eq!(stake_addresses.get(&stake_address).unwrap().rewards, 150);
        }

        #[test]
        fn test_update_reward_positive_delta() {
            let mut stake_addresses = StakeAddressMap::new();
            let stake_address = create_stake_address(&STAKE_KEY_HASH);

            assert!(stake_addresses.update_reward(&stake_address, 100).is_ok());
            assert_eq!(stake_addresses.get(&stake_address).unwrap().rewards, 100);
        }

        #[test]
        fn test_update_reward_negative_delta() {
            let mut stake_addresses = StakeAddressMap::new();
            let stake_address = create_stake_address(&STAKE_KEY_HASH);

            stake_addresses.update_reward(&stake_address, 100).unwrap();
            assert!(stake_addresses.update_reward(&stake_address, -50).is_ok());
            assert_eq!(stake_addresses.get(&stake_address).unwrap().rewards, 50);
        }

        #[test]
        fn test_update_reward_underflow() {
            let mut stake_addresses = StakeAddressMap::new();
            let stake_address = create_stake_address(&STAKE_KEY_HASH);

            stake_addresses.update_reward(&stake_address, 50).unwrap();

            let result = stake_addresses.update_reward(&stake_address, -100);
            assert!(result.is_err());
            assert_eq!(stake_addresses.get(&stake_address).unwrap().rewards, 50);
        }

        #[test]
        fn test_update_reward_creates_entry_if_missing() {
            let mut stake_addresses = StakeAddressMap::new();
            let stake_address = create_stake_address(&STAKE_KEY_HASH);

            assert!(stake_addresses.update_reward(&stake_address, 100).is_ok());
            assert_eq!(stake_addresses.len(), 1);
            assert_eq!(stake_addresses.get(&stake_address).unwrap().rewards, 100);
        }
    }

    mod withdrawal_tests {
        use super::*;

        #[test]
        fn test_withdrawal_success() {
            let mut stake_addresses = StakeAddressMap::new();
            let stake_address = create_stake_address(&STAKE_KEY_HASH);

            stake_addresses.register_stake_address(&stake_address);
            stake_addresses.add_to_reward(&stake_address, 100);

            let withdrawal = Withdrawal {
                address: stake_address.clone(),
                value: 40,
            };
            stake_addresses.process_withdrawal(&withdrawal);

            assert_eq!(stake_addresses.get(&stake_address).unwrap().rewards, 60);
        }

        #[test]
        fn test_withdrawal_prevents_underflow() {
            let mut stake_addresses = StakeAddressMap::new();
            let stake_address = create_stake_address(&STAKE_KEY_HASH);

            stake_addresses.register_stake_address(&stake_address);
            stake_addresses.add_to_reward(&stake_address, 12);

            // Withdraw more than reward (should be prevented)
            let withdrawal = Withdrawal {
                address: stake_address.clone(),
                value: 24,
            };
            stake_addresses.process_withdrawal(&withdrawal);
            assert_eq!(stake_addresses.get(&stake_address).unwrap().rewards, 12);

            // Withdraw less than reward (should succeed)
            let withdrawal = Withdrawal {
                address: stake_address.clone(),
                value: 2,
            };
            stake_addresses.process_withdrawal(&withdrawal);
            assert_eq!(stake_addresses.get(&stake_address).unwrap().rewards, 10);
        }

        #[test]
        fn test_zero_withdrawal() {
            let mut stake_addresses = StakeAddressMap::new();
            let stake_address = create_stake_address(&STAKE_KEY_HASH);

            stake_addresses.register_stake_address(&stake_address);
            stake_addresses.add_to_reward(&stake_address, 100);

            let withdrawal = Withdrawal {
                address: stake_address.clone(),
                value: 0,
            };

            stake_addresses.process_withdrawal(&withdrawal);
            assert_eq!(stake_addresses.get(&stake_address).unwrap().rewards, 100);
        }

        #[test]
        fn test_withdrawal_unknown_address() {
            let mut stake_addresses = StakeAddressMap::new();
            let stake_address = create_stake_address(&STAKE_KEY_HASH);

            let withdrawal = Withdrawal {
                address: stake_address.clone(),
                value: 10,
            };

            // Should log error but not panic
            stake_addresses.process_withdrawal(&withdrawal);
        }
    }

    mod update_tests {
        use super::*;

        #[test]
        fn test_update_utxo_value_positive_delta() {
            let mut stake_addresses = StakeAddressMap::new();
            let stake_address = create_stake_address(&STAKE_KEY_HASH);

            assert!(stake_addresses.update_utxo_value(&stake_address, 500).is_ok());
            assert_eq!(stake_addresses.get(&stake_address).unwrap().utxo_value, 500);
        }

        #[test]
        fn test_update_utxo_value_negative_delta() {
            let mut stake_addresses = StakeAddressMap::new();
            let stake_address = create_stake_address(&STAKE_KEY_HASH);

            stake_addresses.update_utxo_value(&stake_address, 500).unwrap();
            assert!(stake_addresses.update_utxo_value(&stake_address, -200).is_ok());
            assert_eq!(stake_addresses.get(&stake_address).unwrap().utxo_value, 300);
        }

        #[test]
        fn test_update_utxo_value_underflow() {
            let mut stake_addresses = StakeAddressMap::new();
            let stake_address = create_stake_address(&STAKE_KEY_HASH);

            stake_addresses.update_utxo_value(&stake_address, 100).unwrap();

            let result = stake_addresses.update_utxo_value(&stake_address, -200);
            assert!(result.is_err());
            assert_eq!(stake_addresses.get(&stake_address).unwrap().utxo_value, 100);
        }

        #[test]
        fn test_update_utxo_value_creates_entry_if_missing() {
            let mut stake_addresses = StakeAddressMap::new();
            let stake_address = create_stake_address(&STAKE_KEY_HASH);

            assert!(stake_addresses.update_utxo_value(&stake_address, 500).is_ok());
            assert_eq!(stake_addresses.len(), 1);
            assert_eq!(stake_addresses.get(&stake_address).unwrap().utxo_value, 500);
        }
    }

    mod distribution_tests {
        use super::*;

        #[test]
        fn test_generate_spdd_single_pool() {
            let mut stake_addresses = StakeAddressMap::new();

            let addr1 = create_stake_address(&STAKE_KEY_HASH);
            let addr2 = create_stake_address(&STAKE_KEY_HASH_2);

            stake_addresses.register_stake_address(&addr1);
            stake_addresses.register_stake_address(&addr2);
            stake_addresses.record_stake_delegation(&addr1, &SPO_HASH.to_vec());
            stake_addresses.record_stake_delegation(&addr2, &SPO_HASH.to_vec());

            stake_addresses.process_stake_delta(&StakeAddressDelta {
                address: addr1.clone(),
                delta: 1000,
            });
            stake_addresses.add_to_reward(&addr1, 50);

            stake_addresses.process_stake_delta(&StakeAddressDelta {
                address: addr2.clone(),
                delta: 2000,
            });
            stake_addresses.add_to_reward(&addr2, 100);

            let spdd = stake_addresses.generate_spdd();

            let pool_stake = spdd.get(&SPO_HASH.to_vec()).unwrap();
            assert_eq!(pool_stake.active, 3000); // utxo only
            assert_eq!(pool_stake.live, 3150); // utxo + rewards
            assert_eq!(pool_stake.active_delegators_count, 2);
        }

        #[test]
        fn test_generate_spdd_multiple_pools() {
            let mut stake_addresses = StakeAddressMap::new();

            let addr1 = create_stake_address(&STAKE_KEY_HASH);
            let addr2 = create_stake_address(&STAKE_KEY_HASH_2);

            stake_addresses.register_stake_address(&addr1);
            stake_addresses.register_stake_address(&addr2);
            stake_addresses.record_stake_delegation(&addr1, &SPO_HASH.to_vec());
            stake_addresses.record_stake_delegation(&addr2, &SPO_HASH_2.to_vec());

            stake_addresses.process_stake_delta(&StakeAddressDelta {
                address: addr1.clone(),
                delta: 1000,
            });
            stake_addresses.process_stake_delta(&StakeAddressDelta {
                address: addr2.clone(),
                delta: 2000,
            });

            let spdd = stake_addresses.generate_spdd();

            assert_eq!(spdd.len(), 2);
            assert_eq!(spdd.get(&SPO_HASH.to_vec()).unwrap().active, 1000);
            assert_eq!(spdd.get(&SPO_HASH_2.to_vec()).unwrap().active, 2000);
        }

        #[test]
        fn test_generate_spdd_no_delegations() {
            let mut stake_addresses = StakeAddressMap::new();
            let addr1 = create_stake_address(&STAKE_KEY_HASH);

            stake_addresses.register_stake_address(&addr1);
            stake_addresses.process_stake_delta(&StakeAddressDelta {
                address: addr1.clone(),
                delta: 1000,
            });

            let spdd = stake_addresses.generate_spdd();
            assert!(spdd.is_empty());
        }

        #[test]
        fn test_generate_drdd_with_special_choices() {
            let mut stake_addresses = StakeAddressMap::new();

            let addr1 = create_stake_address(&STAKE_KEY_HASH);
            let addr2 = create_stake_address(&STAKE_KEY_HASH_2);
            let addr3 = create_stake_address(&STAKE_KEY_HASH_3);

            stake_addresses.register_stake_address(&addr1);
            stake_addresses.register_stake_address(&addr2);
            stake_addresses.register_stake_address(&addr3);

            stake_addresses.record_drep_delegation(&addr1, &DRepChoice::Abstain);
            stake_addresses.record_drep_delegation(&addr2, &DRepChoice::NoConfidence);
            stake_addresses.record_drep_delegation(&addr3, &DRepChoice::Key(DREP_HASH.to_vec()));

            stake_addresses.process_stake_delta(&StakeAddressDelta {
                address: addr1.clone(),
                delta: 1000,
            });
            stake_addresses.add_to_reward(&addr1, 50);

            stake_addresses.process_stake_delta(&StakeAddressDelta {
                address: addr2.clone(),
                delta: 2000,
            });
            stake_addresses.add_to_reward(&addr2, 100);

            stake_addresses.process_stake_delta(&StakeAddressDelta {
                address: addr3.clone(),
                delta: 3000,
            });
            stake_addresses.add_to_reward(&addr3, 150);

            let dreps = vec![(DRepCredential::AddrKeyHash(DREP_HASH.to_vec()), 500)];
            let drdd = stake_addresses.generate_drdd(&dreps);

            assert_eq!(drdd.abstain, 1050); // 1000 + 50
            assert_eq!(drdd.no_confidence, 2100); // 2000 + 100

            let drep_cred = DRepCredential::AddrKeyHash(DREP_HASH.to_vec());
            let drep_stake = drdd
                .dreps
                .iter()
                .find(|(cred, _)| cred == &drep_cred)
                .map(|(_, stake)| *stake)
                .unwrap();

            assert_eq!(drep_stake, 3650); // 3000 + 150 + 500 deposit
        }
    }

    mod pool_query_tests {
        use super::*;

        #[test]
        fn test_get_pool_live_stake_info() {
            let mut stake_addresses = StakeAddressMap::new();

            let addr1 = create_stake_address(&STAKE_KEY_HASH);
            let addr2 = create_stake_address(&STAKE_KEY_HASH_2);

            stake_addresses.register_stake_address(&addr1);
            stake_addresses.register_stake_address(&addr2);
            stake_addresses.record_stake_delegation(&addr1, &SPO_HASH.to_vec());
            stake_addresses.record_stake_delegation(&addr2, &SPO_HASH_2.to_vec());

            stake_addresses.process_stake_delta(&StakeAddressDelta {
                address: addr1.clone(),
                delta: 1000,
            });
            stake_addresses.add_to_reward(&addr1, 50);

            stake_addresses.process_stake_delta(&StakeAddressDelta {
                address: addr2.clone(),
                delta: 2000,
            });
            stake_addresses.add_to_reward(&addr2, 100);

            let info = stake_addresses.get_pool_live_stake_info(&SPO_HASH.to_vec());

            assert_eq!(info.live_stake, 1050); // utxo + rewards for pool 1
            assert_eq!(info.live_delegators, 1);
            assert_eq!(info.total_live_stakes, 3000); // total utxo across all addresses
        }

        #[test]
        fn test_get_pools_live_stakes() {
            let mut stake_addresses = StakeAddressMap::new();

            let addr1 = create_stake_address(&STAKE_KEY_HASH);
            let addr2 = create_stake_address(&STAKE_KEY_HASH_2);

            stake_addresses.register_stake_address(&addr1);
            stake_addresses.register_stake_address(&addr2);
            stake_addresses.record_stake_delegation(&addr1, &SPO_HASH.to_vec());
            stake_addresses.record_stake_delegation(&addr2, &SPO_HASH_2.to_vec());

            stake_addresses.process_stake_delta(&StakeAddressDelta {
                address: addr1.clone(),
                delta: 1000,
            });
            stake_addresses.process_stake_delta(&StakeAddressDelta {
                address: addr2.clone(),
                delta: 2000,
            });

            let pools = vec![SPO_HASH.to_vec(), SPO_HASH_2.to_vec()];
            let stakes = stake_addresses.get_pools_live_stakes(&pools);

            assert_eq!(stakes, vec![1000, 2000]);
        }

        #[test]
        fn test_get_pool_delegators() {
            let mut stake_addresses = StakeAddressMap::new();

            let addr1 = create_stake_address(&STAKE_KEY_HASH);
            let addr2 = create_stake_address(&STAKE_KEY_HASH_2);

            stake_addresses.register_stake_address(&addr1);
            stake_addresses.register_stake_address(&addr2);
            stake_addresses.record_stake_delegation(&addr1, &SPO_HASH.to_vec());
            stake_addresses.record_stake_delegation(&addr2, &SPO_HASH.to_vec());

            stake_addresses.process_stake_delta(&StakeAddressDelta {
                address: addr1.clone(),
                delta: 1000,
            });
            stake_addresses.add_to_reward(&addr1, 50);

            stake_addresses.process_stake_delta(&StakeAddressDelta {
                address: addr2.clone(),
                delta: 2000,
            });

            let delegators = stake_addresses.get_pool_delegators(&SPO_HASH.to_vec());

            assert_eq!(delegators.len(), 2);
            assert!(delegators.iter().any(|(_, stake)| *stake == 1050));
            assert!(delegators.iter().any(|(_, stake)| *stake == 2000));
        }
    }

    mod account_utxo_query_tests {
        use super::*;

        #[test]
        fn test_get_accounts_utxo_values_map_success() {
            let mut stake_addresses = StakeAddressMap::new();

            let addr1 = create_stake_address(&STAKE_KEY_HASH);
            let addr2 = create_stake_address(&STAKE_KEY_HASH_2);

            stake_addresses.register_stake_address(&addr1);
            stake_addresses.register_stake_address(&addr2);

            stake_addresses.process_stake_delta(&StakeAddressDelta {
                address: addr1.clone(),
                delta: 1000,
            });
            stake_addresses.add_to_reward(&addr1, 500);

            stake_addresses.process_stake_delta(&StakeAddressDelta {
                address: addr2.clone(),
                delta: 2000,
            });

            let keys = vec![addr1.clone(), addr2.clone()];
            let map = stake_addresses.get_accounts_utxo_values_map(&keys).unwrap();

            assert_eq!(map.len(), 2);
            assert_eq!(map.get(&addr1.to_binary()).copied().unwrap(), 1000);
            assert_eq!(map.get(&addr2.to_binary()).copied().unwrap(), 2000);
        }

        #[test]
        fn test_get_accounts_utxo_values_map_missing_account() {
            let mut stake_addresses = StakeAddressMap::new();
            let addr1 = create_stake_address(&STAKE_KEY_HASH);
            let addr2 = create_stake_address(&STAKE_KEY_HASH_2);

            stake_addresses.register_stake_address(&addr1);
            stake_addresses.process_stake_delta(&StakeAddressDelta {
                address: addr1.clone(),
                delta: 1000,
            });

            let keys = vec![addr1, addr2];

            assert!(stake_addresses.get_accounts_utxo_values_map(&keys).is_none());
        }

        #[test]
        fn test_get_accounts_utxo_values_map_empty_list() {
            let stake_addresses = StakeAddressMap::new();

            let keys: Vec<StakeAddress> = vec![];
            let map = stake_addresses.get_accounts_utxo_values_map(&keys).unwrap();

            assert!(map.is_empty());
        }

        #[test]
        fn test_get_accounts_utxo_values_sum_success() {
            let mut stake_addresses = StakeAddressMap::new();

            let addr1 = create_stake_address(&STAKE_KEY_HASH);
            let addr2 = create_stake_address(&STAKE_KEY_HASH_2);

            stake_addresses.register_stake_address(&addr1);
            stake_addresses.register_stake_address(&addr2);

            stake_addresses.process_stake_delta(&StakeAddressDelta {
                address: addr1.clone(),
                delta: 1000,
            });
            stake_addresses.add_to_reward(&addr1, 500);

            stake_addresses.process_stake_delta(&StakeAddressDelta {
                address: addr2.clone(),
                delta: 2000,
            });

            let keys = vec![addr1, addr2];
            let sum = stake_addresses.get_accounts_utxo_values_sum(&keys).unwrap();

            assert_eq!(sum, 3000);
        }

        #[test]
        fn test_get_accounts_utxo_values_sum_missing_account() {
            let mut stake_addresses = StakeAddressMap::new();
            let addr1 = create_stake_address(&STAKE_KEY_HASH);
            let addr2 = create_stake_address(&STAKE_KEY_HASH_2);

            stake_addresses.register_stake_address(&addr1);
            stake_addresses.process_stake_delta(&StakeAddressDelta {
                address: addr1.clone(),
                delta: 1000,
            });

            let keys = vec![addr1, addr2];

            assert!(stake_addresses.get_accounts_utxo_values_sum(&keys).is_none());
        }

        #[test]
        fn test_get_accounts_utxo_values_sum_empty_list() {
            let stake_addresses = StakeAddressMap::new();

            let keys: Vec<StakeAddress> = vec![];
            let sum = stake_addresses.get_accounts_utxo_values_sum(&keys).unwrap();

            assert_eq!(sum, 0);
        }
    }

    mod account_balance_query_tests {
        use super::*;

        #[test]
        fn test_get_accounts_balances_map_includes_rewards() {
            let mut stake_addresses = StakeAddressMap::new();

            let addr1 = create_stake_address(&STAKE_KEY_HASH);
            let addr2 = create_stake_address(&STAKE_KEY_HASH_2);

            stake_addresses.register_stake_address(&addr1);
            stake_addresses.register_stake_address(&addr2);

            stake_addresses.process_stake_delta(&StakeAddressDelta {
                address: addr1.clone(),
                delta: 1000,
            });
            stake_addresses.add_to_reward(&addr1, 100);

            stake_addresses.process_stake_delta(&StakeAddressDelta {
                address: addr2.clone(),
                delta: 2000,
            });

            let addresses = vec![addr1.clone(), addr2.clone()];
            let map = stake_addresses.get_accounts_balances_map(&addresses).unwrap();

            assert_eq!(map.len(), 2);
            assert_eq!(map.get(&addr1.to_binary()).copied().unwrap(), 1100);
            assert_eq!(map.get(&addr2.to_binary()).copied().unwrap(), 2000);
        }

        #[test]
        fn test_get_accounts_balances_map_missing_account() {
            let mut stake_addresses = StakeAddressMap::new();
            let addr1 = create_stake_address(&STAKE_KEY_HASH);
            let addr2 = create_stake_address(&STAKE_KEY_HASH_2);

            stake_addresses.register_stake_address(&addr1);
            stake_addresses.process_stake_delta(&StakeAddressDelta {
                address: addr1.clone(),
                delta: 1000,
            });

            let addresses = vec![addr1, addr2];

            assert!(stake_addresses.get_accounts_balances_map(&addresses).is_none());
        }

        #[test]
        fn test_get_accounts_balances_map_empty_list() {
            let stake_addresses = StakeAddressMap::new();

            let addresses: Vec<StakeAddress> = vec![];
            let map = stake_addresses.get_accounts_balances_map(&addresses).unwrap();

            assert!(map.is_empty());
        }

        #[test]
        fn test_get_account_balances_sum_includes_rewards() {
            let mut stake_addresses = StakeAddressMap::new();

            let addr1 = create_stake_address(&STAKE_KEY_HASH);
            let addr2 = create_stake_address(&STAKE_KEY_HASH_2);

            stake_addresses.register_stake_address(&addr1);
            stake_addresses.register_stake_address(&addr2);

            stake_addresses.process_stake_delta(&StakeAddressDelta {
                address: addr1.clone(),
                delta: 1000,
            });
            stake_addresses.add_to_reward(&addr1, 100);

            stake_addresses.process_stake_delta(&StakeAddressDelta {
                address: addr2.clone(),
                delta: 2000,
            });

            let addresses = vec![addr1, addr2];
            let sum = stake_addresses.get_account_balances_sum(&addresses).unwrap();

            assert_eq!(sum, 3100);
        }

        #[test]
        fn test_get_account_balances_sum_missing_account() {
            let mut stake_addresses = StakeAddressMap::new();
            let addr1 = create_stake_address(&STAKE_KEY_HASH);
            let addr2 = create_stake_address(&STAKE_KEY_HASH_2);

            stake_addresses.register_stake_address(&addr1);
            stake_addresses.process_stake_delta(&StakeAddressDelta {
                address: addr1.clone(),
                delta: 1000,
            });

            let addresses = vec![addr1, addr2];

            assert!(stake_addresses.get_account_balances_sum(&addresses).is_none());
        }

        #[test]
        fn test_get_account_balances_sum_empty_list() {
            let stake_addresses = StakeAddressMap::new();

            let addresses = vec![];
            let sum = stake_addresses.get_account_balances_sum(&addresses).unwrap();

            assert_eq!(sum, 0);
        }
    }

    mod drep_query_tests {
        use super::*;

        #[test]
        fn test_get_drep_delegations_map_various_choices() {
            let mut stake_addresses = StakeAddressMap::new();

            let addr1 = create_stake_address(&STAKE_KEY_HASH);
            let addr2 = create_stake_address(&STAKE_KEY_HASH_2);
            let addr3 = create_stake_address(&STAKE_KEY_HASH_3);

            stake_addresses.register_stake_address(&addr1);
            stake_addresses.register_stake_address(&addr2);
            stake_addresses.register_stake_address(&addr3);

            stake_addresses.record_drep_delegation(&addr1, &DRepChoice::Abstain);
            stake_addresses.record_drep_delegation(&addr2, &DRepChoice::Key(DREP_HASH.to_vec()));

            let addresses = vec![addr1.clone(), addr2.clone(), addr3.clone()];
            let map = stake_addresses.get_drep_delegations_map(&addresses).unwrap();

            assert_eq!(map.len(), 3);
            assert_eq!(
                map.get(&addr1.to_binary()).unwrap(),
                &Some(DRepChoice::Abstain)
            );
            assert_eq!(
                map.get(&addr2.to_binary()).unwrap(),
                &Some(DRepChoice::Key(DREP_HASH.to_vec()))
            );
            assert_eq!(map.get(&addr3.to_binary()).unwrap(), &None);
        }

        #[test]
        fn test_get_drep_delegations_map_missing_account() {
            let mut stake_addresses = StakeAddressMap::new();
            let addr1 = create_stake_address(&STAKE_KEY_HASH);
            let addr2 = create_stake_address(&STAKE_KEY_HASH_2);

            stake_addresses.register_stake_address(&addr1);
            stake_addresses.record_drep_delegation(&addr1, &DRepChoice::NoConfidence);

            let addresses = vec![addr1, addr2];

            assert!(stake_addresses.get_drep_delegations_map(&addresses).is_none());
        }

        #[test]
        fn test_get_drep_delegations_map_empty_list() {
            let stake_addresses = StakeAddressMap::new();

            let addresses: Vec<StakeAddress> = vec![];
            let map = stake_addresses.get_drep_delegations_map(&addresses).unwrap();

            assert!(map.is_empty());
        }

        #[test]
        fn test_get_drep_delegators() {
            let mut stake_addresses = StakeAddressMap::new();

            let addr1 = create_stake_address(&STAKE_KEY_HASH);
            let addr2 = create_stake_address(&STAKE_KEY_HASH_2);
            let addr3 = create_stake_address(&STAKE_KEY_HASH_3);

            stake_addresses.register_stake_address(&addr1);
            stake_addresses.register_stake_address(&addr2);
            stake_addresses.register_stake_address(&addr3);

            let drep_choice = DRepChoice::Key(DREP_HASH.to_vec());
            stake_addresses.record_drep_delegation(&addr1, &drep_choice);
            stake_addresses.record_drep_delegation(&addr2, &drep_choice);
            stake_addresses.record_drep_delegation(&addr3, &DRepChoice::Abstain);

            stake_addresses.process_stake_delta(&StakeAddressDelta {
                address: addr1.clone(),
                delta: 1000,
            });
            stake_addresses.process_stake_delta(&StakeAddressDelta {
                address: addr2.clone(),
                delta: 2000,
            });
            stake_addresses.process_stake_delta(&StakeAddressDelta {
                address: addr3.clone(),
                delta: 3000,
            });

            let delegators = stake_addresses.get_drep_delegators(&drep_choice);

            assert_eq!(delegators.len(), 2);
            assert!(delegators.iter().any(|(_, stake)| *stake == 1000));
            assert!(delegators.iter().any(|(_, stake)| *stake == 2000));
        }
    }
}<|MERGE_RESOLUTION|>--- conflicted
+++ resolved
@@ -544,11 +544,7 @@
 
 #[cfg(test)]
 mod tests {
-<<<<<<< HEAD
-    use crate::{AddressNetwork, StakeAddress, StakeCredential};
-=======
-    use crate::{NetworkId, StakeAddress, StakeAddressPayload};
->>>>>>> 0659d3c3
+    use crate::{NetworkId, StakeAddress, StakeCredential};
 
     use super::*;
 
