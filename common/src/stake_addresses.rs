use std::{
    borrow::Borrow,
    collections::{
        hash_map::{Entry, Iter, Values},
        BTreeMap, HashMap,
    },
    hash::Hash,
    sync::atomic::AtomicU64,
};

use crate::{
    math::update_value_with_delta, messages::DRepDelegationDistribution, DRepChoice,
    DRepCredential, DelegatedStake, KeyHash, Lovelace, PoolLiveStakeInfo, StakeAddressDelta,
    StakeCredential, Withdrawal,
};
use anyhow::Result;
use dashmap::DashMap;
use rayon::prelude::*;
use serde_with::{hex::Hex, serde_as};
use tracing::{error, warn};

/// State of an individual stake address
#[serde_as]
#[derive(Debug, Default, Clone, serde::Serialize)]
pub struct StakeAddressState {
    /// Is it registered (or only used in addresses)?
    pub registered: bool,

    /// Total value in UTXO addresses
    pub utxo_value: u64,

    /// Value in reward account
    pub rewards: u64,

    /// SPO ID they are delegated to ("operator" ID)
    #[serde_as(as = "Option<Hex>")]
    pub delegated_spo: Option<KeyHash>,

    /// DRep they are delegated to
    pub delegated_drep: Option<DRepChoice>,
}

// A self-contained stake address state for exporting across module boundaries
#[derive(Debug, Clone, serde::Serialize)]
pub struct AccountState {
    pub stake_address: String,
    pub address_state: StakeAddressState,
}

#[derive(Default, Debug)]
pub struct StakeAddressMap {
    inner: HashMap<KeyHash, StakeAddressState>,
}

impl StakeAddressMap {
    #[inline]
    pub fn new() -> Self {
        Self {
            inner: HashMap::new(),
        }
    }

    #[inline]
    pub fn get<K>(&self, stake_key: &K) -> Option<StakeAddressState>
    where
        KeyHash: Borrow<K>,
        K: Hash + Eq + ?Sized,
    {
        self.inner.get(stake_key).cloned()
    }

    #[inline]
    pub fn get_mut<K>(&mut self, stake_key: &K) -> Option<&mut StakeAddressState>
    where
        KeyHash: Borrow<K>,
        K: Hash + Eq + ?Sized,
    {
        self.inner.get_mut(stake_key)
    }

    #[inline]
    pub fn insert(
        &mut self,
        stake_key: KeyHash,
        stake_address_state: StakeAddressState,
    ) -> Option<StakeAddressState> {
        self.inner.insert(stake_key, stake_address_state)
    }

    #[inline]
    pub fn remove(&mut self, stake_key: &KeyHash) -> Option<StakeAddressState> {
        self.inner.remove(stake_key)
    }

    #[inline]
<<<<<<< HEAD
    pub fn entry(&mut self, stake_key: KeyHash) -> Entry<'_, KeyHash, StakeAddressState> {
=======
    pub fn entry(&'_ mut self, stake_key: KeyHash) -> Entry<'_, KeyHash, StakeAddressState> {
>>>>>>> 9cd06a7f
        self.inner.entry(stake_key)
    }

    #[inline]
<<<<<<< HEAD
    pub fn values(&self) -> Values<'_, KeyHash, StakeAddressState> {
=======
    pub fn values(&'_ self) -> Values<'_, KeyHash, StakeAddressState> {
>>>>>>> 9cd06a7f
        self.inner.values()
    }

    #[inline]
<<<<<<< HEAD
    pub fn iter(&self) -> Iter<'_, KeyHash, StakeAddressState> {
=======
    pub fn iter(&'_ self) -> Iter<'_, KeyHash, StakeAddressState> {
>>>>>>> 9cd06a7f
        self.inner.iter()
    }

    #[inline]
    pub fn len(&self) -> usize {
        self.inner.len()
    }

    #[inline]
    pub fn is_registered(&self, stake_key: &KeyHash) -> bool {
        self.get(stake_key).map(|sas| sas.registered).unwrap_or(false)
    }

    /// Get Pool's Live Stake Info
    pub fn get_pool_live_stake_info(&self, spo: &KeyHash) -> PoolLiveStakeInfo {
        let total_live_stakes = AtomicU64::new(0);
        let live_stake = AtomicU64::new(0);
        let live_delegators = AtomicU64::new(0);

        // Par Iter stake addresses values
        self.inner.par_iter().for_each(|(_, sas)| {
            total_live_stakes.fetch_add(sas.utxo_value, std::sync::atomic::Ordering::Relaxed);
            if sas.delegated_spo.as_ref().map(|d_spo| d_spo.eq(spo)).unwrap_or(false) {
                live_stake.fetch_add(
                    sas.utxo_value + sas.rewards,
                    std::sync::atomic::Ordering::Relaxed,
                );
                live_delegators.fetch_add(1, std::sync::atomic::Ordering::Relaxed);
            }
        });

        let total_live_stakes = total_live_stakes.load(std::sync::atomic::Ordering::Relaxed);
        let live_stake = live_stake.load(std::sync::atomic::Ordering::Relaxed);
        let live_delegators = live_delegators.load(std::sync::atomic::Ordering::Relaxed);
        PoolLiveStakeInfo {
            live_stake,
            live_delegators,
            total_live_stakes,
        }
    }

    /// Get Pool's Live Stake (same order as spos)
    pub fn get_pools_live_stakes(&self, spos: &Vec<KeyHash>) -> Vec<u64> {
        let mut live_stakes_map = HashMap::<KeyHash, u64>::new();

        // Collect the SPO keys and UTXO
        let sas_data: Vec<(KeyHash, u64)> = self
            .inner
            .values()
            .filter_map(|sas| sas.delegated_spo.as_ref().map(|spo| (spo.clone(), sas.utxo_value)))
            .collect();

        sas_data.iter().for_each(|(spo, utxo_value)| {
            live_stakes_map
                .entry(spo.clone())
                .and_modify(|v| *v += utxo_value)
                .or_insert(*utxo_value);
        });

        spos.iter()
            .map(|pool_operator| live_stakes_map.get(pool_operator).map(|v| *v).unwrap_or(0))
            .collect()
    }

    /// Get Pool Delegators with live_stakes
    pub fn get_pool_delegators(&self, pool_operator: &KeyHash) -> Vec<(KeyHash, u64)> {
        // Find stake addresses delegated to pool_operator
        let delegators: Vec<(KeyHash, u64)> = self
            .inner
            .iter()
            .filter_map(|(stake_key, sas)| match sas.delegated_spo.as_ref() {
                Some(delegated_spo) => {
                    if delegated_spo.eq(pool_operator) {
                        Some((stake_key.clone(), sas.utxo_value + sas.rewards))
                    } else {
                        None
                    }
                }
                _ => None,
            })
            .collect();

        delegators
    }

    /// Get DRep Delegators with live_stakes
    pub fn get_drep_delegators(&self, drep: &DRepChoice) -> Vec<(KeyHash, u64)> {
        // Find stake addresses delegated to drep
        let delegators: Vec<(KeyHash, u64)> = self
            .inner
            .iter()
            .filter_map(|(stake_key, sas)| match sas.delegated_drep.as_ref() {
                Some(delegated_drep) => {
                    if delegated_drep.eq(drep) {
                        Some((stake_key.clone(), sas.utxo_value))
                    } else {
                        None
                    }
                }
                _ => None,
            })
            .collect();

        delegators
    }

    /// Map stake_keys to their utxo_value
    /// Return None if any of the stake_keys are not found
    pub fn get_accounts_utxo_values_map(
        &self,
        stake_keys: &[Vec<u8>],
    ) -> Option<HashMap<Vec<u8>, u64>> {
        let mut map = HashMap::new();

        for key in stake_keys {
            let account = self.get(key)?;
            let utxo_value = account.utxo_value;
            map.insert(key.clone(), utxo_value);
        }

        Some(map)
    }

    /// Map stake_keys to their total balances (utxo + rewards)
    /// Return None if any of the stake_keys are not found
    pub fn get_accounts_balances_map(
        &self,
        stake_keys: &[Vec<u8>],
    ) -> Option<HashMap<Vec<u8>, u64>> {
        let mut map = HashMap::new();

        for key in stake_keys {
            let account = self.get(key)?;
            let balance = account.utxo_value + account.rewards;
            map.insert(key.clone(), balance);
        }

        Some(map)
    }

    /// Map stake_keys to their delegated DRep
    /// Return None if any of the stake_keys are not found
    pub fn get_drep_delegations_map(
        &self,
        stake_keys: &[Vec<u8>],
    ) -> Option<HashMap<Vec<u8>, Option<DRepChoice>>> {
        let mut map = HashMap::new();

        for stake_key in stake_keys {
            let account = self.get(stake_key)?;
            let maybe_drep = account.delegated_drep.clone();
            map.insert(stake_key.clone(), maybe_drep);
        }

        Some(map)
    }

    /// Sum stake_keys utxo_values
    /// Return None if any of the stake_keys are not found
    pub fn get_accounts_utxo_values_sum(&self, stake_keys: &[Vec<u8>]) -> Option<u64> {
        let mut total = 0;
        for key in stake_keys {
            let account = self.get(key)?;
            total += account.utxo_value;
        }
        Some(total)
    }

    /// Sum stake_keys balances (utxo + rewards)
    /// Return None if any of stake_keys are not found
    pub fn get_account_balances_sum(&self, stake_keys: &[Vec<u8>]) -> Option<u64> {
        let mut total = 0;
        for key in stake_keys {
            let account = self.get(key)?;
            total += account.utxo_value + account.rewards;
        }
        Some(total)
    }

    /// Derive the Stake Pool Delegation Distribution (SPDD) - a map of total stake values
    /// (both with and without rewards) for each active SPO
    /// And Stake Pool Reward State (rewards and delegators_count for each pool)
    /// <PoolId -> DelegatedStake>;Key of returned map is the SPO 'operator' ID
    pub fn generate_spdd(&self) -> BTreeMap<KeyHash, DelegatedStake> {
        // Shareable Dashmap with referenced keys
        let spo_stakes = DashMap::<KeyHash, DelegatedStake>::new();

        // Total stake across all addresses in parallel, first collecting into a vector
        // because imbl::OrdMap doesn't work in Rayon
        // Collect the SPO keys and UTXO, reward values
        let sas_data: Vec<(KeyHash, (u64, u64))> = self
            .inner
            .values()
            .filter_map(|sas| {
                sas.delegated_spo.as_ref().map(|spo| (spo.clone(), (sas.utxo_value, sas.rewards)))
            })
            .collect();

        // Parallel sum all the stakes into the spo_stake map
        sas_data
            .par_iter() // Rayon multi-threaded iterator
            .for_each(|(spo, (utxo_value, rewards))| {
                spo_stakes
                    .entry(spo.clone())
                    .and_modify(|v| {
                        v.active += *utxo_value;
                        v.active_delegators_count += 1;
                        v.live += *utxo_value + *rewards;
                    })
                    .or_insert(DelegatedStake {
                        active: *utxo_value,
                        active_delegators_count: 1,
                        live: *utxo_value + *rewards,
                    });
            });

        // Collect into a plain BTreeMap, so that it is ordered on output
        spo_stakes.iter().map(|entry| (entry.key().clone(), entry.value().clone())).collect()
    }

    /// Dump current Stake Pool Delegation Distribution State
    /// <PoolId -> (Stake Key, Active Stakes Amount)>
    pub fn dump_spdd_state(&self) -> HashMap<KeyHash, Vec<(KeyHash, u64)>> {
        let entries: Vec<_> = self
            .inner
            .par_iter()
            .filter_map(|(key, sas)| {
                sas.delegated_spo.as_ref().map(|spo| (spo.clone(), (key.clone(), sas.utxo_value)))
            })
            .collect();

        let mut result: HashMap<KeyHash, Vec<(KeyHash, u64)>> = HashMap::new();
        for (spo, entry) in entries {
            result.entry(spo).or_default().push(entry);
        }
        result
    }

    /// Derive the DRep Delegation Distribution (DRDD) - the total amount
    /// delegated to each DRep, including the special "abstain" and "no confidence" dreps.
    pub fn generate_drdd(
        &self,
        dreps: &Vec<(DRepCredential, Lovelace)>,
    ) -> DRepDelegationDistribution {
        let abstain = AtomicU64::new(0);
        let no_confidence = AtomicU64::new(0);
        let dreps = dreps
            .iter()
            .map(|(cred, deposit)| (cred.clone(), AtomicU64::new(*deposit)))
            .collect::<BTreeMap<_, _>>();
        self.inner.values().collect::<Vec<_>>().par_iter().for_each(|state| {
            let Some(drep) = state.delegated_drep.clone() else {
                return;
            };
            let total = match drep {
                DRepChoice::Key(hash) => {
                    let cred = DRepCredential::AddrKeyHash(hash);
                    let Some(total) = dreps.get(&cred) else {
                        warn!("Delegated to unregistered DRep address {cred:?}");
                        return;
                    };
                    total
                }
                DRepChoice::Script(hash) => {
                    let cred = DRepCredential::ScriptHash(hash);
                    let Some(total) = dreps.get(&cred) else {
                        warn!("Delegated to unregistered DRep script {cred:?}");
                        return;
                    };
                    total
                }
                DRepChoice::Abstain => &abstain,
                DRepChoice::NoConfidence => &no_confidence,
            };
            let stake = state.utxo_value + state.rewards;
            total.fetch_add(stake, std::sync::atomic::Ordering::Relaxed);
        });
        let abstain = abstain.load(std::sync::atomic::Ordering::Relaxed);
        let no_confidence = no_confidence.load(std::sync::atomic::Ordering::Relaxed);
        let dreps = dreps
            .into_iter()
            .map(|(k, v)| (k, v.load(std::sync::atomic::Ordering::Relaxed)))
            .collect();
        DRepDelegationDistribution {
            abstain,
            no_confidence,
            dreps,
        }
    }

    /// Register a stake address, with specified deposit if known
    /// Return True if registered, False if already registered
    pub fn register_stake_address(&mut self, credential: &StakeCredential) -> bool {
        let hash = credential.get_hash();

        // Stake addresses can be registered after being used in UTXOs
        let sas = self.entry(hash.clone()).or_default();
        if sas.registered {
            error!(
                "Stake address hash {} registered when already registered",
                hex::encode(&hash)
            );
            false
        } else {
            sas.registered = true;

            true
        }
    }

    /// Deregister a stake address, with specified refund if known
    /// Return True if deregistered, False if unregistered or unknown stake key hash
    pub fn deregister_stake_address(&mut self, credential: &StakeCredential) -> bool {
        let hash = credential.get_hash();

        // Check if it existed
        if let Some(sas) = self.get_mut(&hash) {
            if sas.registered {
                sas.registered = false;
                true
            } else {
                error!(
                    "Deregistration of unregistered stake address hash {}",
                    hex::encode(hash)
                );
                false
            }
        } else {
            error!(
                "Deregistration of unknown stake address hash {}",
                hex::encode(hash)
            );
            false
        }
    }

    /// Record a stake delegation
    pub fn record_stake_delegation(&mut self, credential: &StakeCredential, spo: &KeyHash) -> bool {
        let hash = credential.get_hash();

        if let Some(sas) = self.get_mut(&hash) {
            if sas.registered {
                sas.delegated_spo = Some(spo.clone());
                true
            } else {
                error!(
                    "Unregistered stake address in stake delegation: {}",
                    hex::encode(hash)
                );
                false
            }
        } else {
            error!(
                "Unknown stake address in stake delegation: {}",
                hex::encode(hash)
            );
            false
        }
    }

    /// Record a drep delegation
    pub fn record_drep_delegation(
        &mut self,
        credential: &StakeCredential,
        drep: &DRepChoice,
    ) -> bool {
        let hash = credential.get_hash();

        if let Some(sas) = self.get_mut(&hash) {
            if sas.registered {
                sas.delegated_drep = Some(drep.clone());
                true
            } else {
                error!(
                    "Unregistered stake address in DRep delegation: {}",
                    hex::encode(hash)
                );
                false
            }
        } else {
            error!(
                "Unknown stake address in drep delegation: {}",
                hex::encode(hash)
            );
            false
        }
    }

    /// Add a reward to a reward account (by stake key hash)
    pub fn add_to_reward(&mut self, account: &KeyHash, amount: Lovelace) {
        // Get or create account entry, avoiding clone when existing
        let sas = match self.get_mut(account) {
            Some(existing) => existing,
            None => {
                self.insert(account.clone(), StakeAddressState::default());
                self.get_mut(account).unwrap()
            }
        };

        if let Err(e) = update_value_with_delta(&mut sas.rewards, amount as i64) {
            error!("Adding to reward account {}: {e}", hex::encode(account));
        }
    }

    /// Stake Delta
    pub fn process_stake_delta(&mut self, stake_delta: &StakeAddressDelta) {
        // Fold both stake key and script hashes into one - assuming the chance of
        // collision is negligible
        let hash = stake_delta.address.get_hash();

        // Stake addresses don't need to be registered if they aren't used for
        // stake or drep delegation, but we need to track them in case they are later
        let sas = self.entry(hash.to_vec()).or_default();
        if let Err(e) = update_value_with_delta(&mut sas.utxo_value, stake_delta.delta) {
            error!("Applying delta to stake hash {}: {e}", hex::encode(hash));
        }
    }

    /// Withdraw
    pub fn process_withdrawal(&mut self, withdrawal: &Withdrawal) {
        let hash = withdrawal.address.get_hash();

        if let Some(sas) = self.get(hash) {
            // Zero withdrawals are expected, as a way to validate stake addresses (per Pi)
            if withdrawal.value != 0 {
                let mut sas = sas.clone();
                if let Err(e) =
                    update_value_with_delta(&mut sas.rewards, -(withdrawal.value as i64))
                {
                    error!(
                        "Withdrawing from stake address {} hash {}: {e}",
                        withdrawal.address.to_string().unwrap_or("???".to_string()),
                        hex::encode(hash)
                    );
                } else {
                    // Update the stake address
                    self.insert(hash.to_vec(), sas);
                }
            }
        } else {
            error!(
                "Unknown stake address in withdrawal: {}",
                withdrawal.address.to_string().unwrap_or("???".to_string())
            );
        }
    }

    /// Update reward with delta
    pub fn update_reward(&mut self, account: &KeyHash, delta: i64) -> Result<()> {
        let sas = self.entry(account.clone()).or_default();
        update_value_with_delta(&mut sas.rewards, delta)
    }

    /// Update utxo value with delta
    pub fn update_utxo_value(&mut self, account: &KeyHash, delta: i64) -> Result<()> {
        let sas = self.entry(account.clone()).or_default();
        update_value_with_delta(&mut sas.utxo_value, delta)
    }
}

#[cfg(test)]
mod tests {
    use crate::{AddressNetwork, StakeAddress, StakeAddressPayload};

    use super::*;

    const STAKE_KEY_HASH: [u8; 3] = [0x99, 0x0f, 0x00];
    const SPO_HASH: [u8; 4] = [0x01, 0x02, 0x03, 0x04];
    const DREP_HASH: [u8; 4] = [0xca, 0xfe, 0xd0, 0x0d];

    fn create_address(hash: &[u8]) -> StakeAddress {
        StakeAddress {
            network: AddressNetwork::Main,
            payload: StakeAddressPayload::StakeKeyHash(hash.to_vec()),
        }
    }

    #[test]
    fn test_stake_delta() {
        let mut stake_addresses = StakeAddressMap::new();

        // Register first
        stake_addresses
            .register_stake_address(&StakeCredential::AddrKeyHash(STAKE_KEY_HASH.to_vec()));
        assert_eq!(stake_addresses.len(), 1);

        // Pass in deltas
        let delta = StakeAddressDelta {
            address: create_address(&STAKE_KEY_HASH),
            delta: 42,
        };
        stake_addresses.process_stake_delta(&delta);
        assert_eq!(
            stake_addresses.get(&STAKE_KEY_HASH.to_vec()).unwrap().utxo_value,
            42
        );
        stake_addresses.process_stake_delta(&delta);
        assert_eq!(
            stake_addresses.get(&STAKE_KEY_HASH.to_vec()).unwrap().utxo_value,
            84
        );
    }

    #[test]
    fn test_stake_delta_and_reward() {
        let mut stake_addresses = StakeAddressMap::new();

        // Register first
        stake_addresses
            .register_stake_address(&StakeCredential::AddrKeyHash(STAKE_KEY_HASH.to_vec()));
        assert_eq!(stake_addresses.len(), 1);

        // Pass in deltas
        let delta = StakeAddressDelta {
            address: create_address(&STAKE_KEY_HASH),
            delta: 42,
        };
        stake_addresses.process_stake_delta(&delta);
        assert_eq!(
            stake_addresses.get(&STAKE_KEY_HASH.to_vec()).unwrap().utxo_value,
            42
        );

        // Reward
        stake_addresses.add_to_reward(&STAKE_KEY_HASH.to_vec(), 12);
        assert_eq!(
            stake_addresses.get(&STAKE_KEY_HASH.to_vec()).unwrap().rewards,
            12
        );
    }

    #[test]
    fn test_withdrawal() {
        let mut stake_addresses = StakeAddressMap::new();

        // Register first
        stake_addresses
            .register_stake_address(&StakeCredential::AddrKeyHash(STAKE_KEY_HASH.to_vec()));
        assert_eq!(stake_addresses.len(), 1);

        // Reward
        stake_addresses.add_to_reward(&STAKE_KEY_HASH.to_vec(), 12);
        assert_eq!(
            stake_addresses.get(&STAKE_KEY_HASH.to_vec()).unwrap().rewards,
            12
        );

        // Withdraw more than reward
        let withdrawal = Withdrawal {
            address: create_address(&STAKE_KEY_HASH),
            value: 24,
        };
        stake_addresses.process_withdrawal(&withdrawal);
        assert_eq!(
            stake_addresses.get(&STAKE_KEY_HASH.to_vec()).unwrap().rewards,
            12
        );

        // Withdraw less than reward
        let withdrawal = Withdrawal {
            address: create_address(&STAKE_KEY_HASH),
            value: 2,
        };
        stake_addresses.process_withdrawal(&withdrawal);
        assert_eq!(
            stake_addresses.get(&STAKE_KEY_HASH.to_vec()).unwrap().rewards,
            10
        );
    }

    #[test]
    fn test_certs() {
        let mut stake_addresses = StakeAddressMap::new();
        let stake_credential = StakeCredential::AddrKeyHash(STAKE_KEY_HASH.to_vec());

        // Register first
        stake_addresses.register_stake_address(&stake_credential);
        assert_eq!(stake_addresses.len(), 1);

        // Stake delegation
        stake_addresses.record_stake_delegation(&stake_credential, &SPO_HASH.to_vec());
        assert_eq!(
            stake_addresses.get(&STAKE_KEY_HASH.to_vec()).unwrap().delegated_spo,
            Some(SPO_HASH.to_vec())
        );

        // Drep delegation
        let drep_choice = DRepChoice::Key(DREP_HASH.to_vec());
        stake_addresses.record_drep_delegation(&stake_credential, &drep_choice);
        assert_eq!(
            stake_addresses.get(&STAKE_KEY_HASH.to_vec()).unwrap().delegated_drep,
            Some(drep_choice)
        );

        // Deregister
        stake_addresses.deregister_stake_address(&stake_credential);
        assert_eq!(
            stake_addresses.get(&STAKE_KEY_HASH.to_vec()).unwrap().registered,
            false
        );
    }
}<|MERGE_RESOLUTION|>--- conflicted
+++ resolved
@@ -93,29 +93,17 @@
     }
 
     #[inline]
-<<<<<<< HEAD
-    pub fn entry(&mut self, stake_key: KeyHash) -> Entry<'_, KeyHash, StakeAddressState> {
-=======
     pub fn entry(&'_ mut self, stake_key: KeyHash) -> Entry<'_, KeyHash, StakeAddressState> {
->>>>>>> 9cd06a7f
         self.inner.entry(stake_key)
     }
 
     #[inline]
-<<<<<<< HEAD
-    pub fn values(&self) -> Values<'_, KeyHash, StakeAddressState> {
-=======
     pub fn values(&'_ self) -> Values<'_, KeyHash, StakeAddressState> {
->>>>>>> 9cd06a7f
         self.inner.values()
     }
 
     #[inline]
-<<<<<<< HEAD
-    pub fn iter(&self) -> Iter<'_, KeyHash, StakeAddressState> {
-=======
     pub fn iter(&'_ self) -> Iter<'_, KeyHash, StakeAddressState> {
->>>>>>> 9cd06a7f
         self.inner.iter()
     }
 
