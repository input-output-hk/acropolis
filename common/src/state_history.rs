//! Generic state history
//! Keeps per-block state for rollbacks or per-epoch state for historical lookups
//! Use imbl collections in the state to avoid memory explosion!

use std::collections::VecDeque;
use tracing::info;

use crate::params::SECURITY_PARAMETER_K;

pub enum StateHistoryStore {
    Bounded(u64), // Used for rollbacks, bounded at k
    Unbounded,    // Used for historical lookups, unbounded
}

impl StateHistoryStore {
    pub fn default_block_store() -> Self {
        Self::Bounded(SECURITY_PARAMETER_K)
    }
}

struct HistoryEntry<S> {
    index: u64,
    state: S,
}

/// Generic state history - S is the state to be stored
pub struct StateHistory<S> {
    /// History, one per block or epoch
    history: VecDeque<HistoryEntry<S>>,

    /// Module name
    module: String,

<<<<<<< HEAD
    // Block or Epoch based history
    kind: HistoryKind,

    // Prune blocks at k and epochs at 2 flag
    keep_all: bool,
=======
    store: StateHistoryStore,
>>>>>>> a8020d05
}

impl<S: Clone + Default> StateHistory<S> {
    /// Construct
<<<<<<< HEAD
    pub fn new(module: &str, kind: HistoryKind, keep_all: bool) -> Self {
        Self {
            history: VecDeque::new(),
            module: module.to_string(),
            kind,
            keep_all,
=======
    pub fn new(module: &str, store: StateHistoryStore) -> Self {
        Self {
            history: VecDeque::new(),
            module: module.to_string(),
            store,
>>>>>>> a8020d05
        }
    }

    /// Get the current state (if any), direct ref
    pub fn current(&self) -> Option<&S> {
        self.history.back().map(|entry| &entry.state)
    }

    /// Get the current state assuming any rollback has been done
    /// Cloned for modification - call commit() when done
    pub fn get_current_state(&self) -> S {
        self.history.back().map(|entry| entry.state.clone()).unwrap_or_default()
    }

    /// Get all the states references in the history
    pub fn values(&self) -> Vec<&S> {
        self.history.iter().map(|entry| &entry.state).collect()
    }

    /// Get the previous state for the given block, handling rollbacks if required
    /// State returned is cloned ready for modification - call commit() when done
    pub fn get_rolled_back_state(&mut self, index: u64) -> S {
        while let Some(entry) = self.history.back() {
            if entry.index >= index {
                info!(
                    "{} rolling back state to {} removing block {}",
                    self.module, index, entry.index
                );
                self.history.pop_back();
            } else {
                break;
            }
        }
        self.get_current_state()
    }

    /// Get the state for a given index (if any), direct ref
    pub fn get_by_index(&self, index: u64) -> Option<&S> {
        self.history.iter().find(|entry| entry.index == index).map(|entry| &entry.state)
    }

<<<<<<< HEAD
    /// Get the most recently stored state at or beore a given index, direct ref
    pub fn get_at_or_before(&self, index: u64) -> Option<&S> {
        self.history.iter().rev().find(|entry| entry.index <= index).map(|entry| &entry.state)
    }

=======
    /// Return a reference to the state at the given block number, if it exists
    pub fn get_by_index_reverse(&self, index: u64) -> Option<&S> {
        self.history.iter().rev().find(|entry| entry.index == index).map(|entry| &entry.state)
    }

    /// Get state history's size
>>>>>>> a8020d05
    pub fn len(&self) -> usize {
        self.history.len()
    }

    /// Commit new state without checking the block number
    /// TODO: enhance block number logic to commit state without check (for bootstrapping)
    pub fn commit_forced(&mut self, state: S) {
        self.history.push_back(HistoryEntry { index: 0, state });
    }

    /// Commit the new state
    pub fn commit(&mut self, index: u64, state: S) {
<<<<<<< HEAD
        match self.kind {
            HistoryKind::BlockState => {
                if !self.keep_all {
                    while self.history.len() >= SECURITY_PARAMETER_K as usize {
                        self.history.pop_front();
=======
        match self.store {
            StateHistoryStore::Bounded(k) => {
                while let Some(entry) = self.history.front() {
                    if (index - entry.index) > k {
                        self.history.pop_front();
                    } else {
                        break;
>>>>>>> a8020d05
                    }
                }
                self.history.push_back(HistoryEntry { index, state });
            }
<<<<<<< HEAD
            HistoryKind::EpochState => {
                if !self.keep_all {
                    while self.history.len() >= 2 {
                        self.history.pop_front();
                    }
                }
=======
            StateHistoryStore::Unbounded => {
>>>>>>> a8020d05
                self.history.push_back(HistoryEntry { index, state });
            }
        }
    }
}

/// Helper that lets callers initialize the first state with custom config.
impl<S: Clone> StateHistory<S> {
    pub fn get_or_init_with<F>(&mut self, init: F) -> S
    where
        F: FnOnce() -> S,
    {
        if let Some(current) = self.history.back() {
            current.state.clone()
        } else {
            init()
        }
    }

    /// Clear the history
    pub fn clear(&mut self) {
        self.history.clear();
    }
}<|MERGE_RESOLUTION|>--- conflicted
+++ resolved
@@ -16,6 +16,9 @@
     pub fn default_block_store() -> Self {
         Self::Bounded(SECURITY_PARAMETER_K)
     }
+    pub fn default_epoch_store() -> Self {
+        Self::Bounded(2)
+    }
 }
 
 struct HistoryEntry<S> {
@@ -31,33 +34,16 @@
     /// Module name
     module: String,
 
-<<<<<<< HEAD
-    // Block or Epoch based history
-    kind: HistoryKind,
-
-    // Prune blocks at k and epochs at 2 flag
-    keep_all: bool,
-=======
     store: StateHistoryStore,
->>>>>>> a8020d05
 }
 
 impl<S: Clone + Default> StateHistory<S> {
     /// Construct
-<<<<<<< HEAD
-    pub fn new(module: &str, kind: HistoryKind, keep_all: bool) -> Self {
-        Self {
-            history: VecDeque::new(),
-            module: module.to_string(),
-            kind,
-            keep_all,
-=======
     pub fn new(module: &str, store: StateHistoryStore) -> Self {
         Self {
             history: VecDeque::new(),
             module: module.to_string(),
             store,
->>>>>>> a8020d05
         }
     }
 
@@ -99,20 +85,17 @@
         self.history.iter().find(|entry| entry.index == index).map(|entry| &entry.state)
     }
 
-<<<<<<< HEAD
     /// Get the most recently stored state at or beore a given index, direct ref
     pub fn get_at_or_before(&self, index: u64) -> Option<&S> {
         self.history.iter().rev().find(|entry| entry.index <= index).map(|entry| &entry.state)
     }
 
-=======
     /// Return a reference to the state at the given block number, if it exists
     pub fn get_by_index_reverse(&self, index: u64) -> Option<&S> {
         self.history.iter().rev().find(|entry| entry.index == index).map(|entry| &entry.state)
     }
 
     /// Get state history's size
->>>>>>> a8020d05
     pub fn len(&self) -> usize {
         self.history.len()
     }
@@ -125,13 +108,6 @@
 
     /// Commit the new state
     pub fn commit(&mut self, index: u64, state: S) {
-<<<<<<< HEAD
-        match self.kind {
-            HistoryKind::BlockState => {
-                if !self.keep_all {
-                    while self.history.len() >= SECURITY_PARAMETER_K as usize {
-                        self.history.pop_front();
-=======
         match self.store {
             StateHistoryStore::Bounded(k) => {
                 while let Some(entry) = self.history.front() {
@@ -139,21 +115,11 @@
                         self.history.pop_front();
                     } else {
                         break;
->>>>>>> a8020d05
                     }
                 }
                 self.history.push_back(HistoryEntry { index, state });
             }
-<<<<<<< HEAD
-            HistoryKind::EpochState => {
-                if !self.keep_all {
-                    while self.history.len() >= 2 {
-                        self.history.pop_front();
-                    }
-                }
-=======
             StateHistoryStore::Unbounded => {
->>>>>>> a8020d05
                 self.history.push_back(HistoryEntry { index, state });
             }
         }
