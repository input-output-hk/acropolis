--- conflicted
+++ resolved
@@ -98,46 +98,11 @@
         .filter_map(|(i, &part)| if part == "*" { Some(i) } else { None })
         .collect();
 
-<<<<<<< HEAD
-    let offset = 3;
-=======
     let offset = 2;
->>>>>>> c69d9f90
 
     // Map topic '*' positions to corresponding path elements
     param_positions
         .iter()
         .filter_map(|&pos| pos.checked_sub(offset).and_then(|idx| path_elements.get(idx)).cloned())
         .collect()
-<<<<<<< HEAD
-}
-
-#[cfg(test)]
-mod tests {
-    use super::*;
-
-    #[test]
-    fn test_extract_params_with_wildcards_and_path_elements() {
-        let topic = "rest.get.governance-state.proposal.*.votes";
-        let path_elements = vec![
-            "governance-state".to_string(),
-            "proposal".to_string(),
-            "gov_action1abcxyz".to_string(),
-            "votes".to_string(),
-        ];
-
-        let params = extract_params_from_topic_and_path(topic, &path_elements);
-        assert_eq!(params, vec!["gov_action1abcxyz"]);
-    }
-
-    #[test]
-    fn test_extract_params_with_wildcards_but_empty_path_elements() {
-        let topic = "rest.get.governance-state.proposal.*.votes";
-        let path_elements: Vec<String> = vec![];
-
-        let params = extract_params_from_topic_and_path(topic, &path_elements);
-        assert!(params.is_empty());
-    }
-=======
->>>>>>> c69d9f90
 }