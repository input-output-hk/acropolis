use crate::Point;

#[derive(Debug, Clone, serde::Serialize, serde::Deserialize)]
pub enum ChainSyncCommand {
<<<<<<< HEAD
    FindIntersect { point: Point },
}

#[derive(Debug, Clone, serde::Serialize, serde::Deserialize)]
pub enum Point {
    Origin,
    Specific(Slot, BlockHash),
}

impl Point {
    pub fn slot_or_default(&self) -> u64 {
        match self {
            Point::Origin => 0,
            Point::Specific(slot, _) => *slot,
        }
    }
=======
    FindIntersect(Point),
>>>>>>> 122a2fc0
}<|MERGE_RESOLUTION|>--- conflicted
+++ resolved
@@ -2,24 +2,5 @@
 
 #[derive(Debug, Clone, serde::Serialize, serde::Deserialize)]
 pub enum ChainSyncCommand {
-<<<<<<< HEAD
-    FindIntersect { point: Point },
-}
-
-#[derive(Debug, Clone, serde::Serialize, serde::Deserialize)]
-pub enum Point {
-    Origin,
-    Specific(Slot, BlockHash),
-}
-
-impl Point {
-    pub fn slot_or_default(&self) -> u64 {
-        match self {
-            Point::Origin => 0,
-            Point::Specific(slot, _) => *slot,
-        }
-    }
-=======
     FindIntersect(Point),
->>>>>>> 122a2fc0
 }