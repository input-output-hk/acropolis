//! Cardano address definitions for Acropolis
// We don't use these types in the acropolis_common crate itself
#![allow(dead_code)]

use crate::cip19::{VarIntDecoder, VarIntEncoder};
use crate::hash::Hash;
use crate::{Credential, KeyHash, NetworkId, ScriptHash, StakeCredential};
use anyhow::{anyhow, bail, Result};
use crc::{Crc, CRC_32_ISO_HDLC};
use minicbor::data::IanaTag;
use std::cmp::Ordering;
use std::fmt::{Display, Formatter};

/// a Byron-era address
#[derive(Debug, Clone, PartialEq, Eq, Hash, serde::Serialize, serde::Deserialize)]
pub struct ByronAddress {
    /// Raw payload
    pub payload: Vec<u8>,
}

impl ByronAddress {
    fn compute_crc32(&self) -> u32 {
        const CRC32: Crc<u32> = Crc::<u32>::new(&CRC_32_ISO_HDLC);
        CRC32.checksum(&self.payload)
    }

    pub fn to_string(&self) -> Result<String> {
        let crc = self.compute_crc32();

        let mut buf = Vec::new();
        {
            let mut enc = minicbor::Encoder::new(&mut buf);
            enc.array(2)?;
            enc.tag(IanaTag::Cbor)?;
            enc.bytes(&self.payload)?;
            enc.u32(crc)?;
        }

        Ok(bs58::encode(buf).into_string())
    }

    pub fn from_string(s: &str) -> Result<Self> {
        let bytes = bs58::decode(s).into_vec()?;
        let mut dec = minicbor::Decoder::new(&bytes);

        let len = dec.array()?.unwrap_or(0);
        if len != 2 {
            anyhow::bail!("Invalid Byron address CBOR array length");
        }

        let tag = dec.tag()?;
        if tag != IanaTag::Cbor.into() {
            anyhow::bail!("Invalid Byron address CBOR tag, expected 24");
        }

        let payload = dec.bytes()?.to_vec();
        let crc = dec.u32()?;

        let address = ByronAddress { payload };
        let computed = address.compute_crc32();

        if crc != computed {
            anyhow::bail!("Byron address CRC mismatch");
        }

        Ok(address)
    }

    pub fn to_bytes_key(&self) -> Result<Vec<u8>> {
        let crc = self.compute_crc32();

        let mut buf = Vec::new();
        {
            let mut enc = minicbor::Encoder::new(&mut buf);
            enc.array(2)?;
            enc.tag(minicbor::data::IanaTag::Cbor)?;
            enc.bytes(&self.payload)?;
            enc.u32(crc)?;
        }

        Ok(buf)
    }
}

/// A Shelley-era address - payment part
#[derive(
    Debug,
    Clone,
    PartialEq,
    Eq,
    Hash,
    serde::Serialize,
    serde::Deserialize,
    minicbor::Encode,
    minicbor::Decode,
)]
pub enum ShelleyAddressPaymentPart {
    /// Payment to a key
    #[n(0)]
    PaymentKeyHash(#[n(0)] KeyHash),

    /// Payment to a script
    #[n(1)]
    ScriptHash(#[n(0)] ScriptHash),
}

impl Default for ShelleyAddressPaymentPart {
    fn default() -> Self {
        Self::PaymentKeyHash(KeyHash::default())
    }
}

/// Delegation pointer
#[derive(
    Debug,
    Default,
    Clone,
    Hash,
    PartialEq,
    Eq,
    serde::Serialize,
    serde::Deserialize,
    minicbor::Encode,
    minicbor::Decode,
)]
pub struct ShelleyAddressPointer {
    /// Slot number
    #[n(0)]
    pub slot: u64,

    /// Transaction index within the slot
    #[n(1)]
    pub tx_index: u64,

    /// Certificate index within the transaction
    #[n(2)]
    pub cert_index: u64,
}

/// A Shelley-era address - delegation part
#[derive(
    Debug,
    Clone,
    PartialEq,
    Eq,
    Hash,
    serde::Serialize,
    serde::Deserialize,
    minicbor::Encode,
    minicbor::Decode,
)]
pub enum ShelleyAddressDelegationPart {
    /// No delegation (enterprise addresses)
    #[n(0)]
    None,

    /// Delegation to stake key
    #[n(1)]
    StakeKeyHash(#[n(0)] KeyHash),

    /// Delegation to script key hash
    #[n(2)]
    ScriptHash(#[n(0)] ScriptHash),

    /// Delegation to pointer
    #[n(3)]
    Pointer(#[n(0)] ShelleyAddressPointer),
}

impl Default for ShelleyAddressDelegationPart {
    fn default() -> Self {
        Self::None
    }
}

/// A Shelley-era address
#[derive(
    Debug,
    Default,
    Clone,
    PartialEq,
    Eq,
    Hash,
    serde::Serialize,
    serde::Deserialize,
    minicbor::Encode,
    minicbor::Decode,
)]
pub struct ShelleyAddress {
    /// Network id
    #[n(0)]
    pub network: NetworkId,

    /// Payment part
    #[n(1)]
    pub payment: ShelleyAddressPaymentPart,

    /// Delegation part
    #[n(2)]
    pub delegation: ShelleyAddressDelegationPart,
}

impl ShelleyAddress {
    /// Read from string format
    pub fn from_string(text: &str) -> Result<Self> {
        let (hrp, data) = bech32::decode(text)?;
        if let Some(header) = data.first() {
            let network = match hrp.as_str().contains("test") {
                true => NetworkId::Testnet,
                false => NetworkId::Mainnet,
            };

            let header = *header;

            let payment_part = match (header >> 4) & 0x01 {
                0 => ShelleyAddressPaymentPart::PaymentKeyHash(
                    data[1..29]
                        .try_into()
                        .map_err(|e| anyhow!("Failed to parse payment key hash: {}", e))?,
                ),
                1 => ShelleyAddressPaymentPart::ScriptHash(
                    data[1..29]
                        .try_into()
                        .map_err(|e| anyhow!("Failed to parse payment script hash: {}", e))?,
                ),
                _ => panic!(),
            };

            let delegation_part = match (header >> 5) & 0x03 {
                0 => ShelleyAddressDelegationPart::StakeKeyHash(
                    data[29..57]
                        .try_into()
                        .map_err(|e| anyhow!("Failed to parse stake key hash: {}", e))?,
                ),
                1 => ShelleyAddressDelegationPart::ScriptHash(
                    data[29..57]
                        .try_into()
                        .map_err(|e| anyhow!("Failed to parse stake script hash: {}", e))?,
                ),
                2 => {
                    let mut decoder = VarIntDecoder::new(&data[29..]);
                    let slot = decoder.read()?;
                    let tx_index = decoder.read()?;
                    let cert_index = decoder.read()?;

                    ShelleyAddressDelegationPart::Pointer(ShelleyAddressPointer {
                        slot,
                        tx_index,
                        cert_index,
                    })
                }
                3 => ShelleyAddressDelegationPart::None,
                _ => panic!(),
            };

            return Ok(ShelleyAddress {
                network,
                payment: payment_part,
                delegation: delegation_part,
            });
        }

        Err(anyhow!("Empty address data"))
    }

    /// Convert to addr1xxx form
    pub fn to_string(&self) -> Result<String> {
        let (hrp, network_bits) = match self.network {
            NetworkId::Mainnet => (bech32::Hrp::parse("addr")?, 1u8),
            NetworkId::Testnet => (bech32::Hrp::parse("addr_test")?, 0u8),
        };

        let (payment_hash, payment_bits): (&KeyHash, u8) = match &self.payment {
            ShelleyAddressPaymentPart::PaymentKeyHash(data) => (data, 0),
            ShelleyAddressPaymentPart::ScriptHash(data) => (data, 1),
        };

        // TODO: MH - make delegation hash an Option<Hash<28>> type
        let (delegation_hash, delegation_bits): (Vec<u8>, u8) = match &self.delegation {
            ShelleyAddressDelegationPart::None => (Vec::new(), 3),
            ShelleyAddressDelegationPart::StakeKeyHash(hash) => (hash.to_vec(), 0),
            ShelleyAddressDelegationPart::ScriptHash(hash) => (hash.to_vec(), 1),
            ShelleyAddressDelegationPart::Pointer(pointer) => {
                let mut encoder = VarIntEncoder::new();
                encoder.push(pointer.slot);
                encoder.push(pointer.tx_index);
                encoder.push(pointer.cert_index);
                (encoder.to_vec(), 2)
            }
        };

        let mut data = vec![network_bits | (payment_bits << 4) | (delegation_bits << 5)];
        data.extend(payment_hash.as_ref());
        data.extend(&delegation_hash);
        Ok(bech32::encode::<bech32::Bech32>(hrp, &data)?)
    }

    pub fn to_bytes_key(&self) -> Vec<u8> {
        let network_bits = match self.network {
            NetworkId::Mainnet => 1u8,
            NetworkId::Testnet => 0u8,
        };

        let (payment_hash, payment_bits): (&KeyHash, u8) = match &self.payment {
            ShelleyAddressPaymentPart::PaymentKeyHash(data) => (data, 0),
            ShelleyAddressPaymentPart::ScriptHash(data) => (data, 1),
        };

        let mut data = Vec::new();

        let build_header = |delegation_bits: u8| -> u8 {
            let addr_type = ((delegation_bits & 0x03) << 1) | (payment_bits & 0x01);
            (addr_type << 4) | (network_bits & 0x0F)
        };

        match &self.delegation {
            ShelleyAddressDelegationPart::None => {
                let header = build_header(3);
                data.push(header);
                data.extend_from_slice(payment_hash.as_ref());
            }
            ShelleyAddressDelegationPart::StakeKeyHash(hash) => {
                let header = build_header(0);
                data.push(header);
                data.extend_from_slice(payment_hash.as_ref());
                data.extend_from_slice(hash.as_ref());
            }
            ShelleyAddressDelegationPart::ScriptHash(hash) => {
                let header = build_header(1);
                data.push(header);
                data.extend_from_slice(payment_hash.as_ref());
                data.extend_from_slice(hash.as_ref());
            }
            ShelleyAddressDelegationPart::Pointer(pointer) => {
                let header = build_header(2);
                data.push(header);
                data.extend_from_slice(payment_hash.as_ref());

                let mut encoder = VarIntEncoder::new();
                encoder.push(pointer.slot);
                encoder.push(pointer.tx_index);
                encoder.push(pointer.cert_index);
                data.extend(encoder.to_vec());
            }
        }

        data
    }

    pub fn from_bytes_key(data: &[u8]) -> Result<Self> {
        if data.is_empty() {
            return Err(anyhow!("empty address bytes"));
        }

        let header = data[0];
<<<<<<< HEAD
=======

        if header & 0x80 != 0 {
            return Err(anyhow!("invalid header: high bit set"));
        }

>>>>>>> c8b9cd9b
        let network = match header & 0x0F {
            0 => NetworkId::Testnet,
            1 => NetworkId::Mainnet,
            _ => return Err(anyhow!("invalid network bits in header")),
        };

<<<<<<< HEAD
        let payment_bits = (header >> 4) & 0x01;
        let delegation_bits = (header >> 5) & 0x03;
=======
        let addr_type = (header >> 4) & 0x0F;

        let payment_bits = addr_type & 0x01;
        let delegation_bits = (addr_type >> 1) & 0x03;
>>>>>>> c8b9cd9b

        let payment_hash = {
            let mut arr = [0u8; 28];
            arr.copy_from_slice(&data[1..29]);
            Hash::<28>::new(arr)
        };

        let payment = match payment_bits {
            0 => ShelleyAddressPaymentPart::PaymentKeyHash(payment_hash),
            1 => ShelleyAddressPaymentPart::ScriptHash(payment_hash),
            _ => return Err(anyhow!("invalid payment bits")),
        };

        let delegation = match delegation_bits {
            0 => {
                let mut arr = [0u8; 28];
                arr.copy_from_slice(&data[29..57]);
                ShelleyAddressDelegationPart::StakeKeyHash(Hash::<28>::new(arr))
            }
            1 => {
                let mut arr = [0u8; 28];
                arr.copy_from_slice(&data[29..57]);
                ShelleyAddressDelegationPart::ScriptHash(Hash::<28>::new(arr))
            }
            2 => {
                let mut decoder = VarIntDecoder::new(&data[29..]);
                let slot = decoder.read()?;
                let tx_index = decoder.read()?;
                let cert_index = decoder.read()?;

                ShelleyAddressDelegationPart::Pointer(ShelleyAddressPointer {
                    slot,
                    tx_index,
                    cert_index,
                })
            }
            3 => ShelleyAddressDelegationPart::None,

            _ => return Err(anyhow!("invalid delegation bits")),
        };

        Ok(ShelleyAddress {
            network,
            payment,
            delegation,
        })
    }

    pub fn stake_address_string(&self) -> Result<Option<String>> {
        let network_bit = match self.network {
            NetworkId::Mainnet => 1,
            NetworkId::Testnet => 0,
        };

        match &self.delegation {
            ShelleyAddressDelegationPart::StakeKeyHash(key_hash) => {
                let mut data = Vec::with_capacity(29);
                data.push(network_bit | (0b1110 << 4));
                data.extend_from_slice(key_hash.as_ref());
                let stake = StakeAddress::from_binary(&data)?.to_string()?;
                Ok(Some(stake))
            }
            ShelleyAddressDelegationPart::ScriptHash(script_hash) => {
                let mut data = Vec::with_capacity(29);
                data.push(network_bit | (0b1111 << 4));
                data.extend_from_slice(script_hash.as_ref());
                let stake = StakeAddress::from_binary(&data)?.to_string()?;
                Ok(Some(stake))
            }
            // TODO: Use chain store to resolve pointer delegation addresses
            ShelleyAddressDelegationPart::Pointer(_pointer) => Ok(None),
            ShelleyAddressDelegationPart::None => Ok(None),
        }
    }
}

/// A stake address
#[derive(Debug, Clone, Eq, PartialEq, Hash, serde::Serialize, serde::Deserialize)]
pub struct StakeAddress {
    /// Network id
    pub network: NetworkId,

    /// Credential
    pub credential: StakeCredential,
}

impl StakeAddress {
    pub fn new(credential: StakeCredential, network: NetworkId) -> Self {
        StakeAddress {
            network,
            credential,
        }
    }

    pub fn get_hash(&self) -> &KeyHash {
        match &self.credential {
            StakeCredential::AddrKeyHash(hash) => hash,
            StakeCredential::ScriptHash(hash) => hash,
        }
    }

    pub fn get_credential(&self) -> Credential {
        match &self.credential {
            StakeCredential::AddrKeyHash(hash) => Credential::AddrKeyHash(*hash),
            StakeCredential::ScriptHash(hash) => Credential::ScriptHash(*hash),
        }
    }

    /// Convert to string stake1xxx format
    pub fn to_string(&self) -> Result<String> {
        let hrp = match self.network {
            NetworkId::Mainnet => bech32::Hrp::parse("stake")?,
            NetworkId::Testnet => bech32::Hrp::parse("stake_test")?,
        };

        let data = self.to_binary();
        Ok(bech32::encode::<bech32::Bech32>(hrp, data.as_slice())?)
    }

    /// Read from a string format ("stake1xxx...")
    pub fn from_string(text: &str) -> Result<Self> {
        let (hrp, data) = bech32::decode(text)?;
        if let Some(header) = data.first() {
            let network = match hrp.as_str().contains("test") {
                true => NetworkId::Testnet,
                false => NetworkId::Mainnet,
            };

            let credential = match (header >> 4) & 0x0Fu8 {
                0b1110 => StakeCredential::AddrKeyHash(
                    data[1..].try_into().map_err(|e| anyhow!("Failed to parse key hash: {}", e))?,
                ),
                0b1111 => StakeCredential::ScriptHash(
                    data[1..]
                        .try_into()
                        .map_err(|e| anyhow!("Failed to parse script hash: {}", e))?,
                ),
                _ => return Err(anyhow!("Unknown header {header} in stake address")),
            };

            return Ok(StakeAddress {
                network,
                credential,
            });
        }

        Err(anyhow!("Empty stake address data"))
    }

    /// Convert to binary format (29 bytes)
    pub fn to_binary(&self) -> Vec<u8> {
        let network_bits = match self.network {
            NetworkId::Mainnet => 0b1u8,
            NetworkId::Testnet => 0b0u8,
        };

        let (stake_bits, stake_hash) = match &self.credential {
            StakeCredential::AddrKeyHash(data) => (0b1110, data.as_ref()),
            StakeCredential::ScriptHash(data) => (0b1111, data.as_ref()),
        };

        let mut data = vec![network_bits | (stake_bits << 4)];
        data.extend(stake_hash);
        data
    }

    /// Read from binary format (29 bytes)
    pub fn from_binary(data: &[u8]) -> Result<Self> {
        if data.len() != 29 {
            bail!("Bad stake address length: {}", data.len());
        }

        let network = match data[0] & 0x01 {
            0b1 => NetworkId::Mainnet,
            _ => NetworkId::Testnet,
        };

        let credential = match (data[0] >> 4) & 0x0F {
            0b1110 => StakeCredential::AddrKeyHash(
                data[1..].try_into().map_err(|_| anyhow!("Invalid key hash size"))?,
            ),
            0b1111 => StakeCredential::ScriptHash(
                data[1..].try_into().map_err(|_| anyhow!("Invalid script hash size"))?,
            ),
            _ => bail!("Unknown header byte {:x} in stake address", data[0]),
        };

        Ok(StakeAddress {
            network,
            credential,
        })
    }

    pub fn to_bytes_key(&self) -> Result<Vec<u8>> {
        let mut out = Vec::new();
        let (bits, hash): (u8, &[u8]) = match &self.credential {
            StakeCredential::AddrKeyHash(h) => (0b1110, h.as_slice()),
            StakeCredential::ScriptHash(h) => (0b1111, h.as_slice()),
        };

        let net_bit = match self.network {
            NetworkId::Mainnet => 1,
            NetworkId::Testnet => 0,
        };

        let header = net_bit | (bits << 4);
        out.push(header);
        out.extend_from_slice(hash);
        Ok(out)
    }
}

impl Display for StakeAddress {
    fn fmt(&self, f: &mut Formatter<'_>) -> std::fmt::Result {
        write!(f, "{}", hex::encode(self.to_binary()))
    }
}

impl<C> minicbor::Encode<C> for StakeAddress {
    fn encode<W: minicbor::encode::Write>(
        &self,
        e: &mut minicbor::Encoder<W>,
        _ctx: &mut C,
    ) -> Result<(), minicbor::encode::Error<W::Error>> {
        let data = self.to_binary();
        e.bytes(data.as_slice())?;
        Ok(())
    }
}

impl<'b, C> minicbor::Decode<'b, C> for StakeAddress {
    fn decode(
        d: &mut minicbor::Decoder<'b>,
        _ctx: &mut C,
    ) -> Result<Self, minicbor::decode::Error> {
        let bytes = d.bytes()?;
        Self::from_binary(bytes)
            .map_err(|e| minicbor::decode::Error::message(format!("invalid stake address: {e}")))
    }
}

impl Default for StakeAddress {
    fn default() -> Self {
        StakeAddress {
            network: NetworkId::Mainnet,
            credential: StakeCredential::AddrKeyHash(KeyHash::default()),
        }
    }
}

/// A Cardano address
#[derive(Debug, Clone, PartialEq, Eq, Hash, serde::Serialize, serde::Deserialize)]
pub enum Address {
    None,
    Byron(ByronAddress),
    Shelley(ShelleyAddress),
    Stake(StakeAddress),
}

impl Default for Address {
    fn default() -> Self {
        Self::None
    }
}

impl Address {
    /// Get the stake pointer if there is one
    pub fn get_pointer(&self) -> Option<ShelleyAddressPointer> {
        if let Address::Shelley(shelley) = self {
            if let ShelleyAddressDelegationPart::Pointer(ptr) = &shelley.delegation {
                return Some(ptr.clone());
            }
        }
        None
    }

    /// Read from string format ("addr1...")
    pub fn from_string(text: &str) -> Result<Self> {
        if text.starts_with("addr1") || text.starts_with("addr_test1") {
            Ok(Self::Shelley(ShelleyAddress::from_string(text)?))
        } else if text.starts_with("stake1") || text.starts_with("stake_test1") {
            Ok(Self::Stake(StakeAddress::from_string(text)?))
        } else {
            match ByronAddress::from_string(text) {
                Ok(byron) => Ok(Self::Byron(byron)),
                Err(_) => Ok(Self::None),
            }
        }
    }

    /// Convert to standard string representation
    pub fn to_string(&self) -> Result<String> {
        match self {
            Self::None => Err(anyhow!("No address")),
            Self::Byron(byron) => byron.to_string(),
            Self::Shelley(shelley) => shelley.to_string(),
            Self::Stake(stake) => stake.to_string(),
        }
    }

    pub fn to_bytes_key(&self) -> Result<Vec<u8>> {
        match self {
            Address::Byron(b) => b.to_bytes_key(),

            Address::Shelley(s) => Ok(s.to_bytes_key()),

            Address::Stake(stake) => stake.to_bytes_key(),

            Address::None => Err(anyhow!("No address to convert")),
        }
    }

    pub fn kind(&self) -> &'static str {
        match self {
            Address::Byron(_) => "byron",
            Address::Shelley(_) => "shelley",
            Address::Stake(_) => "stake",
            Address::None => "none",
        }
    }

    pub fn is_script(&self) -> bool {
        match self {
            Address::Shelley(shelley) => match shelley.payment {
                ShelleyAddressPaymentPart::PaymentKeyHash(_) => false,
                ShelleyAddressPaymentPart::ScriptHash(_) => true,
            },
            Address::Stake(stake) => match stake.credential {
                StakeCredential::AddrKeyHash(_) => false,
                StakeCredential::ScriptHash(_) => true,
            },
            Address::Byron(_) | Address::None => false,
        }
    }
}

/// Used for ordering addresses by their bech representation
#[derive(Eq, PartialEq)]
pub struct BechOrdAddress(pub Address);

impl Ord for BechOrdAddress {
    fn cmp(&self, other: &Self) -> Ordering {
        self.0.to_string().into_iter().cmp(other.0.to_string())
    }
}

impl PartialOrd for BechOrdAddress {
    fn partial_cmp(&self, other: &Self) -> Option<Ordering> {
        Some(self.cmp(other))
    }
}

// -- Tests --
#[cfg(test)]
mod tests {
    use super::*;
    use crate::{crypto::keyhash_224, hash::Hash};
    use minicbor::{Decode, Encode};

    #[test]
    fn byron_address() {
        let payload = vec![42];
        let address = Address::Byron(ByronAddress { payload });
        let text = address.to_string().unwrap();
        assert_eq!(text, "8MMy4x9jE734Gz");

        let unpacked = Address::from_string(&text).unwrap();
        assert_eq!(address, unpacked);
    }

    // Standard keys from CIP-19
    fn test_payment_key_hash() -> KeyHash {
        let payment_key = "addr_vk1w0l2sr2zgfm26ztc6nl9xy8ghsk5sh6ldwemlpmp9xylzy4dtf7st80zhd";
        let (_, pubkey) = bech32::decode(payment_key).expect("Invalid Bech32 string");

        // pubkey is the raw key - we need the Blake2B hash
        let hash = keyhash_224(&pubkey);
        assert_eq!(28, hash.len());
        hash.as_slice().try_into().expect("Invalid hash size")
    }

    fn test_stake_key_hash() -> KeyHash {
        let stake_key = "stake_vk1px4j0r2fk7ux5p23shz8f3y5y2qam7s954rgf3lg5merqcj6aetsft99wu";
        let (_, pubkey) = bech32::decode(stake_key).expect("Invalid Bech32 string");

        // pubkey is the raw key - we need the Blake2B hash
        let hash = keyhash_224(&pubkey);
        assert_eq!(28, hash.len());
        hash.as_slice().try_into().expect("Invalid hash size")
    }

    fn test_script_hash() -> KeyHash {
        let script_hash = "script1cda3khwqv60360rp5m7akt50m6ttapacs8rqhn5w342z7r35m37";
        let (_, hash) = bech32::decode(script_hash).expect("Invalid Bech32 string");
        // This is already a hash
        assert_eq!(28, hash.len());
        hash.as_slice().try_into().expect("Invalid hash size")
    }

    fn test_pointer() -> ShelleyAddressPointer {
        ShelleyAddressPointer {
            slot: 2498243,
            tx_index: 27,
            cert_index: 3,
        }
    }

    // Test vectors from CIP-19
    #[test]
    fn shelley_type_0() {
        let address = Address::Shelley(ShelleyAddress {
            network: NetworkId::Mainnet,
            payment: ShelleyAddressPaymentPart::PaymentKeyHash(test_payment_key_hash()),
            delegation: ShelleyAddressDelegationPart::StakeKeyHash(test_stake_key_hash()),
        });

        let text = address.to_string().unwrap();
        assert_eq!(text, "addr1qx2fxv2umyhttkxyxp8x0dlpdt3k6cwng5pxj3jhsydzer3n0d3vllmyqwsx5wktcd8cc3sq835lu7drv2xwl2wywfgse35a3x");

        let unpacked = Address::from_string(&text).unwrap();
        assert_eq!(address, unpacked);
    }

    #[test]
    fn shelley_type_1() {
        let address = Address::Shelley(ShelleyAddress {
            network: NetworkId::Mainnet,
            payment: ShelleyAddressPaymentPart::ScriptHash(test_script_hash()),
            delegation: ShelleyAddressDelegationPart::StakeKeyHash(test_stake_key_hash()),
        });

        let text = address.to_string().unwrap();
        assert_eq!(text, "addr1z8phkx6acpnf78fuvxn0mkew3l0fd058hzquvz7w36x4gten0d3vllmyqwsx5wktcd8cc3sq835lu7drv2xwl2wywfgs9yc0hh");

        let unpacked = Address::from_string(&text).unwrap();
        assert_eq!(address, unpacked);
    }

    #[test]
    fn shelley_type_2() {
        let address = Address::Shelley(ShelleyAddress {
            network: NetworkId::Mainnet,
            payment: ShelleyAddressPaymentPart::PaymentKeyHash(test_payment_key_hash()),
            delegation: ShelleyAddressDelegationPart::ScriptHash(test_script_hash()),
        });

        let text = address.to_string().unwrap();
        assert_eq!(text, "addr1yx2fxv2umyhttkxyxp8x0dlpdt3k6cwng5pxj3jhsydzerkr0vd4msrxnuwnccdxlhdjar77j6lg0wypcc9uar5d2shs2z78ve");

        let unpacked = Address::from_string(&text).unwrap();
        assert_eq!(address, unpacked);
    }

    #[test]
    fn shelley_type_3() {
        let address = Address::Shelley(ShelleyAddress {
            network: NetworkId::Mainnet,
            payment: ShelleyAddressPaymentPart::ScriptHash(test_script_hash()),
            delegation: ShelleyAddressDelegationPart::ScriptHash(test_script_hash()),
        });

        let text = address.to_string().unwrap();
        assert_eq!(text, "addr1x8phkx6acpnf78fuvxn0mkew3l0fd058hzquvz7w36x4gt7r0vd4msrxnuwnccdxlhdjar77j6lg0wypcc9uar5d2shskhj42g");

        let unpacked = Address::from_string(&text).unwrap();
        assert_eq!(address, unpacked);
    }

    #[test]
    fn shelley_type_4() {
        let address = Address::Shelley(ShelleyAddress {
            network: NetworkId::Mainnet,
            payment: ShelleyAddressPaymentPart::PaymentKeyHash(test_payment_key_hash()),
            delegation: ShelleyAddressDelegationPart::Pointer(test_pointer()),
        });

        let text = address.to_string().unwrap();
        assert_eq!(
            text,
            "addr1gx2fxv2umyhttkxyxp8x0dlpdt3k6cwng5pxj3jhsydzer5pnz75xxcrzqf96k"
        );

        let unpacked = Address::from_string(&text).unwrap();
        assert_eq!(address, unpacked);
    }

    #[test]
    fn shelley_type_5() {
        let address = Address::Shelley(ShelleyAddress {
            network: NetworkId::Mainnet,
            payment: ShelleyAddressPaymentPart::ScriptHash(test_script_hash()),
            delegation: ShelleyAddressDelegationPart::Pointer(test_pointer()),
        });

        let text = address.to_string().unwrap();
        assert_eq!(
            text,
            "addr128phkx6acpnf78fuvxn0mkew3l0fd058hzquvz7w36x4gtupnz75xxcrtw79hu"
        );

        let unpacked = Address::from_string(&text).unwrap();
        assert_eq!(address, unpacked);
    }

    #[test]
    fn shelley_type_6() {
        let address = Address::Shelley(ShelleyAddress {
            network: NetworkId::Mainnet,
            payment: ShelleyAddressPaymentPart::PaymentKeyHash(test_payment_key_hash()),
            delegation: ShelleyAddressDelegationPart::None,
        });

        let text = address.to_string().unwrap();
        assert_eq!(
            text,
            "addr1vx2fxv2umyhttkxyxp8x0dlpdt3k6cwng5pxj3jhsydzers66hrl8"
        );

        let unpacked = Address::from_string(&text).unwrap();
        assert_eq!(address, unpacked);
    }

    #[test]
    fn shelley_type_7() {
        let address = Address::Shelley(ShelleyAddress {
            network: NetworkId::Mainnet,
            payment: ShelleyAddressPaymentPart::ScriptHash(test_script_hash()),
            delegation: ShelleyAddressDelegationPart::None,
        });

        let text = address.to_string().unwrap();
        assert_eq!(
            text,
            "addr1w8phkx6acpnf78fuvxn0mkew3l0fd058hzquvz7w36x4gtcyjy7wx"
        );

        let unpacked = Address::from_string(&text).unwrap();
        assert_eq!(address, unpacked);
    }

    #[test]
    fn shelley_type_14() {
        let address = Address::Stake(StakeAddress {
            network: NetworkId::Mainnet,
            credential: StakeCredential::AddrKeyHash(KeyHash::from(test_stake_key_hash())),
        });

        let text = address.to_string().unwrap();
        assert_eq!(
            text,
            "stake1uyehkck0lajq8gr28t9uxnuvgcqrc6070x3k9r8048z8y5gh6ffgw"
        );

        let unpacked = Address::from_string(&text).unwrap();
        assert_eq!(address, unpacked);
    }

    #[test]
    fn shelley_type_15() {
        let address = Address::Stake(StakeAddress {
            network: NetworkId::Mainnet,
            credential: StakeCredential::ScriptHash(KeyHash::from(test_script_hash())),
        });

        let text = address.to_string().unwrap();
        assert_eq!(
            text,
            "stake178phkx6acpnf78fuvxn0mkew3l0fd058hzquvz7w36x4gtcccycj5"
        );

        let unpacked = Address::from_string(&text).unwrap();
        assert_eq!(address, unpacked);
    }

    #[test]
    fn shelley_to_stake_address_string_mainnet() {
        let normal_address = ShelleyAddress::from_string("addr1q82peck5fynytkgjsp9vnpul59zswsd4jqnzafd0mfzykma625r684xsx574ltpznecr9cnc7n9e2hfq9lyart3h5hpszffds5").expect("valid normal address");
        let script_address = ShelleyAddress::from_string("addr1zx0whlxaw4ksygvuljw8jxqlw906tlql06ern0gtvvzhh0c6409492020k6xml8uvwn34wrexagjh5fsk5xk96jyxk2qhlj6gf").expect("valid script address");

        let normal_stake_address = normal_address
            .stake_address_string()
            .expect("stake_address_string should not fail")
            .expect("normal address should have stake credential");
        let script_stake_address = script_address
            .stake_address_string()
            .expect("stake_address_string should not fail")
            .expect("script address should have stake credential");

        assert_eq!(
            normal_stake_address,
            "stake1uxa92par6ngr202l4s3fuupjufu0fju4t5szljw34cm6tscq40449"
        );
        assert_eq!(
            script_stake_address,
            "stake1uyd2hj6j4848mdrdln7x8fc6hpunw5ft6yct2rtzafzrt9qh0m28h"
        );
    }

    #[test]
    fn stake_address_from_binary_mainnet_stake() {
        // First withdrawal on Mainnet
        let binary =
            hex::decode("e1558f3ee09b26d88fac2eddc772a9eda94cce6dbadbe9fee439bd6001").unwrap();
        let sa = StakeAddress::from_binary(&binary).unwrap();
        assert_eq!(sa.network, NetworkId::Mainnet);
        assert_eq!(
            match sa.credential {
                StakeCredential::AddrKeyHash(key) => hex::encode(key),
                _ => "SCRIPT".to_string(),
            },
            "558f3ee09b26d88fac2eddc772a9eda94cce6dbadbe9fee439bd6001"
        );
    }

    #[test]
    fn stake_address_from_binary_mainnet_script() {
        // Fudged script hash from above
        let binary =
            hex::decode("f1558f3ee09b26d88fac2eddc772a9eda94cce6dbadbe9fee439bd6001").unwrap();
        let sa = StakeAddress::from_binary(&binary).unwrap();
        assert_eq!(sa.network, NetworkId::Mainnet);
        assert_eq!(
            match sa.credential {
                StakeCredential::ScriptHash(key) => hex::encode(key),
                _ => "STAKE".to_string(),
            },
            "558f3ee09b26d88fac2eddc772a9eda94cce6dbadbe9fee439bd6001"
        );
    }

    #[test]
    fn stake_address_from_binary_testnet_stake() {
        // Fudged testnet from above
        let binary =
            hex::decode("e0558f3ee09b26d88fac2eddc772a9eda94cce6dbadbe9fee439bd6001").unwrap();
        let sa = StakeAddress::from_binary(&binary).unwrap();
        assert_eq!(sa.network, NetworkId::Testnet);
        assert_eq!(
            match sa.credential {
                StakeCredential::AddrKeyHash(key) => hex::encode(key),
                _ => "SCRIPT".to_string(),
            },
            "558f3ee09b26d88fac2eddc772a9eda94cce6dbadbe9fee439bd6001"
        );
    }

    fn mainnet_stake_address() -> StakeAddress {
        let binary =
            hex::decode("e1558f3ee09b26d88fac2eddc772a9eda94cce6dbadbe9fee439bd6001").unwrap();
        StakeAddress::from_binary(&binary).unwrap()
    }

    fn testnet_script_address() -> StakeAddress {
        let binary =
            hex::decode("f0558f3ee09b26d88fac2eddc772a9eda94cce6dbadbe9fee439bd6001").unwrap();
        StakeAddress::from_binary(&binary).unwrap()
    }

    #[test]
    fn stake_addresses_encode_mainnet_stake() {
        let address = mainnet_stake_address();
        let binary = address.to_binary();

        // CBOR encoding wraps the raw 29-byte stake address in a byte string:
        // - 0x58: CBOR major type 2 (byte string) with 1-byte length follows
        // - 0x1d: Length of 29 bytes (the stake address data)
        // - [29 bytes]: The actual stake address (network header + 28-byte hash)
        // Total: 31 bytes (2-byte CBOR framing + 29-byte payload)
        let expected = [[0x58, 0x1d].as_slice(), binary.as_slice()].concat();

        let mut actual = Vec::new();
        let mut encoder = minicbor::Encoder::new(&mut actual);
        address.encode(&mut encoder, &mut ()).unwrap();

        assert_eq!(actual.len(), 31);
        assert_eq!(actual, expected);
    }

    #[test]
    fn stake_addresses_decode_mainnet_stake() {
        let binary = {
            let mut v = vec![0x58, 0x1d];
            v.extend_from_slice(mainnet_stake_address().to_binary().as_slice());
            v
        };

        let mut decoder = minicbor::Decoder::new(&binary);
        let decoded = StakeAddress::decode(&mut decoder, &mut ()).unwrap();

        assert_eq!(decoded.network, NetworkId::Mainnet);
        assert_eq!(
            match decoded.credential {
                StakeCredential::AddrKeyHash(key) => hex::encode(key),
                _ => "STAKE".to_string(),
            },
            "558f3ee09b26d88fac2eddc772a9eda94cce6dbadbe9fee439bd6001"
        );
    }

    #[test]
    fn stake_addresses_round_trip_mainnet_stake() {
        let binary =
            hex::decode("f1558f3ee09b26d88fac2eddc772a9eda94cce6dbadbe9fee439bd6001").unwrap();
        let original = StakeAddress::from_binary(&binary).unwrap();

        let mut encoded = Vec::new();
        let mut encoder = minicbor::Encoder::new(&mut encoded);
        original.encode(&mut encoder, &mut ()).unwrap();

        let mut decoder = minicbor::Decoder::new(&encoded);
        let decoded = StakeAddress::decode(&mut decoder, &mut ()).unwrap();

        assert_eq!(decoded.network, NetworkId::Mainnet);
        assert_eq!(
            match decoded.credential {
                StakeCredential::ScriptHash(key) => hex::encode(key),
                _ => "STAKE".to_string(),
            },
            "558f3ee09b26d88fac2eddc772a9eda94cce6dbadbe9fee439bd6001"
        );
    }

    #[test]
    fn stake_addresses_roundtrip_testnet_script() {
        let original = testnet_script_address();

        let mut encoded = Vec::new();
        let mut encoder = minicbor::Encoder::new(&mut encoded);
        original.encode(&mut encoder, &mut ()).unwrap();

        let mut decoder = minicbor::Decoder::new(&encoded);
        let decoded = StakeAddress::decode(&mut decoder, &mut ()).unwrap();

        assert_eq!(decoded.network, NetworkId::Testnet);
        assert_eq!(
            match decoded.credential {
                StakeCredential::ScriptHash(key) => hex::encode(key),
                _ => "SCRIPT".to_string(),
            },
            "558f3ee09b26d88fac2eddc772a9eda94cce6dbadbe9fee439bd6001"
        );
    }

    #[test]
    fn stake_addresses_decode_invalid_length() {
        let bad_data = vec![0xe1, 0x00, 0x01, 0x02, 0x03];
        let mut decoder = minicbor::Decoder::new(&bad_data);

        let result = StakeAddress::decode(&mut decoder, &mut ());
        assert!(result.is_err());
    }

    #[test]
    fn test_shelley_address_to_from_bytes_key_roundtrip() {
        let payment_hash = Hash::new([0x11; 28]);
        let stake_hash = Hash::new([0x22; 28]);
        let script_hash = Hash::new([0x33; 28]);

<<<<<<< HEAD
        // Normal address
        let addr_base = ShelleyAddress {
=======
        // (KeyHash, StakeKeyHash)
        let type_1 = ShelleyAddress {
>>>>>>> c8b9cd9b
            network: NetworkId::Mainnet,
            payment: ShelleyAddressPaymentPart::PaymentKeyHash(payment_hash),
            delegation: ShelleyAddressDelegationPart::StakeKeyHash(stake_hash),
        };
<<<<<<< HEAD
        let bytes = addr_base.to_bytes_key();
        let decoded = ShelleyAddress::from_bytes_key(&bytes).expect("decode base");
        assert_eq!(addr_base, decoded);

        // Script address
        let addr_script = ShelleyAddress {
            network: NetworkId::Testnet,
            payment: ShelleyAddressPaymentPart::ScriptHash(payment_hash),
            delegation: ShelleyAddressDelegationPart::ScriptHash(script_hash),
        };
        let bytes = addr_script.to_bytes_key();
        let decoded = ShelleyAddress::from_bytes_key(&bytes).expect("decode script");
        assert_eq!(addr_script, decoded);

        // Pointer address
=======
        let bytes = type_1.to_bytes_key();
        assert_eq!(bytes[0], 0x01);
        let decoded = ShelleyAddress::from_bytes_key(&bytes).expect("decode base");
        assert_eq!(type_1, decoded);

        // (ScriptKeyHash, StakeKeyHash)
        let type_2 = ShelleyAddress {
            network: NetworkId::Mainnet,
            payment: ShelleyAddressPaymentPart::ScriptHash(payment_hash),
            delegation: ShelleyAddressDelegationPart::StakeKeyHash(stake_hash),
        };
        let bytes = type_2.to_bytes_key();
        assert_eq!(bytes[0], 0x11);
        let decoded = ShelleyAddress::from_bytes_key(&bytes).expect("decode base");
        assert_eq!(type_2, decoded);

        // (KeyHash, ScriptHash)
        let type_3 = ShelleyAddress {
            network: NetworkId::Mainnet,
            payment: ShelleyAddressPaymentPart::PaymentKeyHash(payment_hash),
            delegation: ShelleyAddressDelegationPart::ScriptHash(stake_hash),
        };
        let bytes = type_3.to_bytes_key();
        assert_eq!(bytes[0], 0x21);
        let decoded = ShelleyAddress::from_bytes_key(&bytes).expect("decode base");
        assert_eq!(type_3, decoded);

        // (ScriptHash, ScriptHash)
        let type_4 = ShelleyAddress {
            network: NetworkId::Mainnet,
            payment: ShelleyAddressPaymentPart::ScriptHash(payment_hash),
            delegation: ShelleyAddressDelegationPart::ScriptHash(script_hash),
        };
        let bytes = type_4.to_bytes_key();
        assert_eq!(bytes[0], 0x31);
        let decoded = ShelleyAddress::from_bytes_key(&bytes).expect("decode script");
        assert_eq!(type_4, decoded);

        // (KeyHash, Pointer)
>>>>>>> c8b9cd9b
        let pointer = ShelleyAddressPointer {
            slot: 1234,
            tx_index: 56,
            cert_index: 2,
        };
<<<<<<< HEAD
        let addr_pointer = ShelleyAddress {
            network: NetworkId::Mainnet,
            payment: ShelleyAddressPaymentPart::PaymentKeyHash(payment_hash),
            delegation: ShelleyAddressDelegationPart::Pointer(pointer),
        };
        let bytes = addr_pointer.to_bytes_key();
        let decoded = ShelleyAddress::from_bytes_key(&bytes).expect("decode pointer");
        assert_eq!(addr_pointer, decoded);

        // Enterprise address
        let addr_none = ShelleyAddress {
            network: NetworkId::Testnet,
            payment: ShelleyAddressPaymentPart::PaymentKeyHash(payment_hash),
            delegation: ShelleyAddressDelegationPart::None,
        };
        let bytes = addr_none.to_bytes_key();
        let decoded = ShelleyAddress::from_bytes_key(&bytes).expect("decode none");
        assert_eq!(addr_none, decoded);
=======
        let type_5 = ShelleyAddress {
            network: NetworkId::Mainnet,
            payment: ShelleyAddressPaymentPart::PaymentKeyHash(payment_hash),
            delegation: ShelleyAddressDelegationPart::Pointer(pointer.clone()),
        };
        let bytes = type_5.to_bytes_key();
        assert_eq!(bytes[0], 0x41);
        let decoded = ShelleyAddress::from_bytes_key(&bytes).expect("decode pointer");
        assert_eq!(type_5, decoded);

        // (ScriptHash, Pointer)
        let type_6 = ShelleyAddress {
            network: NetworkId::Mainnet,
            payment: ShelleyAddressPaymentPart::ScriptHash(payment_hash),
            delegation: ShelleyAddressDelegationPart::Pointer(pointer),
        };
        let bytes = type_6.to_bytes_key();
        assert_eq!(bytes[0], 0x51);
        let decoded = ShelleyAddress::from_bytes_key(&bytes).expect("decode pointer");
        assert_eq!(type_6, decoded);

        // (KeyHash, None)
        let type_7 = ShelleyAddress {
            network: NetworkId::Mainnet,
            payment: ShelleyAddressPaymentPart::PaymentKeyHash(payment_hash),
            delegation: ShelleyAddressDelegationPart::None,
        };
        let bytes = type_7.to_bytes_key();
        assert_eq!(bytes[0], 0x61);
        let decoded = ShelleyAddress::from_bytes_key(&bytes).expect("decode none");
        assert_eq!(type_7, decoded);

        // (ScriptHash, None)
        let type_8 = ShelleyAddress {
            network: NetworkId::Mainnet,
            payment: ShelleyAddressPaymentPart::ScriptHash(payment_hash),
            delegation: ShelleyAddressDelegationPart::None,
        };
        let bytes = type_8.to_bytes_key();
        assert_eq!(bytes[0], 0x71);
        let decoded = ShelleyAddress::from_bytes_key(&bytes).expect("decode none");
        assert_eq!(type_8, decoded);
>>>>>>> c8b9cd9b
    }
}<|MERGE_RESOLUTION|>--- conflicted
+++ resolved
@@ -353,29 +353,21 @@
         }
 
         let header = data[0];
-<<<<<<< HEAD
-=======
 
         if header & 0x80 != 0 {
             return Err(anyhow!("invalid header: high bit set"));
         }
 
->>>>>>> c8b9cd9b
         let network = match header & 0x0F {
             0 => NetworkId::Testnet,
             1 => NetworkId::Mainnet,
             _ => return Err(anyhow!("invalid network bits in header")),
         };
 
-<<<<<<< HEAD
-        let payment_bits = (header >> 4) & 0x01;
-        let delegation_bits = (header >> 5) & 0x03;
-=======
         let addr_type = (header >> 4) & 0x0F;
 
         let payment_bits = addr_type & 0x01;
         let delegation_bits = (addr_type >> 1) & 0x03;
->>>>>>> c8b9cd9b
 
         let payment_hash = {
             let mut arr = [0u8; 28];
@@ -1134,34 +1126,12 @@
         let stake_hash = Hash::new([0x22; 28]);
         let script_hash = Hash::new([0x33; 28]);
 
-<<<<<<< HEAD
-        // Normal address
-        let addr_base = ShelleyAddress {
-=======
         // (KeyHash, StakeKeyHash)
         let type_1 = ShelleyAddress {
->>>>>>> c8b9cd9b
             network: NetworkId::Mainnet,
             payment: ShelleyAddressPaymentPart::PaymentKeyHash(payment_hash),
             delegation: ShelleyAddressDelegationPart::StakeKeyHash(stake_hash),
         };
-<<<<<<< HEAD
-        let bytes = addr_base.to_bytes_key();
-        let decoded = ShelleyAddress::from_bytes_key(&bytes).expect("decode base");
-        assert_eq!(addr_base, decoded);
-
-        // Script address
-        let addr_script = ShelleyAddress {
-            network: NetworkId::Testnet,
-            payment: ShelleyAddressPaymentPart::ScriptHash(payment_hash),
-            delegation: ShelleyAddressDelegationPart::ScriptHash(script_hash),
-        };
-        let bytes = addr_script.to_bytes_key();
-        let decoded = ShelleyAddress::from_bytes_key(&bytes).expect("decode script");
-        assert_eq!(addr_script, decoded);
-
-        // Pointer address
-=======
         let bytes = type_1.to_bytes_key();
         assert_eq!(bytes[0], 0x01);
         let decoded = ShelleyAddress::from_bytes_key(&bytes).expect("decode base");
@@ -1201,32 +1171,11 @@
         assert_eq!(type_4, decoded);
 
         // (KeyHash, Pointer)
->>>>>>> c8b9cd9b
         let pointer = ShelleyAddressPointer {
             slot: 1234,
             tx_index: 56,
             cert_index: 2,
         };
-<<<<<<< HEAD
-        let addr_pointer = ShelleyAddress {
-            network: NetworkId::Mainnet,
-            payment: ShelleyAddressPaymentPart::PaymentKeyHash(payment_hash),
-            delegation: ShelleyAddressDelegationPart::Pointer(pointer),
-        };
-        let bytes = addr_pointer.to_bytes_key();
-        let decoded = ShelleyAddress::from_bytes_key(&bytes).expect("decode pointer");
-        assert_eq!(addr_pointer, decoded);
-
-        // Enterprise address
-        let addr_none = ShelleyAddress {
-            network: NetworkId::Testnet,
-            payment: ShelleyAddressPaymentPart::PaymentKeyHash(payment_hash),
-            delegation: ShelleyAddressDelegationPart::None,
-        };
-        let bytes = addr_none.to_bytes_key();
-        let decoded = ShelleyAddress::from_bytes_key(&bytes).expect("decode none");
-        assert_eq!(addr_none, decoded);
-=======
         let type_5 = ShelleyAddress {
             network: NetworkId::Mainnet,
             payment: ShelleyAddressPaymentPart::PaymentKeyHash(payment_hash),
@@ -1269,6 +1218,5 @@
         assert_eq!(bytes[0], 0x71);
         let decoded = ShelleyAddress::from_bytes_key(&bytes).expect("decode none");
         assert_eq!(type_8, decoded);
->>>>>>> c8b9cd9b
     }
 }