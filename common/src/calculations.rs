//! Common calculations for Cardano

const BYRON_SLOTS_PER_EPOCH: u64 = 21_600;
<<<<<<< HEAD
pub const SHELLEY_SLOTS_PER_EPOCH: u64 = 432_000;
const SHELLEY_START_EPOCH: u64 = 208;
=======
>>>>>>> a7a710c3

/// Derive an epoch number from a slot, handling Byron/Shelley era changes
pub fn slot_to_epoch_with_shelley_params(
    slot: u64,
    shelley_epoch: u64,
    shelley_epoch_len: u64,
) -> (u64, u64) {
    let shelley_start_slot = shelley_epoch * BYRON_SLOTS_PER_EPOCH;
    if slot < shelley_start_slot {
        (slot / BYRON_SLOTS_PER_EPOCH, slot % BYRON_SLOTS_PER_EPOCH)
    } else {
        let slots_since_shelley_start = slot - shelley_start_slot;
        (
            shelley_epoch + slots_since_shelley_start / shelley_epoch_len,
            slots_since_shelley_start % shelley_epoch_len,
        )
    }
}

pub fn slot_to_timestamp_with_params(slot: u64, byron_timestamp: u64, shelley_epoch: u64) -> u64 {
    let shelley_start_slot = shelley_epoch * BYRON_SLOTS_PER_EPOCH;
    if slot < shelley_start_slot {
        byron_timestamp + slot * 20
    } else {
        let shelley_timestamp = byron_timestamp + shelley_start_slot * 20;
        shelley_timestamp + (slot - shelley_start_slot)
    }
}

// -- Tests --
#[cfg(test)]
mod tests {
    use super::*;
    const SHELLEY_START_EPOCH: u64 = 208;
    const SHELLEY_SLOTS_PER_EPOCH: u64 = 432_000;
    const BYRON_START_TIMESTAMP: u64 = 1506203091;

    fn slot_to_epoch(slot: u64) -> (u64, u64) {
        slot_to_epoch_with_shelley_params(slot, SHELLEY_START_EPOCH, SHELLEY_SLOTS_PER_EPOCH)
    }

    fn slot_to_timestamp(slot: u64) -> u64 {
        slot_to_timestamp_with_params(slot, BYRON_START_TIMESTAMP, SHELLEY_START_EPOCH)
    }

    #[test]
    fn byron_epoch_0() {
        assert_eq!(slot_to_epoch(0), (0, 0));
        assert_eq!(slot_to_timestamp(0), 1506203091);
    }

    #[test]
    fn byron_epoch_1() {
        assert_eq!(slot_to_epoch(21_600), (1, 0));
        assert_eq!(slot_to_timestamp(21_600), 1506635091);
    }

    #[test]
    fn byron_last_slot() {
        assert_eq!(slot_to_epoch(4_492_799), (207, 21_599));
        assert_eq!(slot_to_timestamp(4_492_799), 1596059071);
    }

    #[test]
    fn shelley_first_slot() {
        assert_eq!(slot_to_epoch(4_492_800), (208, 0));
        assert_eq!(slot_to_timestamp(4_492_800), 1596059091);
    }

    #[test]
    fn shelley_epoch_209_start() {
        // 432_000 slots later
        assert_eq!(slot_to_epoch(4_492_800 + 432_000), (209, 0));
        assert_eq!(slot_to_timestamp(4_492_800 + 432_000), 1596491091);
    }

    #[test]
    fn mainnet_example_from_cexplorer() {
        // Slot 98_272_003 maps to epoch 425
        assert_eq!(slot_to_epoch(98_272_003), (425, 35_203));
        assert_eq!(slot_to_timestamp(98_272_003), 1689838294);
    }
}<|MERGE_RESOLUTION|>--- conflicted
+++ resolved
@@ -1,11 +1,6 @@
 //! Common calculations for Cardano
 
 const BYRON_SLOTS_PER_EPOCH: u64 = 21_600;
-<<<<<<< HEAD
-pub const SHELLEY_SLOTS_PER_EPOCH: u64 = 432_000;
-const SHELLEY_START_EPOCH: u64 = 208;
-=======
->>>>>>> a7a710c3
 
 /// Derive an epoch number from a slot, handling Byron/Shelley era changes
 pub fn slot_to_epoch_with_shelley_params(
