//! Validation results for Acropolis consensus

// We don't use these types in the acropolis_common crate itself
#![allow(dead_code)]

use std::{array::TryFromSliceError, collections::HashSet};

use thiserror::Error;

use crate::{
<<<<<<< HEAD
    hash::Hash, protocol_params::Nonce, rational_number::RationalNumber, Address, DataHash, Era,
    GenesisKeyhash, KeyHash, Lovelace, NetworkId, PoolId, ScriptHash, Slot, StakeAddress,
    UTxOIdentifier, VKeyWitness, Value, VrfKeyHash,
=======
    protocol_params::Nonce, rational_number::RationalNumber, Address, GenesisKeyhash, Lovelace,
    NetworkId, PoolId, Slot, StakeAddress, UTxOIdentifier, Value, VrfKeyHash,
>>>>>>> 3044df25
};

/// Validation error
#[derive(Debug, Clone, serde::Serialize, serde::Deserialize, Error)]
pub enum ValidationError {
    #[error("VRF failure: {0}")]
    BadVRF(#[from] VrfValidationError),

    #[error("KES failure: {0}")]
    BadKES(#[from] KesValidationError),

    #[error(
        "Invalid Transactions: {}", 
        bad_transactions
            .iter()
            .map(|(tx_index, error)| format!("tx-index={tx_index}, error={error}"))
            .collect::<Vec<_>>()
            .join("; ")
    )]
    BadTransactions {
        bad_transactions: Vec<(u16, TransactionValidationError)>,
    },

    #[error("CBOR Decoding error")]
    CborDecodeError(usize, String),
}

/// Validation status
#[derive(Debug, Clone, serde::Serialize, serde::Deserialize)]
pub enum ValidationStatus {
    /// All good
    Go,

    /// Error
    NoGo(ValidationError),
}

/// Transaction Validation Error
#[derive(Debug, Clone, serde::Serialize, serde::Deserialize, Error, PartialEq, Eq)]
pub enum TransactionValidationError {
    /// **Cause**: Raw Transaction CBOR is invalid
    #[error("CBOR Decoding error: {0}")]
    CborDecodeError(String),

    /// **Cause**: Transaction is not in correct form.
    #[error("Malformed Transaction: {0}")]
    MalformedTransaction(String),

    /// **Cause**: Phase 1 Validation Error
    #[error("Phase 1 Validation Failed: {0}")]
    Phase1ValidationError(#[from] Phase1ValidationError),

    /// **Cause:** Other errors (e.g. Invalid shelley params)
    #[error("{0}")]
    Other(String),
}

#[derive(Debug, Clone, serde::Serialize, serde::Deserialize, Error, PartialEq, Eq)]
pub enum Phase1ValidationError {
    /// **Cause:** The UTXO has expired (Shelley only)
    #[error("Expired UTXO: ttl={ttl}, current_slot={current_slot}")]
    ExpiredUTxO { ttl: Slot, current_slot: Slot },

    /// **Cause:** The fee is too small.
    #[error("Fee is too small: supplied={supplied}, required={required}")]
    FeeTooSmallUTxO {
        supplied: Lovelace,
        required: Lovelace,
    },

    /// **Cause:** The transaction size is too big.
    #[error("Max tx size: supplied={supplied}, max={max}")]
    MaxTxSizeUTxO { supplied: u32, max: u32 },

    /// **Cause:** UTxO rules failure
    #[error("{0}")]
    UTxOValidationError(#[from] UTxOValidationError),

<<<<<<< HEAD
    /// **Cause:** UTxOW rules failure
    #[error("{0}")]
    UTxOWValidationError(#[from] UTxOWValidationError),

    /// **Cause:** Other errors (e.g. Invalid shelley params)
=======
    /// **Cause:** Other errors (e.g. missing required field)
>>>>>>> 3044df25
    #[error("{0}")]
    Other(String),
}

/// UTxO Rules Failure
/// Shelley Era:
/// Reference: https://github.com/IntersectMBO/cardano-ledger/blob/24ef1741c5e0109e4d73685a24d8e753e225656d/eras/shelley/impl/src/Cardano/Ledger/Shelley/Rules/Utxo.hs#L343
///
/// Allegra Era:
/// Reference: https://github.com/IntersectMBO/cardano-ledger/blob/24ef1741c5e0109e4d73685a24d8e753e225656d/eras/allegra/impl/src/Cardano/Ledger/Allegra/Rules/Utxo.hs#L160
#[derive(Debug, Clone, serde::Serialize, serde::Deserialize, Error, PartialEq, Eq)]
pub enum UTxOValidationError {
    /// **Cause:** Malformed output
    #[error("Malformed output at {output_index}: {reason}")]
    MalformedOutput { output_index: usize, reason: String },

    /// **Cause:** Malformed withdrawal
    #[error("Malformed withdrawal at {withdrawal_index}: {reason}")]
    MalformedWithdrawal {
        withdrawal_index: usize,
        reason: String,
    },

    /// **Cause:** The input set is empty. (genesis transactions are exceptions)
    #[error("Input Set Empty UTXO")]
    InputSetEmptyUTxO,

    /// **Cause:** Some of transaction inputs are not in current UTxOs set.
    #[error("Bad inputs: bad_input={bad_input}, bad_input_index={bad_input_index}")]
    BadInputsUTxO {
        bad_input: UTxOIdentifier,
        bad_input_index: usize,
    },

    /// **Cause:** Some of transaction outputs are on a different network than the expected one.
    #[error(
        "Wrong network: expected={expected}, wrong_address={}, output_index={output_index}", 
        wrong_address.to_string().unwrap_or("Invalid address".to_string()), 
    )]
    WrongNetwork {
        expected: NetworkId,
        wrong_address: Address,
        output_index: usize,
    },

    /// **Cause:** Some of withdrawal accounts are on a different network than the expected one.
    #[error(
        "Wrong network withdrawal: expected={expected}, wrong_account={}, withdrawal_index={withdrawal_index}",
        wrong_account.to_string().unwrap_or("Invalid stake address".to_string()),
    )]
    WrongNetworkWithdrawal {
        expected: NetworkId,
        wrong_account: StakeAddress,
        withdrawal_index: usize,
    },

    /// **Cause:** The value of the UTXO is not conserved.
    /// Consumed = inputs + withdrawals + refunds, Produced = outputs + fees + deposits
    #[error("Value not conserved: consumed={consumed:?}, produced={produced:?}]")]
    ValueNotConservedUTxO { consumed: Value, produced: Value },

    /// **Cause:** Some of the outputs don't have minimum required lovelace
    #[error(
        "Output too small UTxO: output_index={output_index}, lovelace={lovelace}, required_lovelace={required_lovelace}"
    )]
    OutputTooSmallUTxO {
        output_index: usize,
        lovelace: Lovelace,
        required_lovelace: Lovelace,
    },
<<<<<<< HEAD

    /// **Cause:** The transaction size is too big.
    #[error("Max tx size: supplied={supplied}, max={max}")]
    MaxTxSizeUTxO { supplied: u32, max: u32 },

    /// **Cause:** Malformed UTxO
    #[error("Malformed UTxO: era={era}, reason={reason}")]
    MalformedUTxO { era: Era, reason: String },
}

/// UTxOW Rules Failure
/// Shelley Era:
/// Reference: https://github.com/IntersectMBO/cardano-ledger/blob/24ef1741c5e0109e4d73685a24d8e753e225656d/eras/shelley/impl/src/Cardano/Ledger/Shelley/Rules/Utxow.hs#L278
#[derive(Debug, Clone, serde::Serialize, serde::Deserialize, Error, PartialEq, Eq)]
pub enum UTxOWValidationError {
    /// **Cause:** The VKey witness has invalid signature
    #[error("Invalid VKey witness: key_hash={key_hash}, witness={witness}")]
    InvalidWitnessesUTxOW {
        key_hash: KeyHash,
        witness: VKeyWitness,
    },

    /// **Cause:** Required VKey witness missing
    #[error("Missing VKey witness: key_hash={key_hash}")]
    MissingVKeyWitnessesUTxOW { key_hash: KeyHash },

    /// **Cause:** Required script witness missing
    #[error("Missing script witness: script_hash={script_hash}")]
    MissingScriptWitnessesUTxOW { script_hash: ScriptHash },

    /// **Cause:** Native script validation failed
    #[error("Native script validation failed: script_hash={script_hash}")]
    ScriptWitnessNotValidatingUTXOW { script_hash: ScriptHash },

    /// **Cause:** Extraneous script witness is provided
    #[error("Script provided but not used: script_hash={script_hash}")]
    ExtraneousScriptWitnessesUTXOW { script_hash: ScriptHash },

    /// **Cause:** Insufficient genesis signatures for MIR Tx
    #[error(
        "Insufficient Genesis Signatures for MIR: gensis_keys={}, count={}, quorum={}", 
        gensis_keys.iter().map(|k| k.to_string()).collect::<Vec<_>>().join(","), 
        gensis_keys.len(),
        quorum
    )]
    MIRInsufficientGenesisSigsUTXOW {
        gensis_keys: HashSet<Hash<28>>,
        quorum: u32,
    },

    /// **Cause:** Metadata without metadata hash
    #[error(
        "Metadata without metadata hash: full_hash={}",
        hex::encode(metadata_hash)
    )]
    MissingTxBodyMetadataHash { metadata_hash: DataHash },

    /// **Cause:** Metadata hash mismatch
    #[error(
        "Metadata hash mismatch: expected={}, actual={}",
        hex::encode(expected),
        hex::encode(actual)
    )]
    ConflictingMetadataHash {
        expected: DataHash,
        actual: DataHash,
    },

    /// **Cause:** Invalid metadata
    /// metadata - bytes, text - size (0..64)
    #[error("Invalid metadata: reason={reason}")]
    InvalidMetadata { reason: String },

    /// **Cause:** Metadata hash without actual metadata
    #[error(
        "Metadata hash without actual metadata: hash={}",
        hex::encode(metadata_hash)
    )]
    MissingTxMetadata {
        // hash of metadata included in tx body
        metadata_hash: DataHash,
    },

    /// **Cause:** Address is malformed
    #[error(
        "Malformed address: address={}, reason={reason}", address.to_string().unwrap_or("Invalid address".to_string())
    )]
    MalformedAddress { address: Address, reason: String },
}

/// Validation error
#[derive(Debug, Clone, serde::Serialize, serde::Deserialize, Error)]
pub enum ValidationError {
    #[error("VRF failure: {0}")]
    BadVRF(#[from] VrfValidationError),

    #[error("KES failure: {0}")]
    BadKES(#[from] KesValidationError),

    #[error("Invalid Transaction: tx-index={tx_index}, error={error}")]
    BadTransaction {
        tx_index: u16,
        error: TransactionValidationError,
    },

    #[error("CBOR Decoding error")]
    CborDecodeError(usize, String),

    #[error("Malformed transaction")]
    MalformedTransaction(u16, String),

    #[error("Doubly spent UTXO: {0}")]
    DoubleSpendUTXO(String),
}

/// Validation status
#[derive(Debug, Clone, serde::Serialize, serde::Deserialize)]
pub enum ValidationStatus {
    /// All good
    Go,

    /// Error
    NoGo(ValidationError),
=======
>>>>>>> 3044df25
}

/// Reference
/// https://github.com/IntersectMBO/ouroboros-consensus/blob/e3c52b7c583bdb6708fac4fdaa8bf0b9588f5a88/ouroboros-consensus-protocol/src/ouroboros-consensus-protocol/Ouroboros/Consensus/Protocol/Praos.hs#L342
#[derive(Error, Clone, Debug, serde::Serialize, serde::Deserialize, PartialEq)]
pub enum VrfValidationError {
    /// **Cause:** Block issuer's pool ID is not registered in current stake distribution
    #[error("Unknown Pool: {}", hex::encode(pool_id))]
    UnknownPool { pool_id: PoolId },
    /// **Cause:** The VRF key hash in the block header doesn't match the VRF key
    /// registered with this stake pool in the ledger state for Overlay slot
    #[error("{0}")]
    WrongGenesisLeaderVrfKey(#[from] WrongGenesisLeaderVrfKeyError),
    /// **Cause:** The VRF key hash in the block header doesn't match the VRF key
    /// registered with this stake pool in the ledger state
    #[error("{0}")]
    WrongLeaderVrfKey(#[from] WrongLeaderVrfKeyError),
    /// VRF nonce proof verification failed (TPraos rho - nonce proof)
    /// **Cause:** The (rho - nonce) VRF proof failed verification
    #[error("{0}")]
    TPraosBadNonceVrfProof(#[from] TPraosBadNonceVrfProofError),
    /// VRF leader proof verification failed (TPraos y - leader proof)
    /// **Cause:** The (y - leader) VRF proof failed verification
    #[error("{0}")]
    TPraosBadLeaderVrfProof(#[from] TPraosBadLeaderVrfProofError),
    /// VRF proof cryptographic verification failed (Praos single proof)
    /// **Cause:** The cryptographic VRF proof is invalid
    #[error("{0}")]
    PraosBadVrfProof(#[from] PraosBadVrfProofError),
    /// **Cause:** The VRF output is too large for this pool's stake.
    /// The pool lost the slot lottery
    #[error("{0}")]
    VrfLeaderValueTooBig(#[from] VrfLeaderValueTooBigError),
    /// **Cause:** This slot is in the overlay schedule but marked as non-active.
    /// It's an intentional gap slot where no blocks should be produced.
    #[error("Not Active slot in overlay schedule: {slot}")]
    NotActiveSlotInOverlaySchedule { slot: Slot },
    /// **Cause:** Some data has incorrect bytes
    #[error("TryFromSlice: {0}")]
    TryFromSlice(String),
    /// **Cause:** Other errors (e.g. Invalid shelley params, praos params, missing data)
    #[error("{0}")]
    Other(String),
}

/// Validation function for VRF
pub type VrfValidation<'a> = Box<dyn Fn() -> Result<(), VrfValidationError> + Send + Sync + 'a>;

// ------------------------------------------------------------ WrongGenesisLeaderVrfKeyError

#[derive(Error, Clone, Debug, PartialEq, serde::Serialize, serde::Deserialize)]
#[error(
    "Wrong Genesis Leader VRF Key: Genesis Key={}, Registered VRF Hash={}, Header VRF Hash={}",
    hex::encode(genesis_key),
    hex::encode(registered_vrf_hash),
    hex::encode(header_vrf_hash)
)]
pub struct WrongGenesisLeaderVrfKeyError {
    pub genesis_key: GenesisKeyhash,
    pub registered_vrf_hash: VrfKeyHash,
    pub header_vrf_hash: VrfKeyHash,
}

// ------------------------------------------------------------ WrongLeaderVrfKeyError

#[derive(Error, Clone, Debug, PartialEq, serde::Serialize, serde::Deserialize)]
#[error(
    "Wrong Leader VRF Key: Pool ID={}, Registered VRF Key Hash={}, Header VRF Key Hash={}",
    hex::encode(pool_id),
    hex::encode(registered_vrf_key_hash),
    hex::encode(header_vrf_key_hash)
)]
pub struct WrongLeaderVrfKeyError {
    pub pool_id: PoolId,
    pub registered_vrf_key_hash: VrfKeyHash,
    pub header_vrf_key_hash: VrfKeyHash,
}

// ------------------------------------------------------------ TPraosBadNonceVrfProofError

#[derive(Error, Clone, Debug, PartialEq, serde::Serialize, serde::Deserialize)]
pub enum TPraosBadNonceVrfProofError {
    #[error("Bad Nonce VRF Proof: Slot={0}, Epoch Nonce={1}, Bad VRF Proof={2}")]
    BadVrfProof(Slot, Nonce, BadVrfProofError),
}

// ------------------------------------------------------------ TPraosBadLeaderVrfProofError

#[derive(Error, Clone, Debug, PartialEq, serde::Serialize, serde::Deserialize)]
pub enum TPraosBadLeaderVrfProofError {
    #[error("Bad Leader VRF Proof: Slot={0}, Epoch Nonce={1}, Bad VRF Proof={2}")]
    BadVrfProof(Slot, Nonce, BadVrfProofError),
}

// ------------------------------------------------------------ PraosBadVrfProofError

#[derive(Error, Clone, Debug, serde::Serialize, serde::Deserialize)]
pub enum PraosBadVrfProofError {
    #[error("Bad VRF proof: Slot={0}, Epoch Nonce={1}, Bad VRF Proof={2}")]
    BadVrfProof(Slot, Nonce, BadVrfProofError),

    #[error(
        "Mismatch between the declared VRF output in block ({}) and the computed one ({}).",
        hex::encode(declared),
        hex::encode(computed)
    )]
    OutputMismatch {
        declared: Vec<u8>,
        computed: Vec<u8>,
    },
}

impl PartialEq for PraosBadVrfProofError {
    fn eq(&self, other: &Self) -> bool {
        match (self, other) {
            (Self::BadVrfProof(l0, l1, l2), Self::BadVrfProof(r0, r1, r2)) => {
                l0 == r0 && l1 == r1 && l2 == r2
            }
            (
                Self::OutputMismatch {
                    declared: l_declared,
                    computed: l_computed,
                },
                Self::OutputMismatch {
                    declared: r_declared,
                    computed: r_computed,
                },
            ) => l_declared == r_declared && l_computed == r_computed,
            _ => false,
        }
    }
}

// ------------------------------------------------------------ VrfLeaderValueTooBigError
#[derive(Error, Clone, Debug, PartialEq, serde::Serialize, serde::Deserialize)]
pub enum VrfLeaderValueTooBigError {
    #[error("VRF Leader Value Too Big: pool_id={pool_id}, active_stake={active_stake}, relative_stake={relative_stake}")]
    VrfLeaderValueTooBig {
        pool_id: PoolId,
        active_stake: u64,
        relative_stake: RationalNumber,
    },
}

// ------------------------------------------------------------ BadVrfProofError

#[derive(Error, Clone, Debug, serde::Serialize, serde::Deserialize)]
pub enum BadVrfProofError {
    #[error("Malformed VRF proof: {0}")]
    MalformedProof(String),

    #[error("Invalid VRF proof: {0}")]
    /// (error, vrf_input_hash, vrf_public_key_hash)
    InvalidProof(String, Vec<u8>, Vec<u8>),

    #[error("could not convert slice to array")]
    TryFromSliceError,

    #[error(
        "Mismatch between the declared VRF proof hash ({}) and the computed one ({}).",
        hex::encode(declared),
        hex::encode(computed)
    )]
    ProofMismatch {
        // this is Proof Hash (sha512 hash)
        declared: Vec<u8>,
        computed: Vec<u8>,
    },
}

impl From<TryFromSliceError> for BadVrfProofError {
    fn from(_: TryFromSliceError) -> Self {
        Self::TryFromSliceError
    }
}

impl PartialEq for BadVrfProofError {
    fn eq(&self, other: &Self) -> bool {
        match (self, other) {
            (Self::MalformedProof(l0), Self::MalformedProof(r0)) => l0 == r0,
            (Self::InvalidProof(l0, l1, l2), Self::InvalidProof(r0, r1, r2)) => {
                l0 == r0 && l1 == r1 && l2 == r2
            }
            (Self::TryFromSliceError, Self::TryFromSliceError) => true,
            (
                Self::ProofMismatch {
                    declared: l_declared,
                    computed: l_computed,
                },
                Self::ProofMismatch {
                    declared: r_declared,
                    computed: r_computed,
                },
            ) => l_declared == r_declared && l_computed == r_computed,
            _ => false,
        }
    }
}

/// Reference
/// https://github.com/IntersectMBO/ouroboros-consensus/blob/e3c52b7c583bdb6708fac4fdaa8bf0b9588f5a88/ouroboros-consensus-protocol/src/ouroboros-consensus-protocol/Ouroboros/Consensus/Protocol/Praos.hs#L342
#[derive(Error, Clone, Debug, serde::Serialize, serde::Deserialize, PartialEq)]
pub enum KesValidationError {
    /// **Cause:** The KES signature on the block header is invalid.
    #[error("KES Signature Error: {0}")]
    KesSignatureError(#[from] KesSignatureError),
    /// **Cause:** The operational certificate is invalid.
    #[error("Operational Certificate Error: {0}")]
    OperationalCertificateError(#[from] OperationalCertificateError),
    /// **Cause:** No OCert counter found for this issuer (not a stake pool or genesis delegate)
    #[error("No OCert Counter For Issuer: Pool ID={}", hex::encode(pool_id))]
    NoOCertCounter { pool_id: PoolId },
    /// **Cause:** Some data has incorrect bytes
    #[error("TryFromSlice: {0}")]
    TryFromSlice(String),
    #[error("Other Kes Validation Error: {0}")]
    Other(String),
}

/// Validation function for Kes
pub type KesValidation<'a> = Box<dyn Fn() -> Result<(), KesValidationError> + Send + Sync + 'a>;

#[derive(Error, Clone, Debug, serde::Serialize, serde::Deserialize, PartialEq)]
pub enum KesSignatureError {
    /// **Cause:** Current KES period is before the operational certificate's
    /// start period.
    #[error(
        "KES Before Start OCert: OCert Start Period={}, Current Period={}",
        ocert_start_period,
        current_period
    )]
    KesBeforeStartOcert {
        ocert_start_period: u64,
        current_period: u64,
    },
    /// **Cause:** Current KES period exceeds the operational certificate's
    /// validity period.
    #[error(
        "KES After End OCert: Current Period={}, OCert Start Period={}, Max KES Evolutions={}",
        current_period,
        ocert_start_period,
        max_kes_evolutions
    )]
    KesAfterEndOcert {
        current_period: u64,
        ocert_start_period: u64,
        max_kes_evolutions: u64,
    },
    /// **Cause:** The KES signature on the block header is cryptographically invalid.
    #[error(
        "Invalid KES Signature OCert: Current Period={}, OCert Start Period={}, Reason={}",
        current_period,
        ocert_start_period,
        reason
    )]
    InvalidKesSignatureOcert {
        current_period: u64,
        ocert_start_period: u64,
        reason: String,
    },
}

#[derive(Error, Clone, Debug, serde::Serialize, serde::Deserialize, PartialEq)]
pub enum OperationalCertificateError {
    /// **Cause:** The operational certificate is malformed.
    #[error("Malformed Signature OCert: Reason={}", reason)]
    MalformedSignatureOcert { reason: String },
    /// **Cause:** The cold key signature on the operational certificate is invalid.
    /// The OCert was not properly signed by the pool's cold key.
    #[error(
        "Invalid Signature OCert: Issuer={}, Pool ID={}",
        hex::encode(issuer),
        hex::encode(pool_id)
    )]
    InvalidSignatureOcert { issuer: Vec<u8>, pool_id: PoolId },
    /// **Cause:** The operational certificate counter in the header is not greater
    /// than the last counter used by this pool.
    #[error(
        "Counter Too Small OCert: Latest Counter={}, Declared Counter={}",
        latest_counter,
        declared_counter
    )]
    CounterTooSmallOcert {
        latest_counter: u64,
        declared_counter: u64,
    },
    /// **Cause:** OCert counter jumped by more than 1. While not strictly invalid,
    /// this is suspicious and may indicate key compromise. (Praos Only)
    #[error(
        "Counter Over Incremented OCert: Latest Counter={}, Declared Counter={}",
        latest_counter,
        declared_counter
    )]
    CounterOverIncrementedOcert {
        latest_counter: u64,
        declared_counter: u64,
    },
    /// **Cause:** No counter found for this key hash (not a stake pool or genesis delegate)
    #[error("No Counter For Key Hash OCert: Pool ID={}", hex::encode(pool_id))]
    NoCounterForKeyHashOcert { pool_id: PoolId },
}<|MERGE_RESOLUTION|>--- conflicted
+++ resolved
@@ -8,15 +8,20 @@
 use thiserror::Error;
 
 use crate::{
-<<<<<<< HEAD
     hash::Hash, protocol_params::Nonce, rational_number::RationalNumber, Address, DataHash, Era,
     GenesisKeyhash, KeyHash, Lovelace, NetworkId, PoolId, ScriptHash, Slot, StakeAddress,
     UTxOIdentifier, VKeyWitness, Value, VrfKeyHash,
-=======
-    protocol_params::Nonce, rational_number::RationalNumber, Address, GenesisKeyhash, Lovelace,
-    NetworkId, PoolId, Slot, StakeAddress, UTxOIdentifier, Value, VrfKeyHash,
->>>>>>> 3044df25
 };
+
+/// Validation status
+#[derive(Debug, Clone, serde::Serialize, serde::Deserialize)]
+pub enum ValidationStatus {
+    /// All good
+    Go,
+
+    /// Error
+    NoGo(ValidationError),
+}
 
 /// Validation error
 #[derive(Debug, Clone, serde::Serialize, serde::Deserialize, Error)]
@@ -43,16 +48,6 @@
     CborDecodeError(usize, String),
 }
 
-/// Validation status
-#[derive(Debug, Clone, serde::Serialize, serde::Deserialize)]
-pub enum ValidationStatus {
-    /// All good
-    Go,
-
-    /// Error
-    NoGo(ValidationError),
-}
-
 /// Transaction Validation Error
 #[derive(Debug, Clone, serde::Serialize, serde::Deserialize, Error, PartialEq, Eq)]
 pub enum TransactionValidationError {
@@ -94,15 +89,11 @@
     #[error("{0}")]
     UTxOValidationError(#[from] UTxOValidationError),
 
-<<<<<<< HEAD
     /// **Cause:** UTxOW rules failure
     #[error("{0}")]
     UTxOWValidationError(#[from] UTxOWValidationError),
 
     /// **Cause:** Other errors (e.g. Invalid shelley params)
-=======
-    /// **Cause:** Other errors (e.g. missing required field)
->>>>>>> 3044df25
     #[error("{0}")]
     Other(String),
 }
@@ -173,7 +164,6 @@
         lovelace: Lovelace,
         required_lovelace: Lovelace,
     },
-<<<<<<< HEAD
 
     /// **Cause:** The transaction size is too big.
     #[error("Max tx size: supplied={supplied}, max={max}")]
@@ -262,43 +252,6 @@
         "Malformed address: address={}, reason={reason}", address.to_string().unwrap_or("Invalid address".to_string())
     )]
     MalformedAddress { address: Address, reason: String },
-}
-
-/// Validation error
-#[derive(Debug, Clone, serde::Serialize, serde::Deserialize, Error)]
-pub enum ValidationError {
-    #[error("VRF failure: {0}")]
-    BadVRF(#[from] VrfValidationError),
-
-    #[error("KES failure: {0}")]
-    BadKES(#[from] KesValidationError),
-
-    #[error("Invalid Transaction: tx-index={tx_index}, error={error}")]
-    BadTransaction {
-        tx_index: u16,
-        error: TransactionValidationError,
-    },
-
-    #[error("CBOR Decoding error")]
-    CborDecodeError(usize, String),
-
-    #[error("Malformed transaction")]
-    MalformedTransaction(u16, String),
-
-    #[error("Doubly spent UTXO: {0}")]
-    DoubleSpendUTXO(String),
-}
-
-/// Validation status
-#[derive(Debug, Clone, serde::Serialize, serde::Deserialize)]
-pub enum ValidationStatus {
-    /// All good
-    Go,
-
-    /// Error
-    NoGo(ValidationError),
-=======
->>>>>>> 3044df25
 }
 
 /// Reference
