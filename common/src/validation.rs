--- conflicted
+++ resolved
@@ -8,15 +8,11 @@
 use thiserror::Error;
 
 use crate::{
-<<<<<<< HEAD
     protocol_params::{Nonce, ProtocolVersion},
     rational_number::RationalNumber,
     Address, CommitteeCredential, Era, GenesisKeyhash, GovActionId, Lovelace, NetworkId, PoolId,
-    ProposalProcedure, ScriptHash, Slot, StakeAddress, TxOutRef, Value, Voter, VrfKeyHash,
-=======
-    protocol_params::Nonce, rational_number::RationalNumber, Address, Era, GenesisKeyhash,
-    Lovelace, NetworkId, PoolId, Slot, StakeAddress, UTxOIdentifier, Value, VrfKeyHash,
->>>>>>> 1fa60a81
+    ProposalProcedure, ScriptHash, Slot, StakeAddress, UTxOIdentifier,
+    Value, Voter, VrfKeyHash,
 };
 
 /// Transaction Validation Error
