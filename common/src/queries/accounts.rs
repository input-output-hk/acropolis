--- conflicted
+++ resolved
@@ -1,13 +1,6 @@
 use std::collections::HashMap;
 
-<<<<<<< HEAD
-use crate::{
-    DRepChoice, KeyHash, PoolId, PoolLiveStakeInfo, RewardType, ShelleyAddress, StakeAddress,
-    TxIdentifier,
-};
-=======
-use crate::{DRepChoice, PoolId, PoolLiveStakeInfo, RewardType, StakeAddress, TxIdentifier};
->>>>>>> f652276d
+use crate::{DRepChoice, PoolId, PoolLiveStakeInfo, RewardType, ShelleyAddress, StakeAddress, TxIdentifier};
 
 pub const DEFAULT_ACCOUNTS_QUERY_TOPIC: (&str, &str) =
     ("accounts-state-query-topic", "cardano.query.accounts");
