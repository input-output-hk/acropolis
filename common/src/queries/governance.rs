--- conflicted
+++ resolved
@@ -1,13 +1,8 @@
 use std::collections::HashMap;
 
 use crate::{
-<<<<<<< HEAD
-    Anchor, Credential, DRepCredential, GovActionId, Lovelace, ProposalProcedure, TxHash,
+    Anchor, DRepCredential, GovActionId, Lovelace, ProposalProcedure, StakeAddress, TxHash,
     TxIdentifier, Vote, Voter, VotingProcedure,
-=======
-    Anchor, DRepCredential, GovActionId, Lovelace, ProposalProcedure, StakeAddress, TxHash, Vote,
-    Voter, VotingProcedure,
->>>>>>> 1f10f05e
 };
 
 pub const DEFAULT_DREPS_QUERY_TOPIC: (&str, &str) =
