--- conflicted
+++ resolved
@@ -1,9 +1,5 @@
-<<<<<<< HEAD
+use crate::queries::errors::QueryError;
 use crate::{UTXOValue, UTxOIdentifier, Value};
-=======
-use crate::queries::errors::QueryError;
-use crate::{UTxOIdentifier, Value};
->>>>>>> 81eb75dc
 
 pub const DEFAULT_UTXOS_QUERY_TOPIC: (&str, &str) =
     ("utxo-state-query-topic", "cardano.query.utxos");
@@ -21,11 +17,6 @@
 #[derive(Debug, Clone, serde::Serialize, serde::Deserialize)]
 pub enum UTxOStateQueryResponse {
     UTxOsSum(Value),
-<<<<<<< HEAD
     UTxOs(Vec<UTXOValue>),
-    NotFound,
-    Error(String),
-=======
     Error(QueryError),
->>>>>>> 81eb75dc
 }