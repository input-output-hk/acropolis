use crate::{messages::EpochActivityMessage, protocol_params::ProtocolParams, KeyHash};

pub const DEFAULT_EPOCHS_QUERY_TOPIC: (&str, &str) =
    ("epochs-state-query-topic", "cardano.query.epochs");

#[derive(Debug, Clone, serde::Serialize, serde::Deserialize)]
pub enum EpochsStateQuery {
    GetLatestEpoch,
    GetEpochInfo { epoch_number: u64 },
    GetNextEpochs { epoch_number: u64 },
    GetPreviousEpochs { epoch_number: u64 },
    GetEpochStakeDistribution { epoch_number: u64 },
    GetEpochStakeDistributionByPool { epoch_number: u64 },
<<<<<<< HEAD
    GetEpochBlockDistribution { epoch_number: u64 },
    GetEpochBlockDistributionByPool { epoch_number: u64 },
    GetLatestEpochBlocksMintedByPool { spo_id: KeyHash },
=======
    GetLatestEpochBlocksMintedByPool { vrf_key_hash: KeyHash },
>>>>>>> d7227696
}

#[derive(Debug, Clone, serde::Serialize, serde::Deserialize)]
pub enum EpochsStateQueryResponse {
    LatestEpoch(LatestEpoch),
    EpochInfo(EpochInfo),
    NextEpochs(NextEpochs),
    PreviousEpochs(PreviousEpochs),
    EpochStakeDistribution(EpochStakeDistribution),
    EpochStakeDistributionByPool(EpochStakeDistributionByPool),
    LatestEpochBlocksMintedByPool(u64),

    NotFound,
    Error(String),
}

#[derive(Debug, Clone, serde::Serialize, serde::Deserialize)]
pub struct LatestEpoch {
    pub epoch: EpochActivityMessage,
}

#[derive(Debug, Clone, serde::Serialize, serde::Deserialize)]
pub struct LatestEpochParameters {
    pub parameters: ProtocolParams,
}

#[derive(Debug, Clone, serde::Serialize, serde::Deserialize)]
pub struct EpochInfo {
    pub epoch: EpochActivityMessage,
}

#[derive(Debug, Clone, serde::Serialize, serde::Deserialize)]
pub struct NextEpochs {
    pub epochs: Vec<EpochActivityMessage>,
}

#[derive(Debug, Clone, serde::Serialize, serde::Deserialize)]
pub struct PreviousEpochs {
    pub epochs: Vec<EpochActivityMessage>,
}

#[derive(Debug, Clone, serde::Serialize, serde::Deserialize)]
pub struct EpochStakeDistribution {}

#[derive(Debug, Clone, serde::Serialize, serde::Deserialize)]
pub struct EpochStakeDistributionByPool {}<|MERGE_RESOLUTION|>--- conflicted
+++ resolved
@@ -11,13 +11,7 @@
     GetPreviousEpochs { epoch_number: u64 },
     GetEpochStakeDistribution { epoch_number: u64 },
     GetEpochStakeDistributionByPool { epoch_number: u64 },
-<<<<<<< HEAD
-    GetEpochBlockDistribution { epoch_number: u64 },
-    GetEpochBlockDistributionByPool { epoch_number: u64 },
     GetLatestEpochBlocksMintedByPool { spo_id: KeyHash },
-=======
-    GetLatestEpochBlocksMintedByPool { vrf_key_hash: KeyHash },
->>>>>>> d7227696
 }
 
 #[derive(Debug, Clone, serde::Serialize, serde::Deserialize)]
