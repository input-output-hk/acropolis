--- conflicted
+++ resolved
@@ -1,4 +1,4 @@
-use crate::{messages::EpochActivityMessage, KeyHash};
+use crate::{messages::EpochActivityMessage, protocol_params::ProtocolParams, KeyHash};
 
 pub const DEFAULT_EPOCHS_QUERY_TOPIC: (&str, &str) =
     ("epochs-state-query-topic", "cardano.query.epochs");
@@ -44,7 +44,6 @@
 }
 
 #[derive(Debug, Clone, serde::Serialize, serde::Deserialize)]
-<<<<<<< HEAD
 pub struct LatestEpochParameters {
     pub parameters: ProtocolParams,
 }
@@ -53,9 +52,6 @@
 pub struct EpochInfo {
     pub epoch: EpochActivityMessage,
 }
-=======
-pub struct EpochInfo {}
->>>>>>> 6e10a706
 
 #[derive(Debug, Clone, serde::Serialize, serde::Deserialize)]
 pub struct NextEpochs {}
