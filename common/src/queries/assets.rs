--- conflicted
+++ resolved
@@ -47,29 +47,7 @@
     pub burn: bool,
 }
 
-<<<<<<< HEAD
-impl serde::Serialize for MintRecord {
-    fn serialize<S>(&self, serializer: S) -> Result<S::Ok, S::Error>
-    where
-        S: serde::Serializer,
-    {
-        use serde::ser::SerializeMap;
-
-        let mut map = serializer.serialize_map(Some(3))?;
-        map.serialize_entry("tx_hash", &hex::encode(self.tx_hash))?;
-
-        let action = if self.burn { "burned" } else { "minted" };
-        map.serialize_entry("action", action)?;
-
-        map.serialize_entry("amount", &self.amount.to_string())?;
-        map.end()
-    }
-}
-
 #[derive(Debug, Clone, Copy, serde::Serialize, serde::Deserialize)]
-=======
-#[derive(Debug, Clone, serde::Serialize, serde::Deserialize)]
->>>>>>> a096956a
 pub enum AssetMetadataStandard {
     CIP25v1,
     CIP25v2,
