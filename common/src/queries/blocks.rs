--- conflicted
+++ resolved
@@ -95,13 +95,8 @@
     BlockInvolvedAddresses(BlockInvolvedAddresses),
     BlockHashes(BlockHashes),
     TransactionHashes(TransactionHashes),
-<<<<<<< HEAD
     UTxOHashes(UTxOHashes),
-    NotFound,
-    Error(String),
-=======
     Error(QueryError),
->>>>>>> 81eb75dc
 }
 
 #[derive(Debug, Clone, serde::Serialize, serde::Deserialize)]
