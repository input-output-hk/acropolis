//! Definition of Acropolis messages

// We don't use these messages in the acropolis_common crate itself
#![allow(dead_code)]

use crate::types::*;

// Caryatid core messages which we re-export
pub use caryatid_module_clock::messages::ClockTickMessage;
pub use caryatid_module_rest_server::messages::{
    RESTRequest,
    RESTResponse,
    GetRESTResponse
};

/// Sequence information (for serialisation)
#[derive(Debug, Default, Clone, Copy, serde::Serialize, serde::Deserialize)]
pub struct Sequence {
    /// Event sequence number
    pub number: u64,

    /// Preceding event sequence number
    pub previous: Option<u64>,
}

impl Sequence {
    pub fn new(number: u64, previous: Option<u64>) -> Self {
        Sequence { number, previous }
    }

    pub fn following(previous_sequence: Option<u64>) -> Self {
        Sequence {
            number: match previous_sequence {
                None => 0,
                Some(s) => s + 1,
            },
            previous: previous_sequence,
        }
    }

    pub fn inc(&mut self) {
        self.previous = Some(self.number);
        self.number += 1;
    }
}

/// Block header message
#[derive(Debug, Default, Clone, serde::Serialize, serde::Deserialize)]
pub struct BlockHeaderMessage {
    /// Event sequence
    pub sequence: Sequence,

    /// Block info
    pub block: BlockInfo,

    /// Raw Data
    pub raw: Vec<u8>,
}

/// Block body message
#[derive(Debug, Default, Clone, serde::Serialize, serde::Deserialize)]
pub struct BlockBodyMessage {
    /// Event sequence
    pub sequence: Sequence,

    /// Block info
    pub block: BlockInfo,

    /// Raw Data
    pub raw: Vec<u8>,
}

/// Snapshot completion message
#[derive(Debug, Default, Clone, serde::Serialize, serde::Deserialize)]
pub struct SnapshotCompleteMessage {
    /// Final event sequence number of snapshots
    pub final_sequence: Option<u64>,

    /// Last block in snapshot data
    pub last_block: BlockInfo,
}

/// Transactions message
#[derive(Debug, Default, Clone, serde::Serialize, serde::Deserialize)]
pub struct RawTxsMessage {
    /// Event sequence
    pub sequence: Sequence,

    /// Block info
    pub block: BlockInfo,

    /// Raw Data for each transaction
    pub txs: Vec<Vec<u8>>,
}

/// Genesis completion message
#[derive(Debug, Default, Clone, serde::Serialize, serde::Deserialize)]
pub struct GenesisCompleteMessage {
    // Final event sequence number of genesis
    pub final_sequence: Option<u64>,

    // Conway genesis block
    pub conway_genesis: Option<ConwayGenesisParams>,
}

/// Message encapsulating multiple UTXO deltas, in order
#[derive(Debug, Default, Clone, serde::Serialize, serde::Deserialize)]
pub struct UTXODeltasMessage {
    /// Event sequence
    pub sequence: Sequence,

    /// Block info
    pub block: BlockInfo,

    /// Ordered set of deltas
    pub deltas: Vec<UTXODelta>
}

/// Message encapsulating multiple transaction certificates, in order
#[derive(Debug, Default, Clone, serde::Serialize, serde::Deserialize)]
pub struct TxCertificatesMessage {
    /// Event sequence
    pub sequence: Sequence,

    /// Block info
    pub block: BlockInfo,

    /// Ordered set of certificates
    pub certificates: Vec<TxCertificate>
}

/// Address deltas message
#[derive(Debug, Default, Clone, serde::Serialize, serde::Deserialize)]
pub struct AddressDeltasMessage {
    /// Event sequence
    pub sequence: Sequence,

    /// Block info
    pub block: BlockInfo,

    /// Set of deltas
    pub deltas: Vec<AddressDelta>
}

/// Stake address part of address deltas message
#[derive(Debug, Default, Clone, serde::Serialize, serde::Deserialize)]
pub struct StakeAddressDeltasMessage {
    /// Event sequence number (for serialisation)
    pub sequence: Sequence,

    /// Block info
    pub block: BlockInfo,

    /// Set of deltas
    pub deltas: Vec<StakeAddressDelta>
}

#[derive(Debug, Default, Clone, serde::Serialize, serde::Deserialize)]
pub struct GovernanceProceduresMessage {
    pub sequence: Sequence,

    pub block: BlockInfo,

    pub proposal_procedures: Vec<ProposalProcedure>,

    pub voting_procedures: Vec<(DataHash, VotingProcedures)>
}

impl GovernanceProceduresMessage {
    pub fn is_empty(&self) -> bool {
        self.proposal_procedures.is_empty() && self.voting_procedures.is_empty() && !self.block.new_epoch
    }
}

#[derive(Debug, Default, Clone, serde::Serialize, serde::Deserialize)]
pub struct DrepStakeDistributionMessage {
    pub sequence: Sequence,
    pub data: Vec<(DRepCredential, Lovelace)>
}

// === Global message enum ===
#[derive(Debug, Clone, serde::Serialize, serde::Deserialize)]
pub enum Message {
    None(()),                                  // Just so we have a simple default

    // Generic messages, get of jail free cards
    String(String),                            // Simple string
    JSON(serde_json::Value),                   // JSON object

    // Caryatid standard messages
    Clock(ClockTickMessage),                   // Clock tick
    RESTRequest(RESTRequest),                  // REST request
    RESTResponse(RESTResponse),                // REST response

    // Cardano messages
    BlockHeader(BlockHeaderMessage),           // Block header available
    BlockBody(BlockBodyMessage),               // Block body available
    SnapshotComplete(SnapshotCompleteMessage), // Mithril snapshot loaded
    ReceivedTxs(RawTxsMessage),                // Transaction available
    GenesisComplete(GenesisCompleteMessage),   // Genesis UTXOs done + genesis params
    UTXODeltas(UTXODeltasMessage),             // UTXO deltas received
    TxCertificates(TxCertificatesMessage),     // Transaction certificates received
    AddressDeltas(AddressDeltasMessage),       // Address deltas received
<<<<<<< HEAD
    GovernanceProcedures(GovernanceProceduresMessage), // Governance procedures received

    // Stake distribution info
    DrepStakeDistribution(DrepStakeDistributionMessage) // Info about drep stake
=======
    StakeAddressDeltas(StakeAddressDeltasMessage),    // Stake part of address deltas
    GovernanceProcedures(GovernanceProceduresMessage) // Governance procedures received
>>>>>>> 1a6f7ce1
}

impl Default for Message {
    fn default() -> Self { Self::None(()) }
}

// Casts from specific Caryatid messages
impl From<ClockTickMessage> for Message {
    fn from(msg: ClockTickMessage) -> Self {
        Message::Clock(msg)
    }
}

impl From<RESTRequest> for Message {
    fn from(msg: RESTRequest) -> Self {
        Message::RESTRequest(msg)
    }
}

impl From<RESTResponse> for Message {
    fn from(msg: RESTResponse) -> Self {
        Message::RESTResponse(msg)
    }
}

// Casts from platform-wide messages
impl GetRESTResponse for Message {
    fn get_rest_response(&self) -> Option<RESTResponse> {
        if let Message::RESTResponse(result) = self {
            Some(result.clone())
        } else {
            None
        }
    }
}

<|MERGE_RESOLUTION|>--- conflicted
+++ resolved
@@ -201,15 +201,11 @@
     UTXODeltas(UTXODeltasMessage),             // UTXO deltas received
     TxCertificates(TxCertificatesMessage),     // Transaction certificates received
     AddressDeltas(AddressDeltasMessage),       // Address deltas received
-<<<<<<< HEAD
     GovernanceProcedures(GovernanceProceduresMessage), // Governance procedures received
 
     // Stake distribution info
-    DrepStakeDistribution(DrepStakeDistributionMessage) // Info about drep stake
-=======
-    StakeAddressDeltas(StakeAddressDeltasMessage),    // Stake part of address deltas
-    GovernanceProcedures(GovernanceProceduresMessage) // Governance procedures received
->>>>>>> 1a6f7ce1
+    DrepStakeDistribution(DrepStakeDistributionMessage), // Info about drep stake
+    StakeAddressDeltas(StakeAddressDeltasMessage),       // Stake part of address deltas
 }
 
 impl Default for Message {
