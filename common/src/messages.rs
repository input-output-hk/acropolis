--- conflicted
+++ resolved
@@ -279,15 +279,9 @@
 #[derive(Debug, Clone, serde::Serialize, serde::Deserialize)]
 #[allow(clippy::large_enum_variant)]
 pub enum CardanoMessage {
-<<<<<<< HEAD
-    BlockHeader(BlockHeaderMessage),         // Block header available
-    BlockBody(BlockBodyMessage),             // Block body available
-    SnapshotComplete,                        // Mithril or Node (file) snapshot loaded
-=======
     BlockAvailable(RawBlockMessage),         // Block body available
     BlockValidation(ValidationStatus),       // Result of a block validation
     SnapshotComplete,                        // Mithril snapshot loaded
->>>>>>> a8198848
     ReceivedTxs(RawTxsMessage),              // Transaction available
     GenesisComplete(GenesisCompleteMessage), // Genesis UTXOs done + genesis params
     GenesisUTxOs(GenesisUTxOsMessage),       // Genesis UTxOs with their UTxOIdentifiers
