//! Definition of Acropolis messages

// We don't use these messages in the acropolis_common crate itself
#![allow(dead_code)]

use crate::types::*;

// Caryatid core messages which we re-export
pub use caryatid_module_clock::messages::ClockTickMessage;
pub use caryatid_module_rest_server::messages::{
    RESTRequest,
    RESTResponse,
    GetRESTResponse
};

/// Sequence information (for serialisation)
#[derive(Debug, Default, Clone, Copy, serde::Serialize, serde::Deserialize)]
pub struct Sequence {
    /// Event sequence number
    pub number: u64,

    /// Preceding event sequence number
    pub previous: Option<u64>,
}

impl Sequence {
    pub fn new(number: u64, previous: Option<u64>) -> Self {
        Sequence { number, previous }
    }

    pub fn following(previous_sequence: Option<u64>) -> Self {
        Sequence {
            number: match previous_sequence {
                None => 0,
                Some(s) => s + 1,
            },
            previous: previous_sequence,
        }
    }

    pub fn inc(&mut self) {
        self.previous = Some(self.number);
        self.number += 1;
    }
}

/// Block header message
#[derive(Debug, Default, Clone, serde::Serialize, serde::Deserialize)]
pub struct BlockHeaderMessage {
    /// Event sequence
    pub sequence: Sequence,

    /// Block info
    pub block: BlockInfo,

    /// Raw Data
    pub raw: Vec<u8>,
}

/// Block body message
#[derive(Debug, Default, Clone, serde::Serialize, serde::Deserialize)]
pub struct BlockBodyMessage {
    /// Event sequence
    pub sequence: Sequence,

    /// Block info
    pub block: BlockInfo,

    /// Raw Data
    pub raw: Vec<u8>,
}

/// Snapshot completion message
#[derive(Debug, Default, Clone, serde::Serialize, serde::Deserialize)]
pub struct SnapshotCompleteMessage {
    /// Final event sequence number of snapshots
    pub final_sequence: Option<u64>,

    /// Last block in snapshot data
    pub last_block: BlockInfo,
}

/// Transactions message
#[derive(Debug, Default, Clone, serde::Serialize, serde::Deserialize)]
pub struct RawTxsMessage {
    /// Event sequence
    pub sequence: Sequence,

    /// Block info
    pub block: BlockInfo,

    /// Raw Data for each transaction
    pub txs: Vec<Vec<u8>>,
}

/// Genesis completion message
#[derive(Debug, Default, Clone, serde::Serialize, serde::Deserialize)]
pub struct GenesisCompleteMessage {
<<<<<<< HEAD
    /// Next event sequence number to use
    pub sequence: u64,
    pub conway_genesis: Option<ConwayGenesisParams>
=======
    /// Final event sequence number of genesis
    pub final_sequence: Option<u64>,
>>>>>>> 42fc0d48
}

/// Message encapsulating multiple UTXO deltas, in order
#[derive(Debug, Default, Clone, serde::Serialize, serde::Deserialize)]
pub struct UTXODeltasMessage {
    /// Event sequence
    pub sequence: Sequence,

    /// Block info
    pub block: BlockInfo,

    /// Ordered set of deltas
    pub deltas: Vec<UTXODelta>
}

/// Message encapsulating multiple transaction certificates, in order
#[derive(Debug, Default, Clone, serde::Serialize, serde::Deserialize)]
pub struct TxCertificatesMessage {
    /// Event sequence
    pub sequence: Sequence,

    /// Block info
    pub block: BlockInfo,

    /// Ordered set of certificates
    pub certificates: Vec<TxCertificate>
}

/// Address deltas message
#[derive(Debug, Default, Clone, serde::Serialize, serde::Deserialize)]
pub struct AddressDeltasMessage {
    /// Event sequence
    pub sequence: Sequence,

    /// Block info
    pub block: BlockInfo,

    /// Set of deltas
    pub deltas: Vec<AddressDelta>
}

#[derive(Debug, Default, Clone, serde::Serialize, serde::Deserialize)]
pub struct GovernanceProceduresMessage {
    pub sequence: Sequence,

    pub block: BlockInfo,

    pub proposal_procedures: Vec<ProposalProcedure>,

    pub voting_procedures: Vec<(DataHash, VotingProcedures)>
}

impl GovernanceProceduresMessage {
    pub fn is_empty(&self) -> bool {
        self.proposal_procedures.is_empty() && self.voting_procedures.is_empty() && !self.block.new_epoch
    }
}

#[derive(Debug, Default, Clone, serde::Serialize, serde::Deserialize)]
pub struct DrepStakeDistributionMessage {
    pub sequence: u64,
    pub data: Vec<(DRepCredential, Lovelace)>
}

// === Global message enum ===
#[derive(Debug, Clone, serde::Serialize, serde::Deserialize)]
pub enum Message {
    None(()),                                  // Just so we have a simple default

    // Generic messages, get of jail free cards
    String(String),                            // Simple string
    JSON(serde_json::Value),                   // JSON object

    // Caryatid standard messages
    Clock(ClockTickMessage),                   // Clock tick
    RESTRequest(RESTRequest),                  // REST request
    RESTResponse(RESTResponse),                // REST response

    // Cardano messages
    BlockHeader(BlockHeaderMessage),           // Block header available
    BlockBody(BlockBodyMessage),               // Block body available
    SnapshotComplete(SnapshotCompleteMessage), // Mithril snapshot loaded
    ReceivedTxs(RawTxsMessage),                // Transaction available
    GenesisComplete(GenesisCompleteMessage),   // Genesis UTXOs done + genesis params
    UTXODeltas(UTXODeltasMessage),             // UTXO deltas received
    TxCertificates(TxCertificatesMessage),     // Transaction certificates received
    AddressDeltas(AddressDeltasMessage),       // Address deltas received
    GovernanceProcedures(GovernanceProceduresMessage), // Governance procedures received

    // Stake distribution info
    DrepStakeDistribution(DrepStakeDistributionMessage) // Info about drep stake
}

impl Default for Message {
    fn default() -> Self { Self::None(()) }
}

// Casts from specific Caryatid messages
impl From<ClockTickMessage> for Message {
    fn from(msg: ClockTickMessage) -> Self {
        Message::Clock(msg)
    }
}

impl From<RESTRequest> for Message {
    fn from(msg: RESTRequest) -> Self {
        Message::RESTRequest(msg)
    }
}

impl From<RESTResponse> for Message {
    fn from(msg: RESTResponse) -> Self {
        Message::RESTResponse(msg)
    }
}

// Casts from platform-wide messages
impl GetRESTResponse for Message {
    fn get_rest_response(&self) -> Option<RESTResponse> {
        if let Message::RESTResponse(result) = self {
            Some(result.clone())
        } else {
            None
        }
    }
}

<|MERGE_RESOLUTION|>--- conflicted
+++ resolved
@@ -96,14 +96,11 @@
 /// Genesis completion message
 #[derive(Debug, Default, Clone, serde::Serialize, serde::Deserialize)]
 pub struct GenesisCompleteMessage {
-<<<<<<< HEAD
-    /// Next event sequence number to use
-    pub sequence: u64,
-    pub conway_genesis: Option<ConwayGenesisParams>
-=======
-    /// Final event sequence number of genesis
+    // Final event sequence number of genesis
     pub final_sequence: Option<u64>,
->>>>>>> 42fc0d48
+
+    // Conway genesis block
+    pub conway_genesis: Option<ConwayGenesisParams>,
 }
 
 /// Message encapsulating multiple UTXO deltas, in order
@@ -164,7 +161,7 @@
 
 #[derive(Debug, Default, Clone, serde::Serialize, serde::Deserialize)]
 pub struct DrepStakeDistributionMessage {
-    pub sequence: u64,
+    pub sequence: Sequence,
     pub data: Vec<(DRepCredential, Lovelace)>
 }
 
