--- conflicted
+++ resolved
@@ -53,14 +53,8 @@
 /// Genesis completion message
 #[derive(Debug, Default, Clone, serde::Serialize, serde::Deserialize)]
 pub struct GenesisCompleteMessage {
-<<<<<<< HEAD
-    // Final event sequence number of genesis
-    pub final_sequence: Option<u64>,
-
     // Conway genesis block
     pub conway_genesis: Option<ConwayGenesisParams>,
-=======
->>>>>>> 8c8975ce
 }
 
 /// Message encapsulating multiple UTXO deltas, in order
@@ -96,9 +90,6 @@
 /// Stake address part of address deltas message
 #[derive(Debug, Default, Clone, serde::Serialize, serde::Deserialize)]
 pub struct StakeAddressDeltasMessage {
-    /// Event sequence number (for serialisation)
-    pub sequence: Sequence,
-
     /// Block info
     pub block: BlockInfo,
 
@@ -108,10 +99,13 @@
 
 #[derive(Debug, Default, Clone, serde::Serialize, serde::Deserialize)]
 pub struct GovernanceProceduresMessage {
+    /// Block info
     pub block: BlockInfo,
 
+    /// Proposals
     pub proposal_procedures: Vec<ProposalProcedure>,
 
+    /// Voting
     pub voting_procedures: Vec<(DataHash, VotingProcedures)>
 }
 
@@ -123,7 +117,7 @@
 
 #[derive(Debug, Default, Clone, serde::Serialize, serde::Deserialize)]
 pub struct DrepStakeDistributionMessage {
-    pub sequence: Sequence,
+    // DRep stake distribution by ID
     pub data: Vec<(DRepCredential, Lovelace)>
 }
 
