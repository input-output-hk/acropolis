// Acropolis common library - main library exports

pub mod types;
pub mod messages;
pub mod calculations;
pub mod rational_number;
pub mod params;
<<<<<<< HEAD
pub mod crypto;
pub mod state_history;
pub mod encoding;
pub mod serialization;
=======
pub mod address;
>>>>>>> f63ad127

// Flattened re-exports
pub use self::types::*;
pub use self::address::*;<|MERGE_RESOLUTION|>--- conflicted
+++ resolved
@@ -5,14 +5,11 @@
 pub mod calculations;
 pub mod rational_number;
 pub mod params;
-<<<<<<< HEAD
 pub mod crypto;
 pub mod state_history;
-pub mod encoding;
 pub mod serialization;
-=======
 pub mod address;
->>>>>>> f63ad127
+pub mod varint_encoder;
 
 // Flattened re-exports
 pub use self::types::*;
