--- conflicted
+++ resolved
@@ -5,12 +5,9 @@
 pub mod calculations;
 pub mod rational_number;
 pub mod params;
-<<<<<<< HEAD
 pub mod crypto;
 pub mod state_history;
-=======
 pub mod encoding;
->>>>>>> bccbeea8
 
 // Flattened re-exports
 pub use self::types::*;