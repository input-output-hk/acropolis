--- conflicted
+++ resolved
@@ -61,153 +61,6 @@
     pub era: Era,
 }
 
-<<<<<<< HEAD
-/// a Byron-era address
-#[derive(Debug, Clone, PartialEq, Eq, serde::Serialize, serde::Deserialize)]
-pub struct ByronAddress {
-    /// Raw payload
-    pub payload: Vec<u8>,
-}
-
-/// Address network identifier
-#[derive(Debug, Clone, PartialEq, Eq, serde::Serialize, serde::Deserialize)]
-pub enum AddressNetwork {
-    /// Mainnet
-    Main,
-
-    /// Testnet
-    Test,
-}
-
-impl Default for AddressNetwork {
-    fn default() -> Self { Self::Main }
-}
-
-
-/// Key hash used for pool IDs etc.
-pub type KeyHash = Vec<u8>;
-
-pub type ScriptHash = KeyHash;
-pub type AddrKeyhash = KeyHash;
-
-/// A Shelley-era address - payment part
-#[derive(Debug, Clone, PartialEq, Eq, serde::Serialize, serde::Deserialize)]
-pub enum ShelleyAddressPaymentPart {
-    /// Payment to a key
-    PaymentKeyHash(KeyHash),
-
-    /// Payment to a script
-    ScriptHash(ScriptHash),
-}
-
-impl Default for ShelleyAddressPaymentPart {
-    fn default() -> Self { Self::PaymentKeyHash(Vec::new()) }
-}
-
-/// Delegation pointer
-#[derive(Debug, Default, Clone, Hash, PartialEq, Eq, serde::Serialize, serde::Deserialize)]
-pub struct ShelleyAddressPointer {
-    /// Slot number
-    pub slot: u64,
-
-    /// Transaction index within the slot
-    pub tx_index: u64,
-
-    /// Certificate index within the transaction
-    pub cert_index: u64,
-}
-
-/// A Shelley-era address - delegation part
-#[serde_as]
-#[derive(Debug, Clone, PartialEq, Eq, serde::Serialize, serde::Deserialize)]
-pub enum ShelleyAddressDelegationPart {
-    /// No delegation (enterprise addresses)
-    None,
-
-    /// Delegation to stake key
-    StakeKeyHash(Vec<u8>),
-
-    /// Delegation to script key
-    ScriptHash(Vec<u8>),
-
-    /// Delegation to pointer
-    Pointer(ShelleyAddressPointer),
-}
-
-impl Default for ShelleyAddressDelegationPart {
-    fn default() -> Self { Self::None }
-}
-
-/// A Shelley-era address
-#[derive(Debug, Default, Clone, PartialEq, Eq, serde::Serialize, serde::Deserialize)]
-pub struct ShelleyAddress {
-    /// Network id
-    pub network: AddressNetwork,
-
-    /// Payment part
-    pub payment: ShelleyAddressPaymentPart,
-
-    /// Delegation part
-    pub delegation: ShelleyAddressDelegationPart,
-}
-
-/// Payload of a stake address
-#[serde_as]
-#[derive(Debug, Clone, PartialEq, Eq, serde::Serialize, serde::Deserialize)]
-pub enum StakeAddressPayload {
-    /// Stake key
-    StakeKeyHash(
-        #[serde_as(as = "Hex")]
-        Vec<u8>
-    ),
-
-    /// Script hash
-    ScriptHash(
-        #[serde_as(as = "Hex")]
-        Vec<u8>
-    ),
-}
-
-impl Default for StakeAddressPayload {
-    fn default() -> Self { Self::StakeKeyHash(Vec::new()) }
-}
-
-/// A stake address
-#[derive(Debug, Default, Clone, PartialEq, Eq, serde::Serialize, serde::Deserialize)]
-pub struct StakeAddress {
-    /// Network id
-    pub network: AddressNetwork,
-
-    /// Payload
-    pub payload: StakeAddressPayload,
-}
-
-/// A Cardano address
-#[derive(Debug, Clone, PartialEq, Eq, serde::Serialize, serde::Deserialize)]
-pub enum Address {
-    None,
-    Byron(ByronAddress),
-    Shelley(ShelleyAddress),
-    Stake(StakeAddress),
-}
-
-impl Default for Address {
-    fn default() -> Self { Self::None }
-}
-
-impl Address {
-    pub fn get_pointer(&self) -> Option<ShelleyAddressPointer> {
-        if let Address::Shelley(shelley) = self {
-            if let ShelleyAddressDelegationPart::Pointer(ptr) = &shelley.delegation {
-                return Some(ptr.clone())
-            }
-        }
-        return None
-    }
-}
-
-=======
->>>>>>> f63ad127
 /// Individual address balance change
 #[derive(Debug, Default, Clone, serde::Serialize, serde::Deserialize)]
 pub struct AddressDelta {
@@ -268,8 +121,6 @@
 impl Default for UTXODelta {
     fn default() -> Self { Self::None(()) }
 }
-<<<<<<< HEAD
-=======
 
 /// Key hash used for pool IDs etc.
 pub type KeyHash = Vec<u8>;
@@ -280,7 +131,6 @@
 /// Address key hash
 pub type AddrKeyhash = KeyHash;
 
->>>>>>> f63ad127
 /// Data hash used for metadata, anchors (SHA256)
 pub type DataHash = Vec<u8>;
 
