//! Core type definitions for Acropolis
// We don't use these types in the acropolis_common crate itself
#![allow(dead_code)]

use crate::{
    address::{Address, ShelleyAddress, StakeAddress},
    protocol_params,
    rational_number::RationalNumber,
    BlockHash, TxHash,
};
use anyhow::{anyhow, bail, Error, Result};
use bech32::{Bech32, Hrp};
use bitmask_enum::bitmask;
use hex::decode;
use serde::{Deserialize, Serialize};
use serde_with::{hex::Hex, serde_as};
use std::collections::{HashMap, HashSet};
use std::fmt::{Display, Formatter};
use std::ops::{AddAssign, Neg};
use std::{cmp::Ordering, fmt};

#[derive(Default, Debug, Clone, PartialEq, Eq, Serialize, Deserialize)]
pub enum NetworkId {
    Testnet,
    #[default]
    Mainnet,
}

impl From<String> for NetworkId {
    fn from(s: String) -> Self {
        match s.as_str() {
            "testnet" => NetworkId::Testnet,
            "mainnet" => NetworkId::Mainnet,
            _ => NetworkId::Mainnet,
        }
    }
}

/// Protocol era
#[derive(
    Debug, Clone, Copy, PartialEq, Eq, PartialOrd, Ord, serde::Serialize, serde::Deserialize,
)]
pub enum Era {
    Byron,
    Shelley,
    Allegra,
    Mary,
    Alonzo,
    Babbage,
    Conway,
}

impl Default for Era {
    fn default() -> Era {
        Era::Byron
    }
}

impl From<Era> for u8 {
    fn from(e: Era) -> u8 {
        match e {
            Era::Byron => 0,
            Era::Shelley => 1,
            Era::Allegra => 2,
            Era::Mary => 3,
            Era::Alonzo => 4,
            Era::Babbage => 5,
            Era::Conway => 6,
        }
    }
}

impl TryFrom<u8> for Era {
    type Error = anyhow::Error;
    fn try_from(v: u8) -> Result<Era, Error> {
        match v {
            0 => Ok(Era::Byron),
            1 => Ok(Era::Shelley),
            2 => Ok(Era::Allegra),
            3 => Ok(Era::Mary),
            4 => Ok(Era::Alonzo),
            5 => Ok(Era::Babbage),
            6 => Ok(Era::Conway),
            n => bail!("Impossible era {n}"),
        }
    }
}

impl Display for Era {
    fn fmt(&self, f: &mut Formatter<'_>) -> std::fmt::Result {
        write!(f, "{:?}", self)
    }
}

/// Block production statistics for a stake pool in a specific epoch
#[derive(Debug, Clone, PartialEq, Eq, serde::Serialize, serde::Deserialize)]
pub struct PoolBlockProduction {
    /// Pool ID that produced the blocks
    pub pool_id: String,

    /// Number of blocks produced by this pool in the epoch
    pub block_count: u8,

    /// Epoch number
    pub epoch: u64,
}

/// Block status
#[derive(Debug, Clone, Eq, PartialEq, serde::Serialize, serde::Deserialize)]
pub enum BlockStatus {
    Bootstrap,  // Pseudo-block from bootstrap data
    Immutable,  // Now immutable (more than 'k' blocks ago)
    Volatile,   // Volatile, in sequence
    RolledBack, // Volatile, restarted after rollback
}

/// Block info, shared across multiple messages
#[derive(Debug, Clone, PartialEq, Eq, serde::Serialize, serde::Deserialize)]
pub struct BlockInfo {
    /// Block status
    pub status: BlockStatus,

    /// Slot number
    pub slot: u64,

    /// Block number
    pub number: u64,

    /// Block hash
    pub hash: BlockHash,

    /// Epoch number
    pub epoch: u64,

    /// Epoch slot number
    #[serde(default)]
    pub epoch_slot: u64,

    /// Does this block start a new epoch?
    pub new_epoch: bool,

    /// UNIX timestamp
    #[serde(default)]
    pub timestamp: u64,

    /// Protocol era
    pub era: Era,
}

impl Ord for BlockInfo {
    fn cmp(&self, other: &Self) -> Ordering {
        self.number.cmp(&other.number)
    }
}

impl PartialOrd for BlockInfo {
    fn partial_cmp(&self, other: &Self) -> Option<Ordering> {
        Some(self.cmp(other))
    }
}

/// Individual address balance change
#[derive(Debug, Clone, serde::Serialize, serde::Deserialize)]
pub struct AddressDelta {
    /// Address
    pub address: Address,

    /// UTxO causing address delta
    pub utxo: UTxOIdentifier,

    /// Balance change
    pub value: ValueDelta,
}

/// Stake balance change
#[derive(Debug, Clone, serde::Serialize, serde::Deserialize)]
pub struct StakeAddressDelta {
    /// Address
    pub address: StakeAddress,

    /// Balance change
    pub delta: i64,
}

/// Stake Address Reward change
#[derive(Debug, Clone, serde::Serialize, serde::Deserialize)]
pub struct StakeRewardDelta {
    pub stake_address: StakeAddress,
    pub delta: i64,
}

pub type PolicyId = [u8; 28];
pub type NativeAssets = Vec<(PolicyId, Vec<NativeAsset>)>;
pub type NativeAssetsDelta = Vec<(PolicyId, Vec<NativeAssetDelta>)>;
pub type NativeAssetsMap = HashMap<PolicyId, HashMap<AssetName, u64>>;

#[derive(
    Debug,
    Copy,
    Clone,
    Eq,
    PartialEq,
    Hash,
    serde::Serialize,
    serde::Deserialize,
    minicbor::Encode,
    minicbor::Decode,
)]
pub struct AssetName {
    #[n(0)]
    len: u8,
    #[n(1)]
    bytes: [u8; 32],
}

impl AssetName {
    pub fn new(data: &[u8]) -> Option<Self> {
        if data.len() > 32 {
            return None;
        }
        let mut bytes = [0u8; 32];
        bytes[..data.len()].copy_from_slice(data);
        Some(Self {
            len: data.len() as u8,
            bytes,
        })
    }

    pub fn len(&self) -> usize {
        self.len as usize
    }

    pub fn as_slice(&self) -> &[u8] {
        &self.bytes[..self.len as usize]
    }
}

#[derive(
    Debug, Clone, serde::Serialize, serde::Deserialize, minicbor::Encode, minicbor::Decode,
)]
pub struct NativeAsset {
    #[n(0)]
    pub name: AssetName,
    #[n(1)]
    pub amount: u64,
}

#[derive(
    Debug, Clone, serde::Serialize, serde::Deserialize, minicbor::Encode, minicbor::Decode,
)]
pub struct NativeAssetDelta {
    #[n(0)]
    pub name: AssetName,
    #[n(1)]
    pub amount: i64,
}

/// Datum (inline or hash)
#[derive(Debug, Clone, serde::Serialize, serde::Deserialize)]
pub enum Datum {
    Hash(Vec<u8>),
    Inline(Vec<u8>),
}

/// Value (lovelace + multiasset)
#[derive(Debug, Clone, serde::Serialize, serde::Deserialize)]
pub struct Value {
    pub lovelace: u64,
    pub assets: NativeAssets,
}

impl Value {
    pub fn new(lovelace: u64, assets: NativeAssets) -> Self {
        Self { lovelace, assets }
    }

    pub fn coin(&self) -> u64 {
        self.lovelace
    }
}

impl AddAssign<&Value> for Value {
    fn add_assign(&mut self, other: &Value) {
        self.lovelace += other.lovelace;

        for (policy_id, other_assets) in &other.assets {
            if let Some((_, existing_assets)) =
                self.assets.iter_mut().find(|(pid, _)| pid == policy_id)
            {
                for other_asset in other_assets {
                    if let Some(existing) =
                        existing_assets.iter_mut().find(|a| a.name == other_asset.name)
                    {
                        existing.amount += other_asset.amount;
                    } else {
                        existing_assets.push(other_asset.clone());
                    }
                }
            } else {
                self.assets.push((*policy_id, other_assets.clone()));
            }
        }
    }
}

/// Hashmap representation of Value (lovelace + multiasset)
#[derive(
    Debug, Default, Clone, serde::Serialize, serde::Deserialize, minicbor::Encode, minicbor::Decode,
)]
pub struct ValueMap {
    #[n(0)]
    pub lovelace: u64,
    #[n(1)]
    pub assets: NativeAssetsMap,
}

#[derive(Debug, Default, Clone, serde::Serialize, serde::Deserialize)]
pub struct ValueDelta {
    pub lovelace: i64,
    pub assets: NativeAssetsDelta,
}

#[derive(
    Debug, Default, Clone, serde::Serialize, serde::Deserialize, minicbor::Encode, minicbor::Decode,
)]
pub struct AddressTotalsMap {
    #[n(0)]
    pub lovelace: i64,
    #[n(1)]
    pub assets: NativeAssetsMap,
}

impl ValueDelta {
    pub fn new(lovelace: i64, assets: NativeAssetsDelta) -> Self {
        Self { lovelace, assets }
    }
}

impl From<&Value> for ValueDelta {
    fn from(v: &Value) -> Self {
        ValueDelta {
            lovelace: v.lovelace as i64,
            assets: v
                .assets
                .iter()
                .map(|(pid, nas)| {
                    let nas_delta = nas
                        .iter()
                        .map(|na| NativeAssetDelta {
                            name: na.name.clone(),
                            amount: na.amount as i64,
                        })
                        .collect();
                    (*pid, nas_delta)
                })
                .collect(),
        }
    }
}

impl Neg for ValueDelta {
    type Output = Self;

    fn neg(mut self) -> Self::Output {
        self.lovelace = -self.lovelace;
        for (_, nas) in &mut self.assets {
            for na in nas {
                na.amount = -na.amount;
            }
        }
        self
    }
}

/// Transaction output (UTXO)
#[derive(Debug, Clone, serde::Serialize, serde::Deserialize)]
pub struct TxOutput {
    /// Identifier for this UTxO
    pub utxo_identifier: UTxOIdentifier,

    /// Address data
    pub address: Address,

    /// Output value (Lovelace + native assets)
    pub value: Value,

    /// Datum (Inline or Hash)
    pub datum: Option<Datum>,
}

/// Transaction input (UTXO reference)
#[derive(Debug, Clone, serde::Serialize, serde::Deserialize)]
pub struct TxInput {
    /// Identifer of the referenced UTxO
    pub utxo_identifier: UTxOIdentifier,
}

/// Option of either TxOutput or TxInput
#[derive(Debug, Clone, serde::Serialize, serde::Deserialize)]
pub enum UTXODelta {
    None(()),
    Output(TxOutput),
    Input(TxInput),
}

impl Default for UTXODelta {
    fn default() -> Self {
        Self::None(())
    }
}

/// Key hash used for pool IDs etc.
pub type KeyHash = Vec<u8>;

pub type PoolId = Vec<u8>;

/// Script identifier
pub type ScriptHash = KeyHash;

/// Address key hash
pub type AddrKeyhash = KeyHash;

pub type GenesisKeyhash = Vec<u8>;

/// Data hash used for metadata, anchors (SHA256)
pub type DataHash = Vec<u8>;

/// Compact transaction identifier (block_number, tx_index).
#[derive(
    Debug,
    Default,
    Clone,
    Copy,
    PartialEq,
    Eq,
    Hash,
    serde::Serialize,
    serde::Deserialize,
    minicbor::Encode,
    minicbor::Decode,
)]
pub struct TxIdentifier(#[n(0)] [u8; 6]);

impl TxIdentifier {
    pub fn new(block_number: u32, tx_index: u16) -> Self {
        let mut buf = [0u8; 6];
        buf[..4].copy_from_slice(&block_number.to_be_bytes());
        buf[4..6].copy_from_slice(&tx_index.to_be_bytes());
        Self(buf)
    }

    pub fn block_number(&self) -> u32 {
        u32::from_be_bytes(self.0[..4].try_into().unwrap())
    }

    pub fn tx_index(&self) -> u16 {
        u16::from_be_bytes(self.0[4..6].try_into().unwrap())
    }

    pub fn from_bytes(bytes: [u8; 6]) -> Self {
        Self(bytes)
    }

    pub fn as_bytes(&self) -> &[u8; 6] {
        &self.0
    }
}

impl From<UTxOIdentifier> for TxIdentifier {
    fn from(id: UTxOIdentifier) -> Self {
        Self::new(id.block_number(), id.tx_index())
    }
}

// Compact UTxO identifier (block_number, tx_index, output_index)
#[derive(
    Debug,
    Clone,
    Copy,
    PartialEq,
    Eq,
    Hash,
    serde::Serialize,
    serde::Deserialize,
    minicbor::Encode,
    minicbor::Decode,
)]
pub struct UTxOIdentifier(#[n(0)] [u8; 8]);

impl UTxOIdentifier {
    pub fn new(block_number: u32, tx_index: u16, output_index: u16) -> Self {
        let mut buf = [0u8; 8];
        buf[..4].copy_from_slice(&block_number.to_be_bytes());
        buf[4..6].copy_from_slice(&tx_index.to_be_bytes());
        buf[6..].copy_from_slice(&output_index.to_be_bytes());
        Self(buf)
    }

    pub fn block_number(&self) -> u32 {
        u32::from_be_bytes(self.0[..4].try_into().unwrap())
    }

    pub fn tx_index(&self) -> u16 {
        u16::from_be_bytes(self.0[4..6].try_into().unwrap())
    }

    pub fn output_index(&self) -> u16 {
        u16::from_be_bytes(self.0[6..8].try_into().unwrap())
    }

    pub fn to_bytes(&self) -> [u8; 8] {
        self.0
    }
}

impl fmt::Display for UTxOIdentifier {
    fn fmt(&self, f: &mut fmt::Formatter<'_>) -> fmt::Result {
        write!(
            f,
            "{}:{}:{}",
            self.block_number(),
            self.tx_index(),
            self.output_index()
        )
    }
}

// Full TxOutRef stored in UTxORegistry for UTxOIdentifier lookups
#[derive(Debug, Clone, Copy, PartialEq, Eq, Hash, serde::Serialize, serde::Deserialize)]
pub struct TxOutRef {
    pub tx_hash: TxHash,
    pub output_index: u16,
}

impl TxOutRef {
    pub fn new(tx_hash: TxHash, output_index: u16) -> Self {
        TxOutRef {
            tx_hash,
            output_index,
        }
    }
}

/// Amount of Ada, in Lovelace
pub type Lovelace = u64;
pub type LovelaceDelta = i64;

/// Rational number = numerator / denominator
#[derive(Debug, Default, Clone, serde::Serialize, serde::Deserialize, Eq, PartialEq)]
pub struct Ratio {
    pub numerator: u64,
    pub denominator: u64,
}

impl Ratio {
    /// Returns the ratio as f64 (safe for large values)
    pub fn to_f64(&self) -> f64 {
        if self.denominator == 0 {
            0.0
        } else {
            (self.numerator as f64) / (self.denominator as f64)
        }
    }

    /// Returns the ratio as f32 (less precision)
    pub fn to_f32(&self) -> f32 {
        if self.denominator == 0 {
            0.0
        } else {
            (self.numerator as f32) / (self.denominator as f32)
        }
    }
}

/// Withdrawal
#[derive(Debug, Clone, serde::Serialize, serde::Deserialize)]
pub struct Withdrawal {
    /// Stake address to withdraw to
    pub address: StakeAddress,

    /// Value to withdraw
    pub value: Lovelace,
}

/// Treasury pot account
#[derive(Debug, Clone, serde::Serialize, serde::Deserialize)]
pub enum Pot {
    Reserves,
    Treasury,
    Deposits,
}

/// Pot Delta - internal change of pot values at genesis / era boundaries
#[derive(Debug, Clone, serde::Serialize, serde::Deserialize)]
pub struct PotDelta {
    /// Stake address to withdraw to
    pub pot: Pot,

    /// Delta to apply
    pub delta: LovelaceDelta,
}

#[derive(
    Debug,
    Clone,
    Ord,
    Eq,
    PartialEq,
    PartialOrd,
    Hash,
    serde::Serialize,
    serde::Deserialize,
    minicbor::Decode,
    minicbor::Encode,
)]
pub enum Credential {
    /// Script hash. NOTE: Order matters when parsing Haskell Node Snapshot data.
    ScriptHash(KeyHash),

    /// Address key hash
<<<<<<< HEAD
    #[n(0)]
    AddrKeyHash(#[n(0)] KeyHash),

    /// Script hash
    #[n(1)]
    ScriptHash(#[n(0)] KeyHash),
=======
    AddrKeyHash(KeyHash),
>>>>>>> 371aa46d
}

impl Credential {
    fn hex_string_to_hash(hex_str: &str) -> Result<KeyHash> {
        let key_hash = decode(hex_str.to_owned().into_bytes())?;
        if key_hash.len() != 28 {
            Err(anyhow!(
                "Invalid hash length for {:?}, expected 28 bytes",
                hex_str
            ))
        } else {
            Ok(key_hash)
        }
    }

    pub fn from_json_string(credential: &str) -> Result<Self> {
        if let Some(hash) = credential.strip_prefix("scriptHash-") {
            Ok(Credential::ScriptHash(Self::hex_string_to_hash(hash)?))
        } else if let Some(hash) = credential.strip_prefix("keyHash-") {
            Ok(Credential::AddrKeyHash(Self::hex_string_to_hash(hash)?))
        } else {
            Err(anyhow!(
                "Incorrect credential {}, expected scriptHash- or keyHash- prefix",
                credential
            )
            .into())
        }
    }

    pub fn to_json_string(&self) -> String {
        match self {
            Self::ScriptHash(hash) => format!("scriptHash-{}", hex::encode(hash)),
            Self::AddrKeyHash(hash) => format!("keyHash-{}", hex::encode(hash)),
        }
    }

    pub fn get_hash(&self) -> KeyHash {
        match self {
            Self::AddrKeyHash(hash) => hash,
            Self::ScriptHash(hash) => hash,
        }
        .clone()
    }

    pub fn from_drep_bech32(bech32_str: &str) -> Result<Self, anyhow::Error> {
        let (hrp, data) = bech32::decode(bech32_str)?;
        if data.len() != 28 {
            return Err(anyhow!(
                "Invalid payload length for DRep Bech32, expected 28 bytes, got {}",
                data.len()
            ));
        }

        let hash: KeyHash = data;

        match hrp.as_str() {
            "drep" => Ok(Credential::AddrKeyHash(hash)),
            "drep_script" => Ok(Credential::ScriptHash(hash)),
            _ => Err(anyhow!(
                "Invalid HRP for DRep Bech32, expected 'drep' or 'drep_script', got '{}'",
                hrp
            )),
        }
    }

    pub fn to_drep_bech32(&self) -> Result<String, anyhow::Error> {
        let hrp = Hrp::parse(match self {
            Credential::AddrKeyHash(_) => "drep",
            Credential::ScriptHash(_) => "drep_script",
        })
        .map_err(|e| anyhow!("Bech32 HRP parse error: {e}"))?;

        let data = self.get_hash();

        bech32::encode::<Bech32>(hrp, data.as_slice())
            .map_err(|e| anyhow!("Bech32 encoding error: {e}"))
    }

    pub fn to_stake_bech32(&self) -> Result<String, anyhow::Error> {
        let hash = self.get_hash();

        if hash.len() != 28 {
            return Err(anyhow!("Credential hash must be 28 bytes"));
        }

        let header = match self {
            Credential::AddrKeyHash(_) => 0b1110_0001,
            Credential::ScriptHash(_) => 0b1111_0001,
        };

        let mut address_bytes = [0u8; 29];
        address_bytes[0] = header;
        address_bytes[1..].copy_from_slice(&hash);

        let hrp = Hrp::parse("stake").map_err(|e| anyhow!("HRP parse error: {e}"))?;
        bech32::encode::<Bech32>(hrp, &address_bytes)
            .map_err(|e| anyhow!("Bech32 encoding error: {e}"))
    }
}

pub type StakeCredential = Credential;

/// Relay single host address
#[derive(Debug, Default, Clone, serde::Serialize, serde::Deserialize, Eq, PartialEq)]
pub struct SingleHostAddr {
    /// Optional port number
    pub port: Option<u16>,

    /// Optional IPv4 address
    pub ipv4: Option<[u8; 4]>,

    /// Optional IPv6 address
    pub ipv6: Option<[u8; 16]>,
}

/// Relay hostname
#[derive(Debug, Clone, serde::Serialize, serde::Deserialize, Eq, PartialEq)]
pub struct SingleHostName {
    /// Optional port number
    pub port: Option<u16>,

    /// DNS name (A or AAAA record)
    pub dns_name: String,
}

/// Relay multihost (SRV)
#[derive(Debug, Clone, serde::Serialize, serde::Deserialize, Eq, PartialEq)]
pub struct MultiHostName {
    /// DNS name (SRC record)
    pub dns_name: String,
}

/// Pool Relay
#[derive(Debug, Clone, serde::Serialize, serde::Deserialize, Eq, PartialEq)]
pub enum Relay {
    SingleHostAddr(SingleHostAddr),
    SingleHostName(SingleHostName),
    MultiHostName(MultiHostName),
}

/// Pool metadata
#[serde_as]
#[derive(
    Debug,
    Clone,
    serde::Serialize,
    serde::Deserialize,
    minicbor::Encode,
    minicbor::Decode,
    Eq,
    PartialEq,
)]
pub struct PoolMetadata {
    /// Metadata URL
    #[n(0)]
    pub url: String,

    /// Metadata hash
    #[serde_as(as = "Hex")]
    #[n(1)]
    pub hash: DataHash,
}

/// Pool registration with position
#[derive(Debug, Clone, serde::Serialize, serde::Deserialize)]
pub struct PoolRegistrationWithPos {
    pub reg: PoolRegistration,
    pub tx_hash: TxHash,
    pub cert_index: u64,
}

/// Pool registration data
#[serde_as]
#[derive(
    Debug,
    Default,
    Clone,
    serde::Serialize,
    serde::Deserialize,
    minicbor::Decode,
    minicbor::Encode,
    PartialEq,
    Eq,
)]
pub struct PoolRegistration {
    /// Operator pool key hash - used as ID
    #[serde_as(as = "Hex")]
    #[n(0)]
    pub operator: KeyHash,

    /// VRF key hash
    #[serde_as(as = "Hex")]
    #[n(1)]
    pub vrf_key_hash: KeyHash,

    /// Pledged Ada
    #[n(2)]
    pub pledge: Lovelace,

    /// Fixed cost
    #[n(3)]
    pub cost: Lovelace,

    /// Marginal cost (fraction)
    #[n(4)]
    pub margin: Ratio,

    /// Reward account
    #[n(5)]
    pub reward_account: StakeAddress,

    /// Pool owners by their key hash
    // #[serde_as(as = "Vec<Hex>")]
    #[n(6)]
    pub pool_owners: Vec<StakeAddress>,

    // Relays
    #[n(7)]
    pub relays: Vec<Relay>,

    // Metadata
    #[n(8)]
    pub pool_metadata: Option<PoolMetadata>,
}

// Pool Retirment with position
#[derive(Debug, Clone, serde::Serialize, serde::Deserialize)]
pub struct PoolRetirementWithPos {
    pub ret: PoolRetirement,
    pub tx_hash: TxHash,
    pub cert_index: u64,
}

/// Pool retirement data
#[derive(Debug, Clone, serde::Serialize, serde::Deserialize)]
pub struct PoolRetirement {
    /// Operator pool key hash - used as ID
    pub operator: KeyHash,

    /// Epoch it will retire at the end of
    pub epoch: u64,
}

/// Pool Update Action
#[derive(Debug, Clone, PartialEq, Eq, Serialize, Deserialize)]
pub enum PoolUpdateAction {
    Registered,
    Deregistered,
}

/// Pool Update Event
#[derive(Debug, Clone, Serialize, Deserialize)]
pub struct PoolUpdateEvent {
    pub tx_hash: TxHash,
    pub cert_index: u64,
    pub action: PoolUpdateAction,
}

impl PoolUpdateEvent {
    pub fn register_event(tx_hash: TxHash, cert_index: u64) -> Self {
        Self {
            tx_hash,
            cert_index,
            action: PoolUpdateAction::Registered,
        }
    }

    pub fn retire_event(tx_hash: TxHash, cert_index: u64) -> Self {
        Self {
            tx_hash,
            cert_index,
            action: PoolUpdateAction::Deregistered,
        }
    }
}

/// Pool Live Stake Info
#[derive(Debug, Clone, serde::Serialize, serde::Deserialize)]
pub struct PoolLiveStakeInfo {
    pub live_stake: u64,
    pub live_delegators: u64,
    pub total_live_stakes: u64,
}

/// Pool Epoch History Data
#[derive(Debug, Clone, serde::Serialize, serde::Deserialize)]
pub struct PoolEpochState {
    pub epoch: u64,
    pub blocks_minted: u64,
    pub active_stake: u64,
    pub active_size: RationalNumber,
    pub delegators_count: u64,
    pub pool_reward: u64,
    pub spo_reward: u64,
}

/// Stake delegation data
#[derive(Debug, Clone, serde::Serialize, serde::Deserialize)]
pub struct StakeDelegation {
    /// Stake address
    pub stake_address: StakeAddress,

    /// Pool ID to delegate to
    pub operator: KeyHash,
}

/// SPO total delegation data (for SPDD)
#[derive(Debug, Clone, Copy, serde::Serialize, serde::Deserialize, PartialEq)]
pub struct DelegatedStake {
    /// Active stake - UTXO values only (used for reward calcs)
    pub active: Lovelace,

    /// Active delegators count - delegators making active stakes (used for pool history)
    pub active_delegators_count: u64,

    /// Total 'live' stake - UTXO values and rewards (used for VRF)
    pub live: Lovelace,
}

/// SPO rewards data (for SPORewardsMessage)
#[derive(Debug, Clone, serde::Serialize, serde::Deserialize)]
pub struct SPORewards {
    /// Total rewards before distribution
    pub total_rewards: Lovelace,

    /// Pool operator's rewards
    pub operator_rewards: Lovelace,
}

/// Genesis key delegation
#[derive(Debug, Clone, serde::Serialize, serde::Deserialize)]
pub struct GenesisKeyDelegation {
    /// Genesis hash
    pub genesis_hash: KeyHash,

    /// Genesis delegate hash
    pub genesis_delegate_hash: KeyHash,

    /// VRF key hash
    pub vrf_key_hash: KeyHash,
}

/// Source of a MIR
#[derive(Debug, Clone, serde::Serialize, serde::Deserialize)]
pub enum InstantaneousRewardSource {
    Reserves,
    Treasury,
}

/// Target of a MIR
#[derive(Debug, Clone, serde::Serialize, serde::Deserialize)]
pub enum InstantaneousRewardTarget {
    StakeAddresses(Vec<(StakeAddress, i64)>),
    OtherAccountingPot(u64),
}

/// Move instantaneous reward
#[derive(Debug, Clone, serde::Serialize, serde::Deserialize)]
pub struct MoveInstantaneousReward {
    /// Source
    pub source: InstantaneousRewardSource,

    /// Target
    pub target: InstantaneousRewardTarget,
}

/// Register stake (Conway version) = 'reg_cert'
#[derive(Debug, Clone, serde::Serialize, serde::Deserialize)]
pub struct Registration {
    /// Stake address
    pub stake_address: StakeAddress,

    /// Deposit paid
    pub deposit: Lovelace,
}

/// Deregister stake (Conway version) = 'unreg_cert'
#[derive(Debug, Clone, serde::Serialize, serde::Deserialize)]
pub struct Deregistration {
    /// Stake address
    pub stake_address: StakeAddress,

    /// Deposit to be refunded
    pub refund: Lovelace,
}

/// DRepChoice (=CDDL drep, badly named)
#[derive(Debug, Clone, Eq, PartialEq, serde::Serialize, serde::Deserialize)]
pub enum DRepChoice {
    /// Address key
    Key(KeyHash),

    /// Script key
    Script(KeyHash),

    /// Abstain
    Abstain,

    /// No confidence
    NoConfidence,
}

/// Vote delegation (simple, existing registration) = vote_deleg_cert
#[derive(Debug, Clone, serde::Serialize, serde::Deserialize)]
pub struct VoteDelegation {
    /// Stake address
    pub stake_address: StakeAddress,

    // DRep choice
    pub drep: DRepChoice,
}

/// Stake+vote delegation (to SPO and DRep) = stake_vote_deleg_cert
#[derive(Debug, Clone, serde::Serialize, serde::Deserialize)]
pub struct StakeAndVoteDelegation {
    /// Stake address
    pub stake_address: StakeAddress,

    /// Pool
    pub operator: KeyHash,

    // DRep vote
    pub drep: DRepChoice,
}

/// Stake delegation to SPO + registration = stake_reg_deleg_cert
#[derive(Debug, Clone, serde::Serialize, serde::Deserialize)]
pub struct StakeRegistrationAndDelegation {
    /// Stake address
    pub stake_address: StakeAddress,

    /// Pool
    pub operator: KeyHash,

    // Deposit paid
    pub deposit: Lovelace,
}

/// Vote delegation to DRep + registration = vote_reg_deleg_cert
#[derive(Debug, Clone, serde::Serialize, serde::Deserialize)]
pub struct StakeRegistrationAndVoteDelegation {
    /// Stake address
    pub stake_address: StakeAddress,

    /// DRep choice
    pub drep: DRepChoice,

    // Deposit paid
    pub deposit: Lovelace,
}

/// All the trimmings:
/// Vote delegation to DRep + Stake delegation to SPO + registration
/// = stake_vote_reg_deleg_cert
#[derive(Debug, Clone, serde::Serialize, serde::Deserialize)]
pub struct StakeRegistrationAndStakeAndVoteDelegation {
    /// Stake credential
    pub stake_address: StakeAddress,

    /// Pool
    pub operator: KeyHash,

    /// DRep choice
    pub drep: DRepChoice,

    // Deposit paid
    pub deposit: Lovelace,
}

/// Anchor
#[serde_as]
#[derive(Debug, Clone, Eq, PartialEq, serde::Serialize, serde::Deserialize)]
pub struct Anchor {
    /// Metadata URL
    pub url: String,

    /// Metadata hash
    #[serde_as(as = "Hex")]
    pub data_hash: DataHash,
}

pub type DRepCredential = Credential;

/// DRep Registration = reg_drep_cert
#[derive(Debug, Clone, serde::Serialize, serde::Deserialize)]
pub struct DRepRegistration {
    /// DRep credential
    pub credential: DRepCredential,

    /// Deposit paid
    pub deposit: Lovelace,

    /// Optional anchor
    pub anchor: Option<Anchor>,
}

#[derive(Debug, Clone, serde::Serialize, serde::Deserialize)]
pub struct DRepRegistrationWithPos {
    pub reg: DRepRegistration,
    pub tx_hash: TxHash,
    pub cert_index: u64,
}

/// DRep Deregistration = unreg_drep_cert
#[derive(Debug, Clone, serde::Serialize, serde::Deserialize)]
pub struct DRepDeregistration {
    /// DRep credential
    pub credential: DRepCredential,

    /// Deposit to refund
    pub refund: Lovelace,
}

#[derive(Debug, Clone, serde::Serialize, serde::Deserialize)]
pub struct DRepDeregistrationWithPos {
    pub reg: DRepDeregistration,
    pub tx_hash: TxHash,
    pub cert_index: u64,
}

/// DRep Update = update_drep_cert
#[derive(Debug, Clone, serde::Serialize, serde::Deserialize)]
pub struct DRepUpdate {
    /// DRep credential
    pub credential: DRepCredential,

    /// Optional anchor
    pub anchor: Option<Anchor>,
}

#[derive(Debug, Clone, serde::Serialize, serde::Deserialize)]
pub struct DRepUpdateWithPos {
    pub reg: DRepUpdate,
    pub tx_hash: TxHash,
    pub cert_index: u64,
}

pub type CommitteeCredential = Credential;

/// Authorise a committee hot credential
#[derive(Debug, Clone, serde::Serialize, serde::Deserialize)]
pub struct AuthCommitteeHot {
    /// Cold credential
    pub cold_credential: CommitteeCredential,

    /// Hot credential
    pub hot_credential: CommitteeCredential,
}

/// Resign a committee cold credential
#[derive(Debug, Clone, serde::Serialize, serde::Deserialize)]
pub struct ResignCommitteeCold {
    /// Cold credential
    pub cold_credential: CommitteeCredential,

    /// Associated anchor (reasoning?)
    pub anchor: Option<Anchor>,
}

/// Governance actions data structures

#[derive(serde::Serialize, serde::Deserialize, Debug, PartialEq, Eq, Clone, Copy)]
pub struct ExUnits {
    pub mem: u64,
    pub steps: u64,
}

#[derive(serde::Serialize, serde::Deserialize, Debug, PartialEq, Eq, Clone)]
pub struct ExUnitPrices {
    pub mem_price: RationalNumber,
    pub step_price: RationalNumber,
}

#[derive(Debug, Default, Clone, PartialEq, Eq, Hash, serde::Serialize, serde::Deserialize)]
pub struct GovActionId {
    pub transaction_id: TxHash,
    pub action_index: u8,
}

impl GovActionId {
    pub fn to_bech32(&self) -> Result<String, anyhow::Error> {
        let mut buf = self.transaction_id.to_vec();
        buf.push(self.action_index);

        let gov_action_hrp = Hrp::parse("gov_action")?;
        let encoded = bech32::encode::<Bech32>(gov_action_hrp, &buf)
            .map_err(|e| anyhow!("Bech32 encoding error: {e}"))?;
        Ok(encoded)
    }

    pub fn from_bech32(bech32_str: &str) -> Result<Self, anyhow::Error> {
        let (hrp, data) = bech32::decode(bech32_str)?;

        if hrp != Hrp::parse("gov_action")? {
            return Err(anyhow!("Invalid HRP, expected 'gov_action', got: {}", hrp));
        }

        if data.len() < 33 {
            return Err(anyhow!("Invalid Bech32 governance action"));
        }

        let transaction_id: TxHash = match data[..32].try_into() {
            Ok(arr) => arr,
            Err(_) => return Err(anyhow!("Transaction ID must be 32 bytes")),
        };
        let action_index = data[32];

        Ok(GovActionId {
            transaction_id,
            action_index,
        })
    }

    pub fn set_action_index(&mut self, action_index: usize) -> Result<&Self, anyhow::Error> {
        if action_index >= 256 {
            return Err(anyhow!("Action_index {action_index} >= 256"));
        }

        self.action_index = action_index as u8;
        Ok(self)
    }
}

impl Display for GovActionId {
    fn fmt(&self, f: &mut Formatter<'_>) -> std::fmt::Result {
        match self.to_bech32() {
            Ok(s) => write!(f, "{}", s),
            Err(e) => {
                tracing::error!("GovActionId to_bech32 failed: {:?}", e);
                write!(f, "<invalid-govactionid>")
            }
        }
    }
}

#[derive(Serialize, Deserialize, Debug, PartialEq, Eq, Clone)]
pub struct CostModel(Vec<i64>);

impl CostModel {
    pub fn new(m: Vec<i64>) -> Self {
        CostModel(m)
    }

    pub fn as_vec(&self) -> &Vec<i64> {
        &self.0
    }
}

#[derive(Serialize, Deserialize, Debug, PartialEq, Eq, Clone)]
pub struct CostModels {
    pub plutus_v1: Option<CostModel>,
    pub plutus_v2: Option<CostModel>,
    pub plutus_v3: Option<CostModel>,
}

#[derive(serde::Serialize, serde::Deserialize, Debug, PartialEq, Eq, Clone)]
pub struct PoolVotingThresholds {
    pub motion_no_confidence: RationalNumber,
    pub committee_normal: RationalNumber,
    pub committee_no_confidence: RationalNumber,
    pub hard_fork_initiation: RationalNumber,
    pub security_voting_threshold: RationalNumber,
}

#[derive(serde::Serialize, serde::Deserialize, Debug, PartialEq, Eq, Clone)]
pub struct DRepVotingThresholds {
    pub motion_no_confidence: RationalNumber,
    pub committee_normal: RationalNumber,
    pub committee_no_confidence: RationalNumber,
    pub update_constitution: RationalNumber,
    pub hard_fork_initiation: RationalNumber,
    pub pp_network_group: RationalNumber,
    pub pp_economic_group: RationalNumber,
    pub pp_technical_group: RationalNumber,
    pub pp_governance_group: RationalNumber,
    pub treasury_withdrawal: RationalNumber,
}

#[derive(Debug, Clone, PartialEq, serde::Serialize, serde::Deserialize)]
pub struct SoftForkRule {
    pub init_thd: u64,
    pub min_thd: u64,
    pub thd_decrement: u64,
}

#[derive(Debug, Clone, PartialEq, serde::Serialize, serde::Deserialize)]
pub struct TxFeePolicy {
    pub multiplier: u64,
    pub summand: u64,
}

#[derive(Debug, Clone, PartialEq, serde::Serialize, serde::Deserialize)]
pub struct BlockVersionData {
    pub script_version: u16,
    pub heavy_del_thd: u64,
    pub max_block_size: u64,
    pub max_header_size: u64,
    pub max_proposal_size: u64,
    pub max_tx_size: u64,
    pub mpc_thd: u64,
    pub slot_duration: u64,

    pub softfork_rule: SoftForkRule,
    pub tx_fee_policy: TxFeePolicy,

    pub unlock_stake_epoch: u64,
    pub update_implicit: u64,
    pub update_proposal_thd: u64,
    pub update_vote_thd: u64,
}

#[derive(Debug, Clone, PartialEq, serde::Serialize, serde::Deserialize)]
pub struct HeavyDelegate {
    pub cert: Vec<u8>,
    pub delegate_pk: Vec<u8>,
    pub issuer_pk: Vec<u8>,
}

#[serde_as]
#[derive(Debug, Clone, PartialEq, serde::Serialize, serde::Deserialize)]
pub struct GenesisDelegate {
    #[serde_as(as = "Hex")]
    pub delegate: Vec<u8>,
    #[serde_as(as = "Hex")]
    pub vrf: Vec<u8>,
}

#[derive(Debug, Clone, PartialEq, serde::Serialize, serde::Deserialize)]
pub struct ProtocolConsts {
    pub k: usize,
    pub protocol_magic: u32,
    pub vss_max_ttl: Option<u32>,
    pub vss_min_ttl: Option<u32>,
}

#[bitmask(u8)]
#[derive(serde::Serialize, serde::Deserialize)]
pub enum ProtocolParamType {
    NetworkGroup,
    EconomicGroup,
    TechnicalGroup,
    GovernanceGroup,
    SecurityProperty,
}

#[derive(Debug, Default, Clone, PartialEq, Eq, serde::Serialize, serde::Deserialize)]
pub struct ProtocolParamUpdate {
    /// The following are the fields from Conway ProtocolParamUpdate structure
    /// AKA txFeePerByte, tx_fee_per_byte (Shelley)
    #[serde(skip_serializing_if = "Option::is_none")]
    #[serde(default)]
    pub minfee_a: Option<u64>,

    /// AKA txFeeFixed, tx_fee_fixed (Shelley)
    #[serde(skip_serializing_if = "Option::is_none")]
    #[serde(default)]
    pub minfee_b: Option<u64>,

    /// (Shelley)
    #[serde(skip_serializing_if = "Option::is_none")]
    #[serde(default)]
    pub max_block_body_size: Option<u64>,

    /// AKA max_tx_size (Shelley)
    #[serde(skip_serializing_if = "Option::is_none")]
    #[serde(default)]
    pub max_transaction_size: Option<u64>,

    /// (Shelley)
    #[serde(skip_serializing_if = "Option::is_none")]
    #[serde(default)]
    pub max_block_header_size: Option<u64>,

    /// (Shelley)
    #[serde(skip_serializing_if = "Option::is_none")]
    #[serde(default)]
    pub key_deposit: Option<Lovelace>,

    /// (Shelley)
    #[serde(skip_serializing_if = "Option::is_none")]
    #[serde(default)]
    pub pool_deposit: Option<Lovelace>,

    /// AKA poolRetireMaxEpoch, eMax (Shelley)
    #[serde(skip_serializing_if = "Option::is_none")]
    #[serde(default)]
    pub maximum_epoch: Option<u64>,

    /// AKA stakePoolTargetNum, nOpt (Shelley)
    #[serde(skip_serializing_if = "Option::is_none")]
    #[serde(default)]
    pub desired_number_of_stake_pools: Option<u64>,

    /// AKA a0 (Shelley)
    #[serde(skip_serializing_if = "Option::is_none")]
    #[serde(default)]
    pub pool_pledge_influence: Option<RationalNumber>,

    /// AKA rho, monetary_expansion (Shelley)
    #[serde(skip_serializing_if = "Option::is_none")]
    #[serde(default)]
    pub expansion_rate: Option<RationalNumber>,

    /// AKA tau, treasury_cut (Shelley)
    #[serde(skip_serializing_if = "Option::is_none")]
    #[serde(default)]
    pub treasury_growth_rate: Option<RationalNumber>,

    /// (Shelley)
    #[serde(skip_serializing_if = "Option::is_none")]
    #[serde(default)]
    pub min_pool_cost: Option<Lovelace>,

    /// Cost per 8-byte word (Alonzo) - DEPRECATED after Babbage
    #[serde(skip_serializing_if = "Option::is_none")]
    #[serde(default)]
    pub lovelace_per_utxo_word: Option<Lovelace>,

    /// AKA plutus_v1_cost_model (Shelley), plutus_v2_cost_model (Babbage)
    /// plutus_v3_cost_model (Conway)
    #[serde(skip_serializing_if = "Option::is_none")]
    #[serde(default)]
    pub cost_models_for_script_languages: Option<CostModels>,

    /// AKA execution_prices (Alonzo)
    #[serde(skip_serializing_if = "Option::is_none")]
    #[serde(default)]
    pub execution_costs: Option<ExUnitPrices>,

    /// (Alonzo)
    #[serde(skip_serializing_if = "Option::is_none")]
    #[serde(default)]
    pub max_tx_ex_units: Option<ExUnits>,

    /// (Alonzo)
    #[serde(skip_serializing_if = "Option::is_none")]
    #[serde(default)]
    pub max_block_ex_units: Option<ExUnits>,

    /// (Alonzo)
    #[serde(skip_serializing_if = "Option::is_none")]
    #[serde(default)]
    pub max_value_size: Option<u64>,

    /// (Alonzo)
    #[serde(skip_serializing_if = "Option::is_none")]
    #[serde(default)]
    pub collateral_percentage: Option<u64>,

    /// (Alonzo)
    #[serde(skip_serializing_if = "Option::is_none")]
    #[serde(default)]
    pub max_collateral_inputs: Option<u64>,

    // Cost per byte (Babbage)
    #[serde(skip_serializing_if = "Option::is_none")]
    #[serde(default)]
    pub coins_per_utxo_byte: Option<Lovelace>,

    /// (Conway)
    #[serde(skip_serializing_if = "Option::is_none")]
    #[serde(default)]
    pub pool_voting_thresholds: Option<PoolVotingThresholds>,

    /// (Conway)
    #[serde(skip_serializing_if = "Option::is_none")]
    #[serde(default)]
    pub drep_voting_thresholds: Option<DRepVotingThresholds>,

    /// (Conway)
    #[serde(skip_serializing_if = "Option::is_none")]
    #[serde(default)]
    pub min_committee_size: Option<u64>,

    /// AKA committee_max_term_limit (Conway)
    #[serde(skip_serializing_if = "Option::is_none")]
    #[serde(default)]
    pub committee_term_limit: Option<u64>,

    /// AKA gov_action_lifetime (Cownay)
    #[serde(skip_serializing_if = "Option::is_none")]
    #[serde(default)]
    pub governance_action_validity_period: Option<u64>,

    /// AKA gov_action_deposit (Conway)
    #[serde(skip_serializing_if = "Option::is_none")]
    #[serde(default)]
    pub governance_action_deposit: Option<Lovelace>,

    /// AKA d_rep_deposit (Conway)
    #[serde(skip_serializing_if = "Option::is_none")]
    #[serde(default)]
    pub drep_deposit: Option<Lovelace>,

    /// AKA drep_inactivity (Conway)
    #[serde(skip_serializing_if = "Option::is_none")]
    #[serde(default)]
    pub drep_inactivity_period: Option<u64>,

    /// AKA min_fee_ref_script_cost_per_byte (Conway)
    #[serde(skip_serializing_if = "Option::is_none")]
    #[serde(default)]
    pub minfee_refscript_cost_per_byte: Option<RationalNumber>,

    /// The following are the fields from Alonzo-compatible ProtocolParamUpdate
    /// structure, not present in Conway.
    /// (Shelley)
    #[serde(skip_serializing_if = "Option::is_none")]
    #[serde(default)]
    pub decentralisation_constant: Option<RationalNumber>,

    /// (Shelley)
    #[serde(skip_serializing_if = "Option::is_none")]
    #[serde(default)]
    pub extra_enthropy: Option<protocol_params::Nonce>,

    /// (Shelley)
    #[serde(skip_serializing_if = "Option::is_none")]
    #[serde(default)]
    pub protocol_version: Option<protocol_params::ProtocolVersion>,
}

#[derive(Serialize, PartialEq, Deserialize, Debug, Clone)]
pub struct AlonzoBabbageUpdateProposal {
    pub proposals: Vec<(GenesisKeyhash, Box<ProtocolParamUpdate>)>,
    pub enactment_epoch: u64,
}

#[derive(Serialize, PartialEq, Deserialize, Debug, Clone)]
pub struct Constitution {
    pub anchor: Anchor,
    pub guardrail_script: Option<ScriptHash>,
}

#[serde_as]
#[derive(Serialize, PartialEq, Debug, Deserialize, Clone)]
pub struct Committee {
    #[serde_as(as = "Vec<(_, _)>")]
    pub members: HashMap<CommitteeCredential, u64>,
    pub threshold: RationalNumber,
}

impl Committee {
    pub fn is_empty(&self) -> bool {
        return self.members.len() == 0;
    }
}

#[derive(Debug, Clone, serde::Serialize, serde::Deserialize)]
pub struct ParameterChangeAction {
    pub previous_action_id: Option<GovActionId>,
    pub protocol_param_update: Box<ProtocolParamUpdate>,
    pub script_hash: Option<Vec<u8>>,
}

#[derive(Debug, Clone, serde::Serialize, serde::Deserialize)]
pub struct HardForkInitiationAction {
    pub previous_action_id: Option<GovActionId>,
    pub protocol_version: (u64, u64),
}

#[serde_as]
#[derive(Debug, Clone, serde::Serialize, serde::Deserialize)]
pub struct TreasuryWithdrawalsAction {
    #[serde_as(as = "Vec<(_, _)>")]
    pub rewards: HashMap<Vec<u8>, Lovelace>,
    pub script_hash: Option<Vec<u8>>,
}

#[serde_as]
#[derive(Debug, Clone, serde::Serialize, serde::Deserialize)]
pub struct CommitteeChange {
    pub removed_committee_members: HashSet<CommitteeCredential>,
    #[serde_as(as = "Vec<(_, _)>")]
    pub new_committee_members: HashMap<CommitteeCredential, u64>,
    pub terms: RationalNumber,
}

#[derive(Debug, Clone, serde::Serialize, serde::Deserialize)]
pub struct UpdateCommitteeAction {
    pub previous_action_id: Option<GovActionId>,
    pub data: CommitteeChange,
}

#[derive(Debug, Clone, serde::Serialize, serde::Deserialize)]
pub struct NewConstitutionAction {
    pub previous_action_id: Option<GovActionId>,
    pub new_constitution: Constitution,
}

#[derive(Debug, Clone, serde::Serialize, serde::Deserialize)]
pub enum GovernanceAction {
    ParameterChange(ParameterChangeAction),
    HardForkInitiation(HardForkInitiationAction),
    TreasuryWithdrawals(TreasuryWithdrawalsAction),
    NoConfidence(Option<GovActionId>),
    UpdateCommittee(UpdateCommitteeAction),
    NewConstitution(NewConstitutionAction),
    Information,
}

#[derive(
    serde::Serialize, serde::Deserialize, Debug, PartialEq, PartialOrd, Eq, Ord, Clone, Hash,
)]
pub enum Voter {
    ConstitutionalCommitteeKey(AddrKeyhash),
    ConstitutionalCommitteeScript(ScriptHash),
    DRepKey(AddrKeyhash),
    DRepScript(ScriptHash),
    StakePoolKey(AddrKeyhash),
}

impl Voter {
    pub fn to_bech32(&self, hrp: &str, buf: &[u8]) -> String {
        let voter_hrp: Hrp = Hrp::parse(hrp).unwrap();
        bech32::encode::<Bech32>(voter_hrp, &buf)
            .unwrap_or_else(|e| format!("Cannot convert {:?} to bech32: {e}", self))
    }
}

impl Display for Voter {
    fn fmt(&self, f: &mut Formatter<'_>) -> std::fmt::Result {
        match self {
            Voter::ConstitutionalCommitteeKey(h) => write!(f, "{}", self.to_bech32("cc_hot", &h)),
            Voter::ConstitutionalCommitteeScript(s) => {
                write!(f, "{}", self.to_bech32("cc_hot_script", &s))
            }
            Voter::DRepKey(k) => write!(f, "{}", self.to_bech32("drep", &k)),
            Voter::DRepScript(s) => write!(f, "{}", self.to_bech32("drep_script", &s)),
            Voter::StakePoolKey(k) => write!(f, "{}", self.to_bech32("pool", &k)),
        }
    }
}

#[derive(serde::Serialize, serde::Deserialize, Debug, PartialEq, Eq, Clone)]
pub enum Vote {
    No,
    Yes,
    Abstain,
}

#[derive(Debug, Clone, PartialEq, Eq, serde::Serialize, serde::Deserialize)]
pub struct VotingProcedure {
    pub vote: Vote,
    pub anchor: Option<Anchor>,
    pub vote_index: u32,
}

#[serde_as]
#[derive(Debug, Default, Clone, PartialEq, Eq, serde::Serialize, serde::Deserialize)]
pub struct SingleVoterVotes {
    #[serde_as(as = "Vec<(_, _)>")]
    pub voting_procedures: HashMap<GovActionId, VotingProcedure>,
}

#[serde_as]
#[derive(Debug, Default, Clone, PartialEq, Eq, serde::Serialize, serde::Deserialize)]
pub struct VotingProcedures {
    #[serde_as(as = "Vec<(_, _)>")]
    pub votes: HashMap<Voter, SingleVoterVotes>,
}

#[derive(Debug, Clone, serde::Serialize, serde::Deserialize)]
pub struct VotesCount {
    pub committee: u64,
    pub drep: u64,
    pub pool: u64,
}

impl VotesCount {
    pub fn zero() -> Self {
        Self {
            committee: 0,
            drep: 0,
            pool: 0,
        }
    }

    pub fn majorizes(&self, v: &VotesCount) -> bool {
        self.committee >= v.committee && self.drep >= v.drep && self.pool >= v.pool
    }
}

impl Display for VotesCount {
    fn fmt(&self, f: &mut Formatter<'_>) -> std::fmt::Result {
        write!(f, "c{}:d{}:p{}", self.committee, self.drep, self.pool)
    }
}

#[derive(Debug, Clone, serde::Serialize, serde::Deserialize)]
pub struct VotingOutcome {
    pub procedure: ProposalProcedure,
    pub votes_cast: VotesCount,
    pub votes_threshold: VotesCount,
    pub accepted: bool,
}

#[derive(Debug, Clone, serde::Serialize, serde::Deserialize)]
pub struct ProposalProcedure {
    pub deposit: Lovelace,
    pub reward_account: StakeAddress,
    pub gov_action_id: GovActionId,
    pub gov_action: GovernanceAction,
    pub anchor: Anchor,
}

#[serde_as]
#[derive(Debug, Clone, serde::Serialize, serde::Deserialize)]
pub struct CommitteeUpdateEnactment {
    #[serde_as(as = "Vec<(_, _)>")]
    pub members_change: HashMap<CommitteeCredential, Option<u64>>,
    pub terms: RationalNumber,
}

#[derive(Debug, Clone, serde::Serialize, serde::Deserialize)]
pub enum EnactStateElem {
    Params(Box<ProtocolParamUpdate>),
    Constitution(Constitution),
    Committee(CommitteeChange),
    NoConfidence,
}

#[derive(Debug, Clone, serde::Serialize, serde::Deserialize)]
pub enum GovernanceOutcomeVariant {
    EnactStateElem(EnactStateElem),
    TreasuryWithdrawal(TreasuryWithdrawalsAction),
    NoAction,
}

#[derive(Debug, Clone, serde::Serialize, serde::Deserialize)]
pub struct AlonzoBabbageVotingOutcome {
    pub voting: Vec<GenesisKeyhash>,
    pub votes_threshold: u32,
    pub accepted: bool,
    pub parameter_update: Box<ProtocolParamUpdate>,
}

/// The structure has info about outcome of a single governance action.
#[derive(Debug, Clone, serde::Serialize, serde::Deserialize)]
pub struct GovernanceOutcome {
    /// Information about voting results: what was the issue,
    /// how many votes cast, was it accepted or not
    pub voting: VotingOutcome,

    /// Enact state/Withdrawal, accepted after voting. If the voting failed,
    /// or if the proposal does not suppose formal action, this field is
    /// `NoFormalAction`
    pub action_to_perform: GovernanceOutcomeVariant,
}

#[derive(Debug, Clone, serde::Serialize, serde::Deserialize)]
pub struct StakeAddressWithPos {
    pub stake_address: StakeAddress,
    pub tx_index: u64,
    pub cert_index: u64,
}

/// Certificate in a transaction
#[derive(Debug, Clone, serde::Serialize, serde::Deserialize)]
pub enum TxCertificate {
    /// Default
    None(()),

    /// Stake registration
    StakeRegistration(StakeAddressWithPos),

    /// Stake de-registration
    StakeDeregistration(StakeAddress),

    /// Stake Delegation to a pool
    StakeDelegation(StakeDelegation),

    /// Pool registration
    PoolRegistrationWithPos(PoolRegistrationWithPos),

    /// Pool retirement
    PoolRetirementWithPos(PoolRetirementWithPos),

    /// Genesis key delegation
    GenesisKeyDelegation(GenesisKeyDelegation),

    /// Move instantaneous rewards
    MoveInstantaneousReward(MoveInstantaneousReward),

    /// New stake registration
    Registration(Registration),

    /// Stake deregistration
    Deregistration(Deregistration),

    /// Vote delegation
    VoteDelegation(VoteDelegation),

    /// Combined stake and vote delegation
    StakeAndVoteDelegation(StakeAndVoteDelegation),

    /// Stake registration and SPO delegation
    StakeRegistrationAndDelegation(StakeRegistrationAndDelegation),

    /// Stake registration and vote delegation
    StakeRegistrationAndVoteDelegation(StakeRegistrationAndVoteDelegation),

    /// Stake registration and combined SPO and vote delegation
    StakeRegistrationAndStakeAndVoteDelegation(StakeRegistrationAndStakeAndVoteDelegation),

    /// Authorise a committee hot credential
    AuthCommitteeHot(AuthCommitteeHot),

    /// Resign a committee cold credential
    ResignCommitteeCold(ResignCommitteeCold),

    /// DRep registration
    DRepRegistration(DRepRegistrationWithPos),

    /// DRep deregistration
    DRepDeregistration(DRepDeregistrationWithPos),

    /// DRep update
    DRepUpdate(DRepUpdateWithPos),
}

#[derive(Debug, Default, Clone, serde::Serialize, serde::Deserialize)]
pub struct AssetInfoRecord {
    pub initial_mint_tx: TxIdentifier,
    pub mint_or_burn_count: u64,
    pub onchain_metadata: Option<Vec<u8>>,
    pub metadata_standard: Option<AssetMetadataStandard>,
}

#[derive(Debug, Clone, PartialEq, Eq, Hash, serde::Serialize, serde::Deserialize)]
pub struct AssetMintRecord {
    pub tx: TxIdentifier,
    pub amount: u64,
    pub burn: bool,
}

#[derive(Debug, Clone, Copy, PartialEq, serde::Serialize, serde::Deserialize)]
pub enum AssetMetadataStandard {
    CIP25v1,
    CIP25v2,
    CIP68v1,
    CIP68v2,
    CIP68v3,
}

#[derive(Debug, Clone, serde::Serialize, serde::Deserialize)]
pub struct PolicyAsset {
    pub policy: PolicyId,
    pub name: AssetName,
    pub quantity: u64,
}

#[derive(Debug, Clone, serde::Serialize, serde::Deserialize)]
pub struct AssetAddressEntry {
    pub address: ShelleyAddress,
    pub quantity: u64,
}

#[derive(
    Debug, Default, Clone, serde::Serialize, serde::Deserialize, minicbor::Encode, minicbor::Decode,
)]
pub struct AddressTotals {
    #[n(0)]
    pub sent: ValueMap,
    #[n(1)]
    pub received: ValueMap,
    #[n(2)]
    pub tx_count: u64,
}

impl AddressTotals {
    pub fn apply_delta(&mut self, delta: &ValueDelta) {
        if delta.lovelace > 0 {
            self.received.lovelace += delta.lovelace as u64;
        } else if delta.lovelace < 0 {
            self.sent.lovelace += (-delta.lovelace) as u64;
        }

        for (policy, assets) in &delta.assets {
            for a in assets {
                if a.amount > 0 {
                    Self::apply_asset(
                        &mut self.received.assets,
                        *policy,
                        a.name.clone(),
                        a.amount as u64,
                    );
                } else if a.amount < 0 {
                    Self::apply_asset(
                        &mut self.sent.assets,
                        *policy,
                        a.name.clone(),
                        a.amount.unsigned_abs(),
                    );
                }
            }
        }

        self.tx_count += 1;
    }

    fn apply_asset(
        target: &mut HashMap<[u8; 28], HashMap<AssetName, u64>>,
        policy: [u8; 28],
        name: AssetName,
        amount: u64,
    ) {
        target
            .entry(policy)
            .or_default()
            .entry(name)
            .and_modify(|v| *v += amount)
            .or_insert(amount);
    }
}

#[cfg(test)]
mod tests {
    use super::*;
    use anyhow::Result;

    #[test]
    fn era_order() -> Result<()> {
        assert_eq!(Era::default() as u8, 0);
        assert_eq!(Era::Byron as u8, 0);
        assert_eq!(Era::Conway as u8, 6);
        assert!(!Era::try_from(7).is_ok());

        for ei in 0..=6 {
            for ej in 0..=6 {
                assert_eq!(
                    Era::try_from(ei).unwrap() < Era::try_from(ej).unwrap(),
                    ei < ej
                );
                assert_eq!(
                    Era::try_from(ei).unwrap() > Era::try_from(ej).unwrap(),
                    ei > ej
                );
                assert_eq!(
                    Era::try_from(ei).unwrap() == Era::try_from(ej).unwrap(),
                    ei == ej
                );
            }
        }

        Ok(())
    }

    fn make_committee_credential(addr_key_hash: bool, val: u8) -> CommitteeCredential {
        if addr_key_hash {
            Credential::AddrKeyHash(vec![val])
        } else {
            Credential::ScriptHash(vec![val])
        }
    }

    #[test]
    fn governance_serialization_test() -> Result<()> {
        let gov_action_id = GovActionId::default();

        let mut voting = VotingProcedures::default();
        voting.votes.insert(
            Voter::StakePoolKey(vec![1, 2, 3, 4]),
            SingleVoterVotes::default(),
        );

        let mut single_voter = SingleVoterVotes::default();
        single_voter.voting_procedures.insert(
            gov_action_id.clone(),
            VotingProcedure {
                anchor: None,
                vote: Vote::Abstain,
                vote_index: 0,
            },
        );
        voting.votes.insert(
            Voter::StakePoolKey(vec![1, 2, 3, 4]),
            SingleVoterVotes::default(),
        );
        println!("Json: {}", serde_json::to_string(&voting)?);

        let gov_action = GovernanceAction::UpdateCommittee(UpdateCommitteeAction {
            previous_action_id: None,
            data: CommitteeChange {
                removed_committee_members: HashSet::from_iter(
                    vec![
                        make_committee_credential(true, 48),
                        make_committee_credential(false, 12),
                    ]
                    .into_iter(),
                ),
                new_committee_members: HashMap::from_iter(
                    vec![(make_committee_credential(false, 87), 1234)].into_iter(),
                ),
                terms: RationalNumber::from(1),
            },
        });

        let proposal = ProposalProcedure {
            deposit: 9876,
            reward_account: StakeAddress::default(),
            gov_action_id,
            gov_action,
            anchor: Anchor {
                url: "some.url".to_owned(),
                data_hash: vec![2, 3, 4, 5],
            },
        };
        println!("Json: {}", serde_json::to_string(&proposal)?);

        Ok(())
    }
}<|MERGE_RESOLUTION|>--- conflicted
+++ resolved
@@ -615,19 +615,12 @@
 )]
 pub enum Credential {
     /// Script hash. NOTE: Order matters when parsing Haskell Node Snapshot data.
-    ScriptHash(KeyHash),
+    #[n(0)]
+    ScriptHash(#[n(0)] KeyHash),
 
     /// Address key hash
-<<<<<<< HEAD
-    #[n(0)]
+    #[n(1)]
     AddrKeyHash(#[n(0)] KeyHash),
-
-    /// Script hash
-    #[n(1)]
-    ScriptHash(#[n(0)] KeyHash),
-=======
-    AddrKeyHash(KeyHash),
->>>>>>> 371aa46d
 }
 
 impl Credential {
