//! Core type definitions for Acropolis
// We don't use these types in the acropolis_common crate itself
#![allow(dead_code)]

use crate::{
    address::{Address, ShelleyAddress, StakeAddress},
    protocol_params,
    rational_number::RationalNumber,
    BlockHash, TxHash,
};
use anyhow::{anyhow, bail, Error, Result};
use bech32::{Bech32, Hrp};
use bitmask_enum::bitmask;
use hex::decode;
use serde::{Deserialize, Serialize};
use serde_with::{hex::Hex, serde_as};
use std::collections::{HashMap, HashSet};
use std::fmt::{Display, Formatter};
use std::ops::{AddAssign, Neg};
use std::{cmp::Ordering, fmt};

#[derive(Default, Debug, Clone, PartialEq, Eq, Serialize, Deserialize)]
pub enum NetworkId {
    Testnet,
    #[default]
    Mainnet,
}

impl From<String> for NetworkId {
    fn from(s: String) -> Self {
        match s.as_str() {
            "testnet" => NetworkId::Testnet,
            "mainnet" => NetworkId::Mainnet,
            _ => NetworkId::Mainnet,
        }
    }
}

/// Protocol era
#[derive(
    Debug, Clone, Copy, PartialEq, Eq, PartialOrd, Ord, serde::Serialize, serde::Deserialize,
)]
pub enum Era {
    Byron,
    Shelley,
    Allegra,
    Mary,
    Alonzo,
    Babbage,
    Conway,
}

impl Default for Era {
    fn default() -> Era {
        Era::Byron
    }
}

impl From<Era> for u8 {
    fn from(e: Era) -> u8 {
        match e {
            Era::Byron => 0,
            Era::Shelley => 1,
            Era::Allegra => 2,
            Era::Mary => 3,
            Era::Alonzo => 4,
            Era::Babbage => 5,
            Era::Conway => 6,
        }
    }
}

impl TryFrom<u8> for Era {
    type Error = anyhow::Error;
    fn try_from(v: u8) -> Result<Era, Error> {
        match v {
            0 => Ok(Era::Byron),
            1 => Ok(Era::Shelley),
            2 => Ok(Era::Allegra),
            3 => Ok(Era::Mary),
            4 => Ok(Era::Alonzo),
            5 => Ok(Era::Babbage),
            6 => Ok(Era::Conway),
            n => bail!("Impossible era {n}"),
        }
    }
}

impl Display for Era {
    fn fmt(&self, f: &mut Formatter<'_>) -> std::fmt::Result {
        write!(f, "{:?}", self)
    }
}

/// Block production statistics for a stake pool in a specific epoch
#[derive(Debug, Clone, PartialEq, Eq, serde::Serialize, serde::Deserialize)]
pub struct PoolBlockProduction {
    /// Pool ID that produced the blocks
    pub pool_id: String,

    /// Number of blocks produced by this pool in the epoch
    pub block_count: u8,

    /// Epoch number
    pub epoch: u64,
}

/// Block status
#[derive(Debug, Clone, Eq, PartialEq, serde::Serialize, serde::Deserialize)]
pub enum BlockStatus {
    Bootstrap,  // Pseudo-block from bootstrap data
    Immutable,  // Now immutable (more than 'k' blocks ago)
    Volatile,   // Volatile, in sequence
    RolledBack, // Volatile, restarted after rollback
}

/// Block info, shared across multiple messages
#[derive(Debug, Clone, PartialEq, Eq, serde::Serialize, serde::Deserialize)]
pub struct BlockInfo {
    /// Block status
    pub status: BlockStatus,

    /// Slot number
    pub slot: u64,

    /// Block number
    pub number: u64,

    /// Block hash
    pub hash: BlockHash,

    /// Epoch number
    pub epoch: u64,

    /// Epoch slot number
    #[serde(default)]
    pub epoch_slot: u64,

    /// Does this block start a new epoch?
    pub new_epoch: bool,

    /// UNIX timestamp
    #[serde(default)]
    pub timestamp: u64,

    /// Protocol era
    pub era: Era,
}

impl Ord for BlockInfo {
    fn cmp(&self, other: &Self) -> Ordering {
        self.number.cmp(&other.number)
    }
}

impl PartialOrd for BlockInfo {
    fn partial_cmp(&self, other: &Self) -> Option<Ordering> {
        Some(self.cmp(other))
    }
}

/// Individual address balance change
#[derive(Debug, Clone, serde::Serialize, serde::Deserialize)]
pub struct AddressDelta {
    /// Address
    pub address: Address,

    /// UTxO causing address delta
    pub utxo: UTxOIdentifier,

    /// Balance change
    pub value: ValueDelta,
}

/// Stake balance change
#[derive(Debug, Clone, serde::Serialize, serde::Deserialize)]
pub struct StakeAddressDelta {
    /// Address
    pub address: StakeAddress,

    /// Balance change
    pub delta: i64,
}

/// Stake Address Reward change
#[derive(Debug, Clone, serde::Serialize, serde::Deserialize)]
pub struct StakeRewardDelta {
    pub stake_address: StakeAddress,
    pub delta: i64,
}

pub type PolicyId = [u8; 28];
pub type NativeAssets = Vec<(PolicyId, Vec<NativeAsset>)>;
pub type NativeAssetsDelta = Vec<(PolicyId, Vec<NativeAssetDelta>)>;
pub type NativeAssetsMap = HashMap<PolicyId, HashMap<AssetName, u64>>;

#[derive(
    Debug,
    Copy,
    Clone,
    Eq,
    PartialEq,
    Hash,
    serde::Serialize,
    serde::Deserialize,
    minicbor::Encode,
    minicbor::Decode,
)]
pub struct AssetName {
    #[n(0)]
    len: u8,
    #[n(1)]
    bytes: [u8; 32],
}

impl AssetName {
    pub fn new(data: &[u8]) -> Option<Self> {
        if data.len() > 32 {
            return None;
        }
        let mut bytes = [0u8; 32];
        bytes[..data.len()].copy_from_slice(data);
        Some(Self {
            len: data.len() as u8,
            bytes,
        })
    }

    pub fn len(&self) -> usize {
        self.len as usize
    }

    pub fn as_slice(&self) -> &[u8] {
        &self.bytes[..self.len as usize]
    }
}

#[derive(
    Debug, Clone, serde::Serialize, serde::Deserialize, minicbor::Encode, minicbor::Decode,
)]
pub struct NativeAsset {
    #[n(0)]
    pub name: AssetName,
    #[n(1)]
    pub amount: u64,
}

#[derive(
    Debug, Clone, serde::Serialize, serde::Deserialize, minicbor::Encode, minicbor::Decode,
)]
pub struct NativeAssetDelta {
    #[n(0)]
    pub name: AssetName,
    #[n(1)]
    pub amount: i64,
}

/// Datum (inline or hash)
#[derive(Debug, Clone, serde::Serialize, serde::Deserialize)]
pub enum Datum {
    Hash(Vec<u8>),
    Inline(Vec<u8>),
}

/// Value (lovelace + multiasset)
#[derive(Debug, Clone, serde::Serialize, serde::Deserialize)]
pub struct Value {
    pub lovelace: u64,
    pub assets: NativeAssets,
}

impl Value {
    pub fn new(lovelace: u64, assets: NativeAssets) -> Self {
        Self { lovelace, assets }
    }

    pub fn coin(&self) -> u64 {
        self.lovelace
    }
}

impl AddAssign<&Value> for Value {
    fn add_assign(&mut self, other: &Value) {
        self.lovelace += other.lovelace;

        for (policy_id, other_assets) in &other.assets {
            if let Some((_, existing_assets)) =
                self.assets.iter_mut().find(|(pid, _)| pid == policy_id)
            {
                for other_asset in other_assets {
                    if let Some(existing) =
                        existing_assets.iter_mut().find(|a| a.name == other_asset.name)
                    {
                        existing.amount += other_asset.amount;
                    } else {
                        existing_assets.push(other_asset.clone());
                    }
                }
            } else {
                self.assets.push((*policy_id, other_assets.clone()));
            }
        }
    }
}

/// Hashmap representation of Value (lovelace + multiasset)
#[derive(
    Debug, Default, Clone, serde::Serialize, serde::Deserialize, minicbor::Encode, minicbor::Decode,
)]
pub struct ValueMap {
    #[n(0)]
    pub lovelace: u64,
    #[n(1)]
    pub assets: NativeAssetsMap,
}

#[derive(Debug, Default, Clone, serde::Serialize, serde::Deserialize)]
pub struct ValueDelta {
    pub lovelace: i64,
    pub assets: NativeAssetsDelta,
}

#[derive(
    Debug, Default, Clone, serde::Serialize, serde::Deserialize, minicbor::Encode, minicbor::Decode,
)]
pub struct AddressTotalsMap {
    #[n(0)]
    pub lovelace: i64,
    #[n(1)]
    pub assets: NativeAssetsMap,
}

impl ValueDelta {
    pub fn new(lovelace: i64, assets: NativeAssetsDelta) -> Self {
        Self { lovelace, assets }
    }
}

impl From<&Value> for ValueDelta {
    fn from(v: &Value) -> Self {
        ValueDelta {
            lovelace: v.lovelace as i64,
            assets: v
                .assets
                .iter()
                .map(|(pid, nas)| {
                    let nas_delta = nas
                        .iter()
                        .map(|na| NativeAssetDelta {
                            name: na.name.clone(),
                            amount: na.amount as i64,
                        })
                        .collect();
                    (*pid, nas_delta)
                })
                .collect(),
        }
    }
}

impl Neg for ValueDelta {
    type Output = Self;

    fn neg(mut self) -> Self::Output {
        self.lovelace = -self.lovelace;
        for (_, nas) in &mut self.assets {
            for na in nas {
                na.amount = -na.amount;
            }
        }
        self
    }
}

/// Transaction output (UTXO)
#[derive(Debug, Clone, serde::Serialize, serde::Deserialize)]
pub struct TxOutput {
    /// Identifier for this UTxO
    pub utxo_identifier: UTxOIdentifier,

    /// Address data
    pub address: Address,

    /// Output value (Lovelace + native assets)
    pub value: Value,

    /// Datum (Inline or Hash)
    pub datum: Option<Datum>,
}

/// Transaction input (UTXO reference)
#[derive(Debug, Clone, serde::Serialize, serde::Deserialize)]
pub struct TxInput {
    /// Identifer of the referenced UTxO
    pub utxo_identifier: UTxOIdentifier,
}

/// Option of either TxOutput or TxInput
#[derive(Debug, Clone, serde::Serialize, serde::Deserialize)]
pub enum UTXODelta {
    None(()),
    Output(TxOutput),
    Input(TxInput),
}

impl Default for UTXODelta {
    fn default() -> Self {
        Self::None(())
    }
}

/// Key hash used for pool IDs etc.
pub type KeyHash = Vec<u8>;

pub type PoolId = Vec<u8>;

/// Script identifier
pub type ScriptHash = KeyHash;

/// Address key hash
pub type AddrKeyhash = KeyHash;

pub type GenesisKeyhash = Vec<u8>;

/// Data hash used for metadata, anchors (SHA256)
pub type DataHash = Vec<u8>;

/// Compact transaction identifier (block_number, tx_index).
#[derive(
    Debug,
    Default,
    Clone,
    Copy,
    PartialEq,
    Eq,
    Hash,
    serde::Serialize,
    serde::Deserialize,
    minicbor::Encode,
    minicbor::Decode,
)]
pub struct TxIdentifier(#[n(0)] [u8; 6]);

impl TxIdentifier {
    pub fn new(block_number: u32, tx_index: u16) -> Self {
        let mut buf = [0u8; 6];
        buf[..4].copy_from_slice(&block_number.to_be_bytes());
        buf[4..6].copy_from_slice(&tx_index.to_be_bytes());
        Self(buf)
    }

    pub fn block_number(&self) -> u32 {
        u32::from_be_bytes(self.0[..4].try_into().unwrap())
    }

    pub fn tx_index(&self) -> u16 {
        u16::from_be_bytes(self.0[4..6].try_into().unwrap())
    }

    pub fn from_bytes(bytes: [u8; 6]) -> Self {
        Self(bytes)
    }

    pub fn as_bytes(&self) -> &[u8; 6] {
        &self.0
    }
}

impl From<UTxOIdentifier> for TxIdentifier {
    fn from(id: UTxOIdentifier) -> Self {
        Self::new(id.block_number(), id.tx_index())
    }
}

// Compact UTxO identifier (block_number, tx_index, output_index)
#[derive(
    Debug,
    Clone,
    Copy,
    PartialEq,
    Eq,
    Hash,
    serde::Serialize,
    serde::Deserialize,
    minicbor::Encode,
    minicbor::Decode,
)]
pub struct UTxOIdentifier(#[n(0)] [u8; 8]);

impl UTxOIdentifier {
    pub fn new(block_number: u32, tx_index: u16, output_index: u16) -> Self {
        let mut buf = [0u8; 8];
        buf[..4].copy_from_slice(&block_number.to_be_bytes());
        buf[4..6].copy_from_slice(&tx_index.to_be_bytes());
        buf[6..].copy_from_slice(&output_index.to_be_bytes());
        Self(buf)
    }

    pub fn block_number(&self) -> u32 {
        u32::from_be_bytes(self.0[..4].try_into().unwrap())
    }

    pub fn tx_index(&self) -> u16 {
        u16::from_be_bytes(self.0[4..6].try_into().unwrap())
    }

    pub fn output_index(&self) -> u16 {
        u16::from_be_bytes(self.0[6..8].try_into().unwrap())
    }

    pub fn to_bytes(&self) -> [u8; 8] {
        self.0
    }
}

impl fmt::Display for UTxOIdentifier {
    fn fmt(&self, f: &mut fmt::Formatter<'_>) -> fmt::Result {
        write!(
            f,
            "{}:{}:{}",
            self.block_number(),
            self.tx_index(),
            self.output_index()
        )
    }
}

// Full TxOutRef stored in UTxORegistry for UTxOIdentifier lookups
#[derive(Debug, Clone, Copy, PartialEq, Eq, Hash, serde::Serialize, serde::Deserialize)]
pub struct TxOutRef {
    pub tx_hash: TxHash,
    pub output_index: u16,
}

impl TxOutRef {
    pub fn new(tx_hash: TxHash, output_index: u16) -> Self {
        TxOutRef {
            tx_hash,
            output_index,
        }
    }
}

<<<<<<< HEAD
/// Slot
pub type Slot = u64;

/// Block Hash
pub type BlockHash = [u8; 32];

=======
>>>>>>> 651746a1
/// Amount of Ada, in Lovelace
pub type Lovelace = u64;
pub type LovelaceDelta = i64;

/// Rational number = numerator / denominator
#[derive(Debug, Default, Clone, serde::Serialize, serde::Deserialize, Eq, PartialEq)]
pub struct Ratio {
    pub numerator: u64,
    pub denominator: u64,
}

impl Ratio {
    /// Returns the ratio as f64 (safe for large values)
    pub fn to_f64(&self) -> f64 {
        if self.denominator == 0 {
            0.0
        } else {
            (self.numerator as f64) / (self.denominator as f64)
        }
    }

    /// Returns the ratio as f32 (less precision)
    pub fn to_f32(&self) -> f32 {
        if self.denominator == 0 {
            0.0
        } else {
            (self.numerator as f32) / (self.denominator as f32)
        }
    }
}

/// Withdrawal
#[derive(Debug, Clone, serde::Serialize, serde::Deserialize)]
pub struct Withdrawal {
    /// Stake address to withdraw to
    pub address: StakeAddress,

    /// Value to withdraw
    pub value: Lovelace,
}

/// Treasury pot account
#[derive(Debug, Clone, serde::Serialize, serde::Deserialize)]
pub enum Pot {
    Reserves,
    Treasury,
    Deposits,
}

/// Pot Delta - internal change of pot values at genesis / era boundaries
#[derive(Debug, Clone, serde::Serialize, serde::Deserialize)]
pub struct PotDelta {
    /// Stake address to withdraw to
    pub pot: Pot,

    /// Delta to apply
    pub delta: LovelaceDelta,
}

#[derive(
    Debug, Clone, Ord, Eq, PartialEq, PartialOrd, Hash, serde::Serialize, serde::Deserialize,
)]
pub enum Credential {
    /// Script hash. NOTE: Order matters when parsing Haskell Node Snapshot data.
    ScriptHash(KeyHash),

    /// Address key hash
    AddrKeyHash(KeyHash),
}

impl Credential {
    fn hex_string_to_hash(hex_str: &str) -> Result<KeyHash> {
        let key_hash = decode(hex_str.to_owned().into_bytes())?;
        if key_hash.len() != 28 {
            Err(anyhow!(
                "Invalid hash length for {:?}, expected 28 bytes",
                hex_str
            ))
        } else {
            Ok(key_hash)
        }
    }

    pub fn from_json_string(credential: &str) -> Result<Self> {
        if let Some(hash) = credential.strip_prefix("scriptHash-") {
            Ok(Credential::ScriptHash(Self::hex_string_to_hash(hash)?))
        } else if let Some(hash) = credential.strip_prefix("keyHash-") {
            Ok(Credential::AddrKeyHash(Self::hex_string_to_hash(hash)?))
        } else {
            Err(anyhow!(
                "Incorrect credential {}, expected scriptHash- or keyHash- prefix",
                credential
            )
            .into())
        }
    }

    pub fn to_json_string(&self) -> String {
        match self {
            Self::ScriptHash(hash) => format!("scriptHash-{}", hex::encode(hash)),
            Self::AddrKeyHash(hash) => format!("keyHash-{}", hex::encode(hash)),
        }
    }

    pub fn get_hash(&self) -> KeyHash {
        match self {
            Self::AddrKeyHash(hash) => hash,
            Self::ScriptHash(hash) => hash,
        }
        .clone()
    }

    pub fn from_drep_bech32(bech32_str: &str) -> Result<Self, anyhow::Error> {
        let (hrp, data) = bech32::decode(bech32_str)?;
        if data.len() != 28 {
            return Err(anyhow!(
                "Invalid payload length for DRep Bech32, expected 28 bytes, got {}",
                data.len()
            ));
        }

        let hash: KeyHash = data;

        match hrp.as_str() {
            "drep" => Ok(Credential::AddrKeyHash(hash)),
            "drep_script" => Ok(Credential::ScriptHash(hash)),
            _ => Err(anyhow!(
                "Invalid HRP for DRep Bech32, expected 'drep' or 'drep_script', got '{}'",
                hrp
            )),
        }
    }

    pub fn to_drep_bech32(&self) -> Result<String, anyhow::Error> {
        let hrp = Hrp::parse(match self {
            Credential::AddrKeyHash(_) => "drep",
            Credential::ScriptHash(_) => "drep_script",
        })
        .map_err(|e| anyhow!("Bech32 HRP parse error: {e}"))?;

        let data = self.get_hash();

        bech32::encode::<Bech32>(hrp, data.as_slice())
            .map_err(|e| anyhow!("Bech32 encoding error: {e}"))
    }

    pub fn to_stake_bech32(&self) -> Result<String, anyhow::Error> {
        let hash = self.get_hash();

        if hash.len() != 28 {
            return Err(anyhow!("Credential hash must be 28 bytes"));
        }

        let header = match self {
            Credential::AddrKeyHash(_) => 0b1110_0001,
            Credential::ScriptHash(_) => 0b1111_0001,
        };

        let mut address_bytes = [0u8; 29];
        address_bytes[0] = header;
        address_bytes[1..].copy_from_slice(&hash);

        let hrp = Hrp::parse("stake").map_err(|e| anyhow!("HRP parse error: {e}"))?;
        bech32::encode::<Bech32>(hrp, &address_bytes)
            .map_err(|e| anyhow!("Bech32 encoding error: {e}"))
    }
}

pub type StakeCredential = Credential;

/// Relay single host address
#[derive(Debug, Default, Clone, serde::Serialize, serde::Deserialize, Eq, PartialEq)]
pub struct SingleHostAddr {
    /// Optional port number
    pub port: Option<u16>,

    /// Optional IPv4 address
    pub ipv4: Option<[u8; 4]>,

    /// Optional IPv6 address
    pub ipv6: Option<[u8; 16]>,
}

/// Relay hostname
#[derive(Debug, Clone, serde::Serialize, serde::Deserialize, Eq, PartialEq)]
pub struct SingleHostName {
    /// Optional port number
    pub port: Option<u16>,

    /// DNS name (A or AAAA record)
    pub dns_name: String,
}

/// Relay multihost (SRV)
#[derive(Debug, Clone, serde::Serialize, serde::Deserialize, Eq, PartialEq)]
pub struct MultiHostName {
    /// DNS name (SRC record)
    pub dns_name: String,
}

/// Pool Relay
#[derive(Debug, Clone, serde::Serialize, serde::Deserialize, Eq, PartialEq)]
pub enum Relay {
    SingleHostAddr(SingleHostAddr),
    SingleHostName(SingleHostName),
    MultiHostName(MultiHostName),
}

/// Pool metadata
#[serde_as]
#[derive(
    Debug,
    Clone,
    serde::Serialize,
    serde::Deserialize,
    minicbor::Encode,
    minicbor::Decode,
    Eq,
    PartialEq,
)]
pub struct PoolMetadata {
    /// Metadata URL
    #[n(0)]
    pub url: String,

    /// Metadata hash
    #[serde_as(as = "Hex")]
    #[n(1)]
    pub hash: DataHash,
}

/// Pool registration with position
#[derive(Debug, Clone, serde::Serialize, serde::Deserialize)]
pub struct PoolRegistrationWithPos {
    pub reg: PoolRegistration,
    pub tx_hash: TxHash,
    pub cert_index: u64,
}

/// Pool registration data
#[serde_as]
#[derive(
    Debug,
    Default,
    Clone,
    serde::Serialize,
    serde::Deserialize,
    minicbor::Decode,
    minicbor::Encode,
    PartialEq,
    Eq,
)]
pub struct PoolRegistration {
    /// Operator pool key hash - used as ID
    #[serde_as(as = "Hex")]
    #[n(0)]
    pub operator: KeyHash,

    /// VRF key hash
    #[serde_as(as = "Hex")]
    #[n(1)]
    pub vrf_key_hash: KeyHash,

    /// Pledged Ada
    #[n(2)]
    pub pledge: Lovelace,

    /// Fixed cost
    #[n(3)]
    pub cost: Lovelace,

    /// Marginal cost (fraction)
    #[n(4)]
    pub margin: Ratio,

    /// Reward account
    #[n(5)]
    pub reward_account: StakeAddress,

    /// Pool owners by their key hash
    #[n(6)]
    pub pool_owners: Vec<StakeAddress>,

    // Relays
    #[n(7)]
    pub relays: Vec<Relay>,

    // Metadata
    #[n(8)]
    pub pool_metadata: Option<PoolMetadata>,
}

// Pool Retirment with position
#[derive(Debug, Clone, serde::Serialize, serde::Deserialize)]
pub struct PoolRetirementWithPos {
    pub ret: PoolRetirement,
    pub tx_hash: TxHash,
    pub cert_index: u64,
}

/// Pool retirement data
#[derive(Debug, Clone, serde::Serialize, serde::Deserialize)]
pub struct PoolRetirement {
    /// Operator pool key hash - used as ID
    pub operator: KeyHash,

    /// Epoch it will retire at the end of
    pub epoch: u64,
}

/// Pool Update Action
#[derive(Debug, Clone, PartialEq, Eq, Serialize, Deserialize)]
pub enum PoolUpdateAction {
    Registered,
    Deregistered,
}

/// Pool Update Event
#[derive(Debug, Clone, Serialize, Deserialize)]
pub struct PoolUpdateEvent {
    pub tx_hash: TxHash,
    pub cert_index: u64,
    pub action: PoolUpdateAction,
}

impl PoolUpdateEvent {
    pub fn register_event(tx_hash: TxHash, cert_index: u64) -> Self {
        Self {
            tx_hash,
            cert_index,
            action: PoolUpdateAction::Registered,
        }
    }

    pub fn retire_event(tx_hash: TxHash, cert_index: u64) -> Self {
        Self {
            tx_hash,
            cert_index,
            action: PoolUpdateAction::Deregistered,
        }
    }
}

/// Pool Live Stake Info
#[derive(Debug, Clone, serde::Serialize, serde::Deserialize)]
pub struct PoolLiveStakeInfo {
    pub live_stake: u64,
    pub live_delegators: u64,
    pub total_live_stakes: u64,
}

/// Pool Epoch History Data
#[derive(Debug, Clone, serde::Serialize, serde::Deserialize)]
pub struct PoolEpochState {
    pub epoch: u64,
    pub blocks_minted: u64,
    pub active_stake: u64,
    pub active_size: RationalNumber,
    pub delegators_count: u64,
    pub pool_reward: u64,
    pub spo_reward: u64,
}

/// Stake delegation data
#[derive(Debug, Clone, serde::Serialize, serde::Deserialize)]
pub struct StakeDelegation {
    /// Stake address
    pub stake_address: StakeAddress,

    /// Pool ID to delegate to
    pub operator: KeyHash,
}

/// SPO total delegation data (for SPDD)
#[derive(Debug, Clone, Copy, serde::Serialize, serde::Deserialize, PartialEq)]
pub struct DelegatedStake {
    /// Active stake - UTXO values only (used for reward calcs)
    pub active: Lovelace,

    /// Active delegators count - delegators making active stakes (used for pool history)
    pub active_delegators_count: u64,

    /// Total 'live' stake - UTXO values and rewards (used for VRF)
    pub live: Lovelace,
}

/// SPO rewards data (for SPORewardsMessage)
#[derive(Debug, Clone, serde::Serialize, serde::Deserialize)]
pub struct SPORewards {
    /// Total rewards before distribution
    pub total_rewards: Lovelace,

    /// Pool operator's rewards
    pub operator_rewards: Lovelace,
}

/// Genesis key delegation
#[derive(Debug, Clone, serde::Serialize, serde::Deserialize)]
pub struct GenesisKeyDelegation {
    /// Genesis hash
    pub genesis_hash: KeyHash,

    /// Genesis delegate hash
    pub genesis_delegate_hash: KeyHash,

    /// VRF key hash
    pub vrf_key_hash: KeyHash,
}

/// Source of a MIR
#[derive(Debug, Clone, serde::Serialize, serde::Deserialize)]
pub enum InstantaneousRewardSource {
    Reserves,
    Treasury,
}

/// Target of a MIR
#[derive(Debug, Clone, serde::Serialize, serde::Deserialize)]
pub enum InstantaneousRewardTarget {
    StakeAddresses(Vec<(StakeAddress, i64)>),
    OtherAccountingPot(u64),
}

/// Move instantaneous reward
#[derive(Debug, Clone, serde::Serialize, serde::Deserialize)]
pub struct MoveInstantaneousReward {
    /// Source
    pub source: InstantaneousRewardSource,

    /// Target
    pub target: InstantaneousRewardTarget,
}

/// Register stake (Conway version) = 'reg_cert'
#[derive(Debug, Clone, serde::Serialize, serde::Deserialize)]
pub struct Registration {
    /// Stake address
    pub stake_address: StakeAddress,

    /// Deposit paid
    pub deposit: Lovelace,
}

/// Deregister stake (Conway version) = 'unreg_cert'
#[derive(Debug, Clone, serde::Serialize, serde::Deserialize)]
pub struct Deregistration {
    /// Stake address
    pub stake_address: StakeAddress,

    /// Deposit to be refunded
    pub refund: Lovelace,
}

/// DRepChoice (=CDDL drep, badly named)
#[derive(Debug, Clone, Eq, PartialEq, serde::Serialize, serde::Deserialize)]
pub enum DRepChoice {
    /// Address key
    Key(KeyHash),

    /// Script key
    Script(KeyHash),

    /// Abstain
    Abstain,

    /// No confidence
    NoConfidence,
}

/// Vote delegation (simple, existing registration) = vote_deleg_cert
#[derive(Debug, Clone, serde::Serialize, serde::Deserialize)]
pub struct VoteDelegation {
    /// Stake address
    pub stake_address: StakeAddress,

    // DRep choice
    pub drep: DRepChoice,
}

/// Stake+vote delegation (to SPO and DRep) = stake_vote_deleg_cert
#[derive(Debug, Clone, serde::Serialize, serde::Deserialize)]
pub struct StakeAndVoteDelegation {
    /// Stake address
    pub stake_address: StakeAddress,

    /// Pool
    pub operator: KeyHash,

    // DRep vote
    pub drep: DRepChoice,
}

/// Stake delegation to SPO + registration = stake_reg_deleg_cert
#[derive(Debug, Clone, serde::Serialize, serde::Deserialize)]
pub struct StakeRegistrationAndDelegation {
    /// Stake address
    pub stake_address: StakeAddress,

    /// Pool
    pub operator: KeyHash,

    // Deposit paid
    pub deposit: Lovelace,
}

/// Vote delegation to DRep + registration = vote_reg_deleg_cert
#[derive(Debug, Clone, serde::Serialize, serde::Deserialize)]
pub struct StakeRegistrationAndVoteDelegation {
    /// Stake address
    pub stake_address: StakeAddress,

    /// DRep choice
    pub drep: DRepChoice,

    // Deposit paid
    pub deposit: Lovelace,
}

/// All the trimmings:
/// Vote delegation to DRep + Stake delegation to SPO + registration
/// = stake_vote_reg_deleg_cert
#[derive(Debug, Clone, serde::Serialize, serde::Deserialize)]
pub struct StakeRegistrationAndStakeAndVoteDelegation {
    /// Stake credential
    pub stake_address: StakeAddress,

    /// Pool
    pub operator: KeyHash,

    /// DRep choice
    pub drep: DRepChoice,

    // Deposit paid
    pub deposit: Lovelace,
}

/// Anchor
#[serde_as]
#[derive(Debug, Clone, Eq, PartialEq, serde::Serialize, serde::Deserialize)]
pub struct Anchor {
    /// Metadata URL
    pub url: String,

    /// Metadata hash
    #[serde_as(as = "Hex")]
    pub data_hash: DataHash,
}

pub type DRepCredential = Credential;

/// DRep Registration = reg_drep_cert
#[derive(Debug, Clone, serde::Serialize, serde::Deserialize)]
pub struct DRepRegistration {
    /// DRep credential
    pub credential: DRepCredential,

    /// Deposit paid
    pub deposit: Lovelace,

    /// Optional anchor
    pub anchor: Option<Anchor>,
}

#[derive(Debug, Clone, serde::Serialize, serde::Deserialize)]
pub struct DRepRegistrationWithPos {
    pub reg: DRepRegistration,
    pub tx_hash: TxHash,
    pub cert_index: u64,
}

/// DRep Deregistration = unreg_drep_cert
#[derive(Debug, Clone, serde::Serialize, serde::Deserialize)]
pub struct DRepDeregistration {
    /// DRep credential
    pub credential: DRepCredential,

    /// Deposit to refund
    pub refund: Lovelace,
}

#[derive(Debug, Clone, serde::Serialize, serde::Deserialize)]
pub struct DRepDeregistrationWithPos {
    pub reg: DRepDeregistration,
    pub tx_hash: TxHash,
    pub cert_index: u64,
}

/// DRep Update = update_drep_cert
#[derive(Debug, Clone, serde::Serialize, serde::Deserialize)]
pub struct DRepUpdate {
    /// DRep credential
    pub credential: DRepCredential,

    /// Optional anchor
    pub anchor: Option<Anchor>,
}

#[derive(Debug, Clone, serde::Serialize, serde::Deserialize)]
pub struct DRepUpdateWithPos {
    pub reg: DRepUpdate,
    pub tx_hash: TxHash,
    pub cert_index: u64,
}

pub type CommitteeCredential = Credential;

/// Authorise a committee hot credential
#[derive(Debug, Clone, serde::Serialize, serde::Deserialize)]
pub struct AuthCommitteeHot {
    /// Cold credential
    pub cold_credential: CommitteeCredential,

    /// Hot credential
    pub hot_credential: CommitteeCredential,
}

/// Resign a committee cold credential
#[derive(Debug, Clone, serde::Serialize, serde::Deserialize)]
pub struct ResignCommitteeCold {
    /// Cold credential
    pub cold_credential: CommitteeCredential,

    /// Associated anchor (reasoning?)
    pub anchor: Option<Anchor>,
}

/// Governance actions data structures

#[derive(serde::Serialize, serde::Deserialize, Debug, PartialEq, Eq, Clone, Copy)]
pub struct ExUnits {
    pub mem: u64,
    pub steps: u64,
}

#[derive(serde::Serialize, serde::Deserialize, Debug, PartialEq, Eq, Clone)]
pub struct ExUnitPrices {
    pub mem_price: RationalNumber,
    pub step_price: RationalNumber,
}

#[derive(Debug, Default, Clone, PartialEq, Eq, Hash, serde::Serialize, serde::Deserialize)]
pub struct GovActionId {
    pub transaction_id: TxHash,
    pub action_index: u8,
}

impl GovActionId {
    pub fn to_bech32(&self) -> Result<String, anyhow::Error> {
        let mut buf = self.transaction_id.to_vec();
        buf.push(self.action_index);

        let gov_action_hrp = Hrp::parse("gov_action")?;
        let encoded = bech32::encode::<Bech32>(gov_action_hrp, &buf)
            .map_err(|e| anyhow!("Bech32 encoding error: {e}"))?;
        Ok(encoded)
    }

    pub fn from_bech32(bech32_str: &str) -> Result<Self, anyhow::Error> {
        let (hrp, data) = bech32::decode(bech32_str)?;

        if hrp != Hrp::parse("gov_action")? {
            return Err(anyhow!("Invalid HRP, expected 'gov_action', got: {}", hrp));
        }

        if data.len() < 33 {
            return Err(anyhow!("Invalid Bech32 governance action"));
        }

        let transaction_id: TxHash = match data[..32].try_into() {
            Ok(arr) => arr,
            Err(_) => return Err(anyhow!("Transaction ID must be 32 bytes")),
        };
        let action_index = data[32];

        Ok(GovActionId {
            transaction_id,
            action_index,
        })
    }

    pub fn set_action_index(&mut self, action_index: usize) -> Result<&Self, anyhow::Error> {
        if action_index >= 256 {
            return Err(anyhow!("Action_index {action_index} >= 256"));
        }

        self.action_index = action_index as u8;
        Ok(self)
    }
}

impl Display for GovActionId {
    fn fmt(&self, f: &mut Formatter<'_>) -> std::fmt::Result {
        match self.to_bech32() {
            Ok(s) => write!(f, "{}", s),
            Err(e) => {
                tracing::error!("GovActionId to_bech32 failed: {:?}", e);
                write!(f, "<invalid-govactionid>")
            }
        }
    }
}

#[derive(Serialize, Deserialize, Debug, PartialEq, Eq, Clone)]
pub struct CostModel(Vec<i64>);

impl CostModel {
    pub fn new(m: Vec<i64>) -> Self {
        CostModel(m)
    }

    pub fn as_vec(&self) -> &Vec<i64> {
        &self.0
    }
}

#[derive(Serialize, Deserialize, Debug, PartialEq, Eq, Clone)]
pub struct CostModels {
    pub plutus_v1: Option<CostModel>,
    pub plutus_v2: Option<CostModel>,
    pub plutus_v3: Option<CostModel>,
}

#[derive(serde::Serialize, serde::Deserialize, Debug, PartialEq, Eq, Clone)]
pub struct PoolVotingThresholds {
    pub motion_no_confidence: RationalNumber,
    pub committee_normal: RationalNumber,
    pub committee_no_confidence: RationalNumber,
    pub hard_fork_initiation: RationalNumber,
    pub security_voting_threshold: RationalNumber,
}

#[derive(serde::Serialize, serde::Deserialize, Debug, PartialEq, Eq, Clone)]
pub struct DRepVotingThresholds {
    pub motion_no_confidence: RationalNumber,
    pub committee_normal: RationalNumber,
    pub committee_no_confidence: RationalNumber,
    pub update_constitution: RationalNumber,
    pub hard_fork_initiation: RationalNumber,
    pub pp_network_group: RationalNumber,
    pub pp_economic_group: RationalNumber,
    pub pp_technical_group: RationalNumber,
    pub pp_governance_group: RationalNumber,
    pub treasury_withdrawal: RationalNumber,
}

#[derive(Debug, Clone, PartialEq, serde::Serialize, serde::Deserialize)]
pub struct SoftForkRule {
    pub init_thd: u64,
    pub min_thd: u64,
    pub thd_decrement: u64,
}

#[derive(Debug, Clone, PartialEq, serde::Serialize, serde::Deserialize)]
pub struct TxFeePolicy {
    pub multiplier: u64,
    pub summand: u64,
}

#[derive(Debug, Clone, PartialEq, serde::Serialize, serde::Deserialize)]
pub struct BlockVersionData {
    pub script_version: u16,
    pub heavy_del_thd: u64,
    pub max_block_size: u64,
    pub max_header_size: u64,
    pub max_proposal_size: u64,
    pub max_tx_size: u64,
    pub mpc_thd: u64,
    pub slot_duration: u64,

    pub softfork_rule: SoftForkRule,
    pub tx_fee_policy: TxFeePolicy,

    pub unlock_stake_epoch: u64,
    pub update_implicit: u64,
    pub update_proposal_thd: u64,
    pub update_vote_thd: u64,
}

#[derive(Debug, Clone, PartialEq, serde::Serialize, serde::Deserialize)]
pub struct HeavyDelegate {
    pub cert: Vec<u8>,
    pub delegate_pk: Vec<u8>,
    pub issuer_pk: Vec<u8>,
}

#[serde_as]
#[derive(Debug, Clone, PartialEq, serde::Serialize, serde::Deserialize)]
pub struct GenesisDelegate {
    #[serde_as(as = "Hex")]
    pub delegate: Vec<u8>,
    #[serde_as(as = "Hex")]
    pub vrf: Vec<u8>,
}

#[derive(Debug, Clone, PartialEq, serde::Serialize, serde::Deserialize)]
pub struct ProtocolConsts {
    pub k: usize,
    pub protocol_magic: u32,
    pub vss_max_ttl: Option<u32>,
    pub vss_min_ttl: Option<u32>,
}

#[bitmask(u8)]
#[derive(serde::Serialize, serde::Deserialize)]
pub enum ProtocolParamType {
    NetworkGroup,
    EconomicGroup,
    TechnicalGroup,
    GovernanceGroup,
    SecurityProperty,
}

#[derive(Debug, Default, Clone, PartialEq, Eq, serde::Serialize, serde::Deserialize)]
pub struct ProtocolParamUpdate {
    /// The following are the fields from Conway ProtocolParamUpdate structure
    /// AKA txFeePerByte, tx_fee_per_byte (Shelley)
    #[serde(skip_serializing_if = "Option::is_none")]
    #[serde(default)]
    pub minfee_a: Option<u64>,

    /// AKA txFeeFixed, tx_fee_fixed (Shelley)
    #[serde(skip_serializing_if = "Option::is_none")]
    #[serde(default)]
    pub minfee_b: Option<u64>,

    /// (Shelley)
    #[serde(skip_serializing_if = "Option::is_none")]
    #[serde(default)]
    pub max_block_body_size: Option<u64>,

    /// AKA max_tx_size (Shelley)
    #[serde(skip_serializing_if = "Option::is_none")]
    #[serde(default)]
    pub max_transaction_size: Option<u64>,

    /// (Shelley)
    #[serde(skip_serializing_if = "Option::is_none")]
    #[serde(default)]
    pub max_block_header_size: Option<u64>,

    /// (Shelley)
    #[serde(skip_serializing_if = "Option::is_none")]
    #[serde(default)]
    pub key_deposit: Option<Lovelace>,

    /// (Shelley)
    #[serde(skip_serializing_if = "Option::is_none")]
    #[serde(default)]
    pub pool_deposit: Option<Lovelace>,

    /// AKA poolRetireMaxEpoch, eMax (Shelley)
    #[serde(skip_serializing_if = "Option::is_none")]
    #[serde(default)]
    pub maximum_epoch: Option<u64>,

    /// AKA stakePoolTargetNum, nOpt (Shelley)
    #[serde(skip_serializing_if = "Option::is_none")]
    #[serde(default)]
    pub desired_number_of_stake_pools: Option<u64>,

    /// AKA a0 (Shelley)
    #[serde(skip_serializing_if = "Option::is_none")]
    #[serde(default)]
    pub pool_pledge_influence: Option<RationalNumber>,

    /// AKA rho, monetary_expansion (Shelley)
    #[serde(skip_serializing_if = "Option::is_none")]
    #[serde(default)]
    pub expansion_rate: Option<RationalNumber>,

    /// AKA tau, treasury_cut (Shelley)
    #[serde(skip_serializing_if = "Option::is_none")]
    #[serde(default)]
    pub treasury_growth_rate: Option<RationalNumber>,

    /// (Shelley)
    #[serde(skip_serializing_if = "Option::is_none")]
    #[serde(default)]
    pub min_pool_cost: Option<Lovelace>,

    /// Cost per 8-byte word (Alonzo) - DEPRECATED after Babbage
    #[serde(skip_serializing_if = "Option::is_none")]
    #[serde(default)]
    pub lovelace_per_utxo_word: Option<Lovelace>,

    /// AKA plutus_v1_cost_model (Shelley), plutus_v2_cost_model (Babbage)
    /// plutus_v3_cost_model (Conway)
    #[serde(skip_serializing_if = "Option::is_none")]
    #[serde(default)]
    pub cost_models_for_script_languages: Option<CostModels>,

    /// AKA execution_prices (Alonzo)
    #[serde(skip_serializing_if = "Option::is_none")]
    #[serde(default)]
    pub execution_costs: Option<ExUnitPrices>,

    /// (Alonzo)
    #[serde(skip_serializing_if = "Option::is_none")]
    #[serde(default)]
    pub max_tx_ex_units: Option<ExUnits>,

    /// (Alonzo)
    #[serde(skip_serializing_if = "Option::is_none")]
    #[serde(default)]
    pub max_block_ex_units: Option<ExUnits>,

    /// (Alonzo)
    #[serde(skip_serializing_if = "Option::is_none")]
    #[serde(default)]
    pub max_value_size: Option<u64>,

    /// (Alonzo)
    #[serde(skip_serializing_if = "Option::is_none")]
    #[serde(default)]
    pub collateral_percentage: Option<u64>,

    /// (Alonzo)
    #[serde(skip_serializing_if = "Option::is_none")]
    #[serde(default)]
    pub max_collateral_inputs: Option<u64>,

    // Cost per byte (Babbage)
    #[serde(skip_serializing_if = "Option::is_none")]
    #[serde(default)]
    pub coins_per_utxo_byte: Option<Lovelace>,

    /// (Conway)
    #[serde(skip_serializing_if = "Option::is_none")]
    #[serde(default)]
    pub pool_voting_thresholds: Option<PoolVotingThresholds>,

    /// (Conway)
    #[serde(skip_serializing_if = "Option::is_none")]
    #[serde(default)]
    pub drep_voting_thresholds: Option<DRepVotingThresholds>,

    /// (Conway)
    #[serde(skip_serializing_if = "Option::is_none")]
    #[serde(default)]
    pub min_committee_size: Option<u64>,

    /// AKA committee_max_term_limit (Conway)
    #[serde(skip_serializing_if = "Option::is_none")]
    #[serde(default)]
    pub committee_term_limit: Option<u64>,

    /// AKA gov_action_lifetime (Cownay)
    #[serde(skip_serializing_if = "Option::is_none")]
    #[serde(default)]
    pub governance_action_validity_period: Option<u64>,

    /// AKA gov_action_deposit (Conway)
    #[serde(skip_serializing_if = "Option::is_none")]
    #[serde(default)]
    pub governance_action_deposit: Option<Lovelace>,

    /// AKA d_rep_deposit (Conway)
    #[serde(skip_serializing_if = "Option::is_none")]
    #[serde(default)]
    pub drep_deposit: Option<Lovelace>,

    /// AKA drep_inactivity (Conway)
    #[serde(skip_serializing_if = "Option::is_none")]
    #[serde(default)]
    pub drep_inactivity_period: Option<u64>,

    /// AKA min_fee_ref_script_cost_per_byte (Conway)
    #[serde(skip_serializing_if = "Option::is_none")]
    #[serde(default)]
    pub minfee_refscript_cost_per_byte: Option<RationalNumber>,

    /// The following are the fields from Alonzo-compatible ProtocolParamUpdate
    /// structure, not present in Conway.
    /// (Shelley)
    #[serde(skip_serializing_if = "Option::is_none")]
    #[serde(default)]
    pub decentralisation_constant: Option<RationalNumber>,

    /// (Shelley)
    #[serde(skip_serializing_if = "Option::is_none")]
    #[serde(default)]
    pub extra_enthropy: Option<protocol_params::Nonce>,

    /// (Shelley)
    #[serde(skip_serializing_if = "Option::is_none")]
    #[serde(default)]
    pub protocol_version: Option<protocol_params::ProtocolVersion>,
}

#[derive(Serialize, PartialEq, Deserialize, Debug, Clone)]
pub struct AlonzoBabbageUpdateProposal {
    pub proposals: Vec<(GenesisKeyhash, Box<ProtocolParamUpdate>)>,
    pub enactment_epoch: u64,
}

#[derive(Serialize, PartialEq, Deserialize, Debug, Clone)]
pub struct Constitution {
    pub anchor: Anchor,
    pub guardrail_script: Option<ScriptHash>,
}

#[serde_as]
#[derive(Serialize, PartialEq, Debug, Deserialize, Clone)]
pub struct Committee {
    #[serde_as(as = "Vec<(_, _)>")]
    pub members: HashMap<CommitteeCredential, u64>,
    pub threshold: RationalNumber,
}

impl Committee {
    pub fn is_empty(&self) -> bool {
        return self.members.len() == 0;
    }
}

#[derive(Debug, Clone, serde::Serialize, serde::Deserialize)]
pub struct ParameterChangeAction {
    pub previous_action_id: Option<GovActionId>,
    pub protocol_param_update: Box<ProtocolParamUpdate>,
    pub script_hash: Option<Vec<u8>>,
}

#[derive(Debug, Clone, serde::Serialize, serde::Deserialize)]
pub struct HardForkInitiationAction {
    pub previous_action_id: Option<GovActionId>,
    pub protocol_version: (u64, u64),
}

#[serde_as]
#[derive(Debug, Clone, serde::Serialize, serde::Deserialize)]
pub struct TreasuryWithdrawalsAction {
    #[serde_as(as = "Vec<(_, _)>")]
    pub rewards: HashMap<Vec<u8>, Lovelace>,
    pub script_hash: Option<Vec<u8>>,
}

#[serde_as]
#[derive(Debug, Clone, serde::Serialize, serde::Deserialize)]
pub struct CommitteeChange {
    pub removed_committee_members: HashSet<CommitteeCredential>,
    #[serde_as(as = "Vec<(_, _)>")]
    pub new_committee_members: HashMap<CommitteeCredential, u64>,
    pub terms: RationalNumber,
}

#[derive(Debug, Clone, serde::Serialize, serde::Deserialize)]
pub struct UpdateCommitteeAction {
    pub previous_action_id: Option<GovActionId>,
    pub data: CommitteeChange,
}

#[derive(Debug, Clone, serde::Serialize, serde::Deserialize)]
pub struct NewConstitutionAction {
    pub previous_action_id: Option<GovActionId>,
    pub new_constitution: Constitution,
}

#[derive(Debug, Clone, serde::Serialize, serde::Deserialize)]
pub enum GovernanceAction {
    ParameterChange(ParameterChangeAction),
    HardForkInitiation(HardForkInitiationAction),
    TreasuryWithdrawals(TreasuryWithdrawalsAction),
    NoConfidence(Option<GovActionId>),
    UpdateCommittee(UpdateCommitteeAction),
    NewConstitution(NewConstitutionAction),
    Information,
}

#[derive(
    serde::Serialize, serde::Deserialize, Debug, PartialEq, PartialOrd, Eq, Ord, Clone, Hash,
)]
pub enum Voter {
    ConstitutionalCommitteeKey(AddrKeyhash),
    ConstitutionalCommitteeScript(ScriptHash),
    DRepKey(AddrKeyhash),
    DRepScript(ScriptHash),
    StakePoolKey(AddrKeyhash),
}

impl Voter {
    pub fn to_bech32(&self, hrp: &str, buf: &[u8]) -> String {
        let voter_hrp: Hrp = Hrp::parse(hrp).unwrap();
        bech32::encode::<Bech32>(voter_hrp, &buf)
            .unwrap_or_else(|e| format!("Cannot convert {:?} to bech32: {e}", self))
    }
}

impl Display for Voter {
    fn fmt(&self, f: &mut Formatter<'_>) -> std::fmt::Result {
        match self {
            Voter::ConstitutionalCommitteeKey(h) => write!(f, "{}", self.to_bech32("cc_hot", &h)),
            Voter::ConstitutionalCommitteeScript(s) => {
                write!(f, "{}", self.to_bech32("cc_hot_script", &s))
            }
            Voter::DRepKey(k) => write!(f, "{}", self.to_bech32("drep", &k)),
            Voter::DRepScript(s) => write!(f, "{}", self.to_bech32("drep_script", &s)),
            Voter::StakePoolKey(k) => write!(f, "{}", self.to_bech32("pool", &k)),
        }
    }
}

#[derive(serde::Serialize, serde::Deserialize, Debug, PartialEq, Eq, Clone)]
pub enum Vote {
    No,
    Yes,
    Abstain,
}

#[derive(Debug, Clone, PartialEq, Eq, serde::Serialize, serde::Deserialize)]
pub struct VotingProcedure {
    pub vote: Vote,
    pub anchor: Option<Anchor>,
    pub vote_index: u32,
}

#[serde_as]
#[derive(Debug, Default, Clone, PartialEq, Eq, serde::Serialize, serde::Deserialize)]
pub struct SingleVoterVotes {
    #[serde_as(as = "Vec<(_, _)>")]
    pub voting_procedures: HashMap<GovActionId, VotingProcedure>,
}

#[serde_as]
#[derive(Debug, Default, Clone, PartialEq, Eq, serde::Serialize, serde::Deserialize)]
pub struct VotingProcedures {
    #[serde_as(as = "Vec<(_, _)>")]
    pub votes: HashMap<Voter, SingleVoterVotes>,
}

#[derive(Debug, Clone, serde::Serialize, serde::Deserialize)]
pub struct VotesCount {
    pub committee: u64,
    pub drep: u64,
    pub pool: u64,
}

impl VotesCount {
    pub fn zero() -> Self {
        Self {
            committee: 0,
            drep: 0,
            pool: 0,
        }
    }

    pub fn majorizes(&self, v: &VotesCount) -> bool {
        self.committee >= v.committee && self.drep >= v.drep && self.pool >= v.pool
    }
}

impl Display for VotesCount {
    fn fmt(&self, f: &mut Formatter<'_>) -> std::fmt::Result {
        write!(f, "c{}:d{}:p{}", self.committee, self.drep, self.pool)
    }
}

#[derive(Debug, Clone, serde::Serialize, serde::Deserialize)]
pub struct VotingOutcome {
    pub procedure: ProposalProcedure,
    pub votes_cast: VotesCount,
    pub votes_threshold: VotesCount,
    pub accepted: bool,
}

#[derive(Debug, Clone, serde::Serialize, serde::Deserialize)]
pub struct ProposalProcedure {
    pub deposit: Lovelace,
    pub reward_account: StakeAddress,
    pub gov_action_id: GovActionId,
    pub gov_action: GovernanceAction,
    pub anchor: Anchor,
}

#[serde_as]
#[derive(Debug, Clone, serde::Serialize, serde::Deserialize)]
pub struct CommitteeUpdateEnactment {
    #[serde_as(as = "Vec<(_, _)>")]
    pub members_change: HashMap<CommitteeCredential, Option<u64>>,
    pub terms: RationalNumber,
}

#[derive(Debug, Clone, serde::Serialize, serde::Deserialize)]
pub enum EnactStateElem {
    Params(Box<ProtocolParamUpdate>),
    Constitution(Constitution),
    Committee(CommitteeChange),
    NoConfidence,
}

#[derive(Debug, Clone, serde::Serialize, serde::Deserialize)]
pub enum GovernanceOutcomeVariant {
    EnactStateElem(EnactStateElem),
    TreasuryWithdrawal(TreasuryWithdrawalsAction),
    NoAction,
}

#[derive(Debug, Clone, serde::Serialize, serde::Deserialize)]
pub struct AlonzoBabbageVotingOutcome {
    pub voting: Vec<GenesisKeyhash>,
    pub votes_threshold: u32,
    pub accepted: bool,
    pub parameter_update: Box<ProtocolParamUpdate>,
}

/// The structure has info about outcome of a single governance action.
#[derive(Debug, Clone, serde::Serialize, serde::Deserialize)]
pub struct GovernanceOutcome {
    /// Information about voting results: what was the issue,
    /// how many votes cast, was it accepted or not
    pub voting: VotingOutcome,

    /// Enact state/Withdrawal, accepted after voting. If the voting failed,
    /// or if the proposal does not suppose formal action, this field is
    /// `NoFormalAction`
    pub action_to_perform: GovernanceOutcomeVariant,
}

#[derive(Debug, Clone, serde::Serialize, serde::Deserialize)]
pub struct StakeAddressWithPos {
    pub stake_address: StakeAddress,
    pub tx_index: u64,
    pub cert_index: u64,
}

/// Certificate in a transaction
#[derive(Debug, Clone, serde::Serialize, serde::Deserialize)]
pub enum TxCertificate {
    /// Default
    None(()),

    /// Stake registration
    StakeRegistration(StakeAddressWithPos),

    /// Stake de-registration
    StakeDeregistration(StakeAddress),

    /// Stake Delegation to a pool
    StakeDelegation(StakeDelegation),

    /// Pool registration
    PoolRegistrationWithPos(PoolRegistrationWithPos),

    /// Pool retirement
    PoolRetirementWithPos(PoolRetirementWithPos),

    /// Genesis key delegation
    GenesisKeyDelegation(GenesisKeyDelegation),

    /// Move instantaneous rewards
    MoveInstantaneousReward(MoveInstantaneousReward),

    /// New stake registration
    Registration(Registration),

    /// Stake deregistration
    Deregistration(Deregistration),

    /// Vote delegation
    VoteDelegation(VoteDelegation),

    /// Combined stake and vote delegation
    StakeAndVoteDelegation(StakeAndVoteDelegation),

    /// Stake registration and SPO delegation
    StakeRegistrationAndDelegation(StakeRegistrationAndDelegation),

    /// Stake registration and vote delegation
    StakeRegistrationAndVoteDelegation(StakeRegistrationAndVoteDelegation),

    /// Stake registration and combined SPO and vote delegation
    StakeRegistrationAndStakeAndVoteDelegation(StakeRegistrationAndStakeAndVoteDelegation),

    /// Authorise a committee hot credential
    AuthCommitteeHot(AuthCommitteeHot),

    /// Resign a committee cold credential
    ResignCommitteeCold(ResignCommitteeCold),

    /// DRep registration
    DRepRegistration(DRepRegistrationWithPos),

    /// DRep deregistration
    DRepDeregistration(DRepDeregistrationWithPos),

    /// DRep update
    DRepUpdate(DRepUpdateWithPos),
}

#[derive(Debug, Default, Clone, serde::Serialize, serde::Deserialize)]
pub struct AssetInfoRecord {
    pub initial_mint_tx: TxIdentifier,
    pub mint_or_burn_count: u64,
    pub onchain_metadata: Option<Vec<u8>>,
    pub metadata_standard: Option<AssetMetadataStandard>,
}

#[derive(Debug, Clone, PartialEq, Eq, Hash, serde::Serialize, serde::Deserialize)]
pub struct AssetMintRecord {
    pub tx: TxIdentifier,
    pub amount: u64,
    pub burn: bool,
}

#[derive(Debug, Clone, Copy, PartialEq, serde::Serialize, serde::Deserialize)]
pub enum AssetMetadataStandard {
    CIP25v1,
    CIP25v2,
    CIP68v1,
    CIP68v2,
    CIP68v3,
}

#[derive(Debug, Clone, serde::Serialize, serde::Deserialize)]
pub struct PolicyAsset {
    pub policy: PolicyId,
    pub name: AssetName,
    pub quantity: u64,
}

#[derive(Debug, Clone, serde::Serialize, serde::Deserialize)]
pub struct AssetAddressEntry {
    pub address: ShelleyAddress,
    pub quantity: u64,
}

#[derive(
    Debug, Default, Clone, serde::Serialize, serde::Deserialize, minicbor::Encode, minicbor::Decode,
)]
pub struct AddressTotals {
    #[n(0)]
    pub sent: ValueMap,
    #[n(1)]
    pub received: ValueMap,
    #[n(2)]
    pub tx_count: u64,
}

impl AddressTotals {
    pub fn apply_delta(&mut self, delta: &ValueDelta) {
        if delta.lovelace > 0 {
            self.received.lovelace += delta.lovelace as u64;
        } else if delta.lovelace < 0 {
            self.sent.lovelace += (-delta.lovelace) as u64;
        }

        for (policy, assets) in &delta.assets {
            for a in assets {
                if a.amount > 0 {
                    Self::apply_asset(
                        &mut self.received.assets,
                        *policy,
                        a.name.clone(),
                        a.amount as u64,
                    );
                } else if a.amount < 0 {
                    Self::apply_asset(
                        &mut self.sent.assets,
                        *policy,
                        a.name.clone(),
                        a.amount.unsigned_abs(),
                    );
                }
            }
        }

        self.tx_count += 1;
    }

    fn apply_asset(
        target: &mut HashMap<[u8; 28], HashMap<AssetName, u64>>,
        policy: [u8; 28],
        name: AssetName,
        amount: u64,
    ) {
        target
            .entry(policy)
            .or_default()
            .entry(name)
            .and_modify(|v| *v += amount)
            .or_insert(amount);
    }
}

#[cfg(test)]
mod tests {
    use super::*;
    use anyhow::Result;

    #[test]
    fn era_order() -> Result<()> {
        assert_eq!(Era::default() as u8, 0);
        assert_eq!(Era::Byron as u8, 0);
        assert_eq!(Era::Conway as u8, 6);
        assert!(!Era::try_from(7).is_ok());

        for ei in 0..=6 {
            for ej in 0..=6 {
                assert_eq!(
                    Era::try_from(ei).unwrap() < Era::try_from(ej).unwrap(),
                    ei < ej
                );
                assert_eq!(
                    Era::try_from(ei).unwrap() > Era::try_from(ej).unwrap(),
                    ei > ej
                );
                assert_eq!(
                    Era::try_from(ei).unwrap() == Era::try_from(ej).unwrap(),
                    ei == ej
                );
            }
        }

        Ok(())
    }

    fn make_committee_credential(addr_key_hash: bool, val: u8) -> CommitteeCredential {
        if addr_key_hash {
            Credential::AddrKeyHash(vec![val])
        } else {
            Credential::ScriptHash(vec![val])
        }
    }

    #[test]
    fn governance_serialization_test() -> Result<()> {
        let gov_action_id = GovActionId::default();

        let mut voting = VotingProcedures::default();
        voting.votes.insert(
            Voter::StakePoolKey(vec![1, 2, 3, 4]),
            SingleVoterVotes::default(),
        );

        let mut single_voter = SingleVoterVotes::default();
        single_voter.voting_procedures.insert(
            gov_action_id.clone(),
            VotingProcedure {
                anchor: None,
                vote: Vote::Abstain,
                vote_index: 0,
            },
        );
        voting.votes.insert(
            Voter::StakePoolKey(vec![1, 2, 3, 4]),
            SingleVoterVotes::default(),
        );
        println!("Json: {}", serde_json::to_string(&voting)?);

        let gov_action = GovernanceAction::UpdateCommittee(UpdateCommitteeAction {
            previous_action_id: None,
            data: CommitteeChange {
                removed_committee_members: HashSet::from_iter(
                    vec![
                        make_committee_credential(true, 48),
                        make_committee_credential(false, 12),
                    ]
                    .into_iter(),
                ),
                new_committee_members: HashMap::from_iter(
                    vec![(make_committee_credential(false, 87), 1234)].into_iter(),
                ),
                terms: RationalNumber::from(1),
            },
        });

        let proposal = ProposalProcedure {
            deposit: 9876,
            reward_account: StakeAddress::default(),
            gov_action_id,
            gov_action,
            anchor: Anchor {
                url: "some.url".to_owned(),
                data_hash: vec![2, 3, 4, 5],
            },
        };
        println!("Json: {}", serde_json::to_string(&proposal)?);

        Ok(())
    }
}<|MERGE_RESOLUTION|>--- conflicted
+++ resolved
@@ -541,15 +541,9 @@
     }
 }
 
-<<<<<<< HEAD
 /// Slot
 pub type Slot = u64;
 
-/// Block Hash
-pub type BlockHash = [u8; 32];
-
-=======
->>>>>>> 651746a1
 /// Amount of Ada, in Lovelace
 pub type Lovelace = u64;
 pub type LovelaceDelta = i64;
