//! Core type definitions for Acropolis
// We don't use these types in the acropolis_common crate itself
#![allow(dead_code)]

use crate::{
    address::{Address, StakeAddress},
    rational_number::RationalNumber,
};
use anyhow::{anyhow, bail, Error, Result};
use bech32::{Bech32, Hrp};
use bitmask_enum::bitmask;
use chrono::{DateTime, Utc};
use hex::decode;
use serde::{Deserialize, Serialize};
use serde_with::{hex::Hex, serde_as};
use std::cmp::Ordering;
use std::collections::{HashMap, HashSet};
use std::fmt::{Display, Formatter};

/// Protocol era
#[derive(Debug, Clone, PartialEq, Eq, PartialOrd, Ord, serde::Serialize, serde::Deserialize)]
pub enum Era {
    Byron,
    Shelley,
    Allegra,
    Mary,
    Alonzo,
    Babbage,
    Conway,
}

impl Default for Era {
    fn default() -> Era {
        Era::Byron
    }
}

impl From<Era> for u8 {
    fn from(e: Era) -> u8 {
        match e {
            Era::Byron => 0,
            Era::Shelley => 1,
            Era::Allegra => 2,
            Era::Mary => 3,
            Era::Alonzo => 4,
            Era::Babbage => 5,
            Era::Conway => 6,
        }
    }
}

impl TryFrom<u8> for Era {
    type Error = anyhow::Error;
    fn try_from(v: u8) -> Result<Era, Error> {
        match v {
            0 => Ok(Era::Byron),
            1 => Ok(Era::Shelley),
            2 => Ok(Era::Allegra),
            3 => Ok(Era::Mary),
            4 => Ok(Era::Alonzo),
            5 => Ok(Era::Babbage),
            6 => Ok(Era::Conway),
            n => bail!("Impossible era {n}"),
        }
    }
}

impl Display for Era {
    fn fmt(&self, f: &mut Formatter<'_>) -> std::fmt::Result {
        write!(f, "{:?}", self)
    }
}

/// Block status
#[derive(Debug, Clone, Eq, PartialEq, serde::Serialize, serde::Deserialize)]
pub enum BlockStatus {
    Bootstrap,  // Pseudo-block from bootstrap data
    Immutable,  // Now immutable (more than 'k' blocks ago)
    Volatile,   // Volatile, in sequence
    RolledBack, // Volatile, restarted after rollback
}

/// Block info, shared across multiple messages
#[derive(Debug, Clone, PartialEq, Eq, serde::Serialize, serde::Deserialize)]
pub struct BlockInfo {
    /// Block status
    pub status: BlockStatus,

    /// Slot number
    pub slot: u64,

    /// Block number
    pub number: u64,

    /// Block hash
    pub hash: Vec<u8>,

    /// Epoch number
    pub epoch: u64,

    /// Does this block start a new epoch?
    pub new_epoch: bool,

    /// Protocol era
    pub era: Era,
}

impl Ord for BlockInfo {
    fn cmp(&self, other: &Self) -> Ordering {
        self.number.cmp(&other.number)
    }
}

impl PartialOrd for BlockInfo {
    fn partial_cmp(&self, other: &Self) -> Option<Ordering> {
        Some(self.cmp(other))
    }
}

/// Individual address balance change
#[derive(Debug, Clone, serde::Serialize, serde::Deserialize)]
pub struct AddressDelta {
    /// Address
    pub address: Address,

    /// Balance change
    pub delta: i64,
}

/// Stake balance change
#[derive(Debug, Clone, serde::Serialize, serde::Deserialize)]
pub struct StakeAddressDelta {
    /// Address
    pub address: StakeAddress,

    /// Balance change
    pub delta: i64,
}

/// Transaction output (UTXO)
#[derive(Debug, Clone, serde::Serialize, serde::Deserialize)]
pub struct TxOutput {
    /// Tx hash
    pub tx_hash: Vec<u8>,

    /// Output index in tx
    pub index: u64,

    /// Address data
    pub address: Address,

    /// Output value (Lovelace)
    pub value: u64,
    // todo: Implement datum    /// Datum (raw)
    // !!!    pub datum: Vec<u8>,
}

/// Transaction input (UTXO reference)
#[derive(Debug, Clone, serde::Serialize, serde::Deserialize)]
pub struct TxInput {
    /// Tx hash of referenced UTXO
    pub tx_hash: Vec<u8>,

    /// Index of UTXO in referenced tx
    pub index: u64,
}

/// Option of either TxOutput or TxInput
#[derive(Debug, Clone, serde::Serialize, serde::Deserialize)]
pub enum UTXODelta {
    None(()),
    Output(TxOutput),
    Input(TxInput),
}

impl Default for UTXODelta {
    fn default() -> Self {
        Self::None(())
    }
}

/// Key hash used for pool IDs etc.
pub type KeyHash = Vec<u8>;

/// Script identifier
pub type ScriptHash = KeyHash;

/// Address key hash
pub type AddrKeyhash = KeyHash;

/// Data hash used for metadata, anchors (SHA256)
pub type DataHash = Vec<u8>;

/// Amount of Ada, in Lovelace
pub type Lovelace = u64;
pub type LovelaceDelta = i64;

/// Rational number = numerator / denominator
#[derive(Debug, Default, Clone, serde::Serialize, serde::Deserialize, Eq, PartialEq)]
pub struct Ratio {
    pub numerator: u64,
    pub denominator: u64,
}

/// Withdrawal
#[derive(Debug, Clone, serde::Serialize, serde::Deserialize)]
pub struct Withdrawal {
    /// Stake address to withdraw to
    pub address: StakeAddress,

    /// Value to withdraw
    pub value: Lovelace,
}

/// Treasury pot account
#[derive(Debug, Clone, serde::Serialize, serde::Deserialize)]
pub enum Pot {
    Reserves,
    Treasury,
    Deposits,
}

/// Pot Delta - internal change of pot values at genesis / era boundaries
#[derive(Debug, Clone, serde::Serialize, serde::Deserialize)]
pub struct PotDelta {
    /// Stake address to withdraw to
    pub pot: Pot,

    /// Delta to apply
    pub delta: LovelaceDelta,
}

/// General credential
#[derive(
    Debug, Clone, Ord, Eq, PartialEq, PartialOrd, Hash, serde::Serialize, serde::Deserialize,
)]
pub enum Credential {
    /// Address key hash
    AddrKeyHash(KeyHash),

    /// Script hash
    ScriptHash(KeyHash),
}

impl Credential {
    fn hex_string_to_hash(hex_str: &str) -> Result<KeyHash> {
        let key_hash = decode(hex_str.to_owned().into_bytes())?;
        if key_hash.len() != 28 {
            Err(anyhow!(
                "Invalid hash length for {:?}, expected 28 bytes",
                hex_str
            ))
        } else {
            Ok(key_hash)
        }
    }

    pub fn from_json_string(credential: &str) -> Result<Self> {
        if let Some(hash) = credential.strip_prefix("scriptHash-") {
            Ok(Credential::ScriptHash(Self::hex_string_to_hash(hash)?))
        } else if let Some(hash) = credential.strip_prefix("keyHash-") {
            Ok(Credential::AddrKeyHash(Self::hex_string_to_hash(hash)?))
        } else {
            Err(anyhow!(
                "Incorrect credential {}, expected scriptHash- or keyHash- prefix",
                credential
            )
            .into())
        }
    }

    pub fn to_json_string(&self) -> String {
        match self {
            Self::ScriptHash(hash) => format!("scriptHash-{}", hex::encode(hash)),
            Self::AddrKeyHash(hash) => format!("keyHash-{}", hex::encode(hash)),
        }
    }

    pub fn get_hash(&self) -> KeyHash {
        match self {
            Self::AddrKeyHash(hash) => hash,
            Self::ScriptHash(hash) => hash,
        }
        .clone()
    }

    pub fn from_drep_bech32(bech32_str: &str) -> Result<Self, anyhow::Error> {
        let (hrp, data) = bech32::decode(bech32_str)?;
        if data.len() != 28 {
            return Err(anyhow!(
                "Invalid payload length for DRep Bech32, expected 28 bytes, got {}",
                data.len()
            ));
        }

        let hash: KeyHash = data;

        match hrp.as_str() {
            "drep" => Ok(Credential::AddrKeyHash(hash)),
            "drep_script" => Ok(Credential::ScriptHash(hash)),
            _ => Err(anyhow!(
                "Invalid HRP for DRep Bech32, expected 'drep' or 'drep_script', got '{}'",
                hrp
            )),
        }
    }

    pub fn to_drep_bech32(&self) -> Result<String, anyhow::Error> {
        let hrp = Hrp::parse(match self {
            Credential::AddrKeyHash(_) => "drep",
            Credential::ScriptHash(_) => "drep_script",
        })
        .map_err(|e| anyhow!("Bech32 HRP parse error: {e}"))?;

        let data = self.get_hash();

        bech32::encode::<Bech32>(hrp, data.as_slice())
            .map_err(|e| anyhow!("Bech32 encoding error: {e}"))
    }
}

pub type StakeCredential = Credential;

/// Relay single host address
#[derive(Debug, Default, Clone, serde::Serialize, serde::Deserialize, Eq, PartialEq)]
pub struct SingleHostAddr {
    /// Optional port number
    pub port: Option<u16>,

    /// Optional IPv4 address
    pub ipv4: Option<[u8; 4]>,

    /// Optional IPv6 address
    pub ipv6: Option<[u8; 16]>,
}

/// Relay hostname
#[derive(Debug, Clone, serde::Serialize, serde::Deserialize, Eq, PartialEq)]
pub struct SingleHostName {
    /// Optional port number
    pub port: Option<u16>,

    /// DNS name (A or AAAA record)
    pub dns_name: String,
}

/// Relay multihost (SRV)
#[derive(Debug, Clone, serde::Serialize, serde::Deserialize, Eq, PartialEq)]
pub struct MultiHostName {
    /// DNS name (SRC record)
    pub dns_name: String,
}

/// Pool relay
#[derive(Debug, Clone, serde::Serialize, serde::Deserialize, Eq, PartialEq)]
pub enum Relay {
    SingleHostAddr(SingleHostAddr),
    SingleHostName(SingleHostName),
    MultiHostName(MultiHostName),
}

/// Pool metadata
#[serde_as]
#[derive(
    Debug,
    Clone,
    serde::Serialize,
    serde::Deserialize,
    minicbor::Encode,
    minicbor::Decode,
    Eq,
    PartialEq,
)]
pub struct PoolMetadata {
    /// Metadata URL
    #[n(0)]
    pub url: String,

    /// Metadata hash
    #[serde_as(as = "Hex")]
    #[n(1)]
    pub hash: DataHash,
}

pub type RewardAccount = Vec<u8>;

/// Pool registration data
#[serde_as]
#[derive(
    Debug,
    Default,
    Clone,
    serde::Serialize,
    serde::Deserialize,
    minicbor::Decode,
    minicbor::Encode,
    PartialEq,
    Eq,
)]
pub struct PoolRegistration {
    /// Operator pool key hash - used as ID
    #[serde_as(as = "Hex")]
    #[n(0)]
    pub operator: KeyHash,

    /// VRF key hash
    #[serde_as(as = "Hex")]
    #[n(1)]
    pub vrf_key_hash: KeyHash,

    /// Pledged Ada
    #[n(2)]
    pub pledge: Lovelace,

    /// Fixed cost
    #[n(3)]
    pub cost: Lovelace,

    /// Marginal cost (fraction)
    #[n(4)]
    pub margin: Ratio,

    /// Reward account
    #[serde_as(as = "Hex")]
    #[n(5)]
    pub reward_account: RewardAccount,

    /// Pool owners by their key hash
    #[serde_as(as = "Vec<Hex>")]
    #[n(6)]
    pub pool_owners: Vec<KeyHash>,

    // Relays
    #[n(7)]
    pub relays: Vec<Relay>,

    // Metadata
    #[n(8)]
    pub pool_metadata: Option<PoolMetadata>,
}

/// Pool retirement data
#[derive(Debug, Clone, serde::Serialize, serde::Deserialize)]
pub struct PoolRetirement {
    /// Operator pool key hash - used as ID
    pub operator: KeyHash,

    /// Epoch it will retire at the end of
    pub epoch: u64,
}

/// Stake delegation data
#[derive(Debug, Clone, serde::Serialize, serde::Deserialize)]
pub struct StakeDelegation {
    /// Stake credential
    pub credential: StakeCredential,

    /// Pool ID to delegate to
    pub operator: KeyHash,
}

/// SPO total delegation data (for SPDD)
#[derive(Debug, Clone, serde::Serialize, serde::Deserialize)]
pub struct DelegatedStake {
    /// Active stake - UTXO values only (used for reward calcs)
    pub active: Lovelace,

    /// Total 'live' stake - UTXO values and rewards (used for VRF)
    pub live: Lovelace,
}

/// Genesis key delegation
#[derive(Debug, Clone, serde::Serialize, serde::Deserialize)]
pub struct GenesisKeyDelegation {
    /// Genesis hash
    pub genesis_hash: KeyHash,

    /// Genesis delegate hash
    pub genesis_delegate_hash: KeyHash,

    /// VRF key hash
    pub vrf_key_hash: KeyHash,
}

/// Source of a MIR
#[derive(Debug, Clone, serde::Serialize, serde::Deserialize)]
pub enum InstantaneousRewardSource {
    Reserves,
    Treasury,
}

/// Target of a MIR
#[derive(Debug, Clone, serde::Serialize, serde::Deserialize)]
pub enum InstantaneousRewardTarget {
    StakeCredentials(Vec<(StakeCredential, i64)>),
    OtherAccountingPot(u64),
}

/// Move instantaneous reward
#[derive(Debug, Clone, serde::Serialize, serde::Deserialize)]
pub struct MoveInstantaneousReward {
    /// Source
    pub source: InstantaneousRewardSource,

    /// Target
    pub target: InstantaneousRewardTarget,
}

/// Register stake (Conway version) = 'reg_cert'
#[derive(Debug, Clone, serde::Serialize, serde::Deserialize)]
pub struct Registration {
    /// Stake credential
    pub credential: StakeCredential,

    /// Deposit paid
    pub deposit: Lovelace,
}

/// Deregister stake (Conway version) = 'unreg_cert'
#[derive(Debug, Clone, serde::Serialize, serde::Deserialize)]
pub struct Deregistration {
    /// Stake credential
    pub credential: StakeCredential,

    /// Deposit to be refunded
    pub refund: Lovelace,
}

/// DRepChoice (=CDDL drep, badly named)
#[derive(Debug, Clone, serde::Serialize, serde::Deserialize)]
pub enum DRepChoice {
    /// Address key
    Key(KeyHash),

    /// Script key
    Script(KeyHash),

    /// Abstain
    Abstain,

    /// No confidence
    NoConfidence,
}

/// Vote delegation (simple, existing registration) = vote_deleg_cert
#[derive(Debug, Clone, serde::Serialize, serde::Deserialize)]
pub struct VoteDelegation {
    /// Stake credential
    pub credential: StakeCredential,

    // DRep choice
    pub drep: DRepChoice,
}

/// Stake+vote delegation (to SPO and DRep) = stake_vote_deleg_cert
#[derive(Debug, Clone, serde::Serialize, serde::Deserialize)]
pub struct StakeAndVoteDelegation {
    /// Stake credential
    pub credential: StakeCredential,

    /// Pool
    pub operator: KeyHash,

    // DRep vote
    pub drep: DRepChoice,
}

/// Stake delegation to SPO + registration = stake_reg_deleg_cert
#[derive(Debug, Clone, serde::Serialize, serde::Deserialize)]
pub struct StakeRegistrationAndDelegation {
    /// Stake credential
    pub credential: StakeCredential,

    /// Pool
    pub operator: KeyHash,

    // Deposit paid
    pub deposit: Lovelace,
}

/// Vote delegation to DRep + registration = vote_reg_deleg_cert
#[derive(Debug, Clone, serde::Serialize, serde::Deserialize)]
pub struct StakeRegistrationAndVoteDelegation {
    /// Stake credential
    pub credential: StakeCredential,

    /// DRep choice
    pub drep: DRepChoice,

    // Deposit paid
    pub deposit: Lovelace,
}

/// All the trimmings:
/// Vote delegation to DRep + Stake delegation to SPO + registration
/// = stake_vote_reg_deleg_cert
#[derive(Debug, Clone, serde::Serialize, serde::Deserialize)]
pub struct StakeRegistrationAndStakeAndVoteDelegation {
    /// Stake credential
    pub credential: StakeCredential,

    /// Pool
    pub operator: KeyHash,

    /// DRep choice
    pub drep: DRepChoice,

    // Deposit paid
    pub deposit: Lovelace,
}

/// Anchor
#[serde_as]
#[derive(Debug, Clone, Eq, PartialEq, serde::Serialize, serde::Deserialize)]
pub struct Anchor {
    /// Metadata URL
    pub url: String,

    /// Metadata hash
    #[serde_as(as = "Hex")]
    pub data_hash: DataHash,
}

pub type DRepCredential = Credential;

/// DRep Registration = reg_drep_cert
#[derive(Debug, Clone, serde::Serialize, serde::Deserialize)]
pub struct DRepRegistration {
    /// DRep credential
    pub credential: DRepCredential,

    /// Deposit paid
    pub deposit: Lovelace,

    /// Optional anchor
    pub anchor: Option<Anchor>,
}

/// DRep Deregistration = unreg_drep_cert
#[derive(Debug, Clone, serde::Serialize, serde::Deserialize)]
pub struct DRepDeregistration {
    /// DRep credential
    pub credential: DRepCredential,

    /// Deposit to refund
    pub refund: Lovelace,
}

/// DRep Update = update_drep_cert
#[derive(Debug, Clone, serde::Serialize, serde::Deserialize)]
pub struct DRepUpdate {
    /// DRep credential
    pub credential: DRepCredential,

    /// Optional anchor
    pub anchor: Option<Anchor>,
}

pub type CommitteeCredential = Credential;

/// Authorise a committee hot credential
#[derive(Debug, Clone, serde::Serialize, serde::Deserialize)]
pub struct AuthCommitteeHot {
    /// Cold credential
    pub cold_credential: CommitteeCredential,

    /// Hot credential
    pub hot_credential: CommitteeCredential,
}

/// Resign a committee cold credential
#[derive(Debug, Clone, serde::Serialize, serde::Deserialize)]
pub struct ResignCommitteeCold {
    /// Cold credential
    pub cold_credential: CommitteeCredential,

    /// Associated anchor (reasoning?)
    pub anchor: Option<Anchor>,
}

/// Governance actions data structures

#[derive(serde::Serialize, serde::Deserialize, Debug, PartialEq, Eq, Clone, Copy)]
pub struct ExUnits {
    pub mem: u64,
    pub steps: u64,
}

#[derive(serde::Serialize, serde::Deserialize, Debug, PartialEq, Eq, Clone)]
pub struct ExUnitPrices {
    pub mem_price: RationalNumber,
    pub step_price: RationalNumber,
}

#[derive(Debug, Default, Clone, PartialEq, Eq, Hash, serde::Serialize, serde::Deserialize)]
pub struct GovActionId {
    pub transaction_id: DataHash,
    pub action_index: u8,
}

impl GovActionId {
    pub fn to_bech32(&self) -> Result<String, anyhow::Error> {
        let mut buf = self.transaction_id.clone();
        buf.push(self.action_index);

        let gov_action_hrp = Hrp::parse("gov_action")?;
        let encoded = bech32::encode::<Bech32>(gov_action_hrp, &buf)
            .map_err(|e| anyhow!("Bech32 encoding error: {e}"))?;
        Ok(encoded)
    }

    pub fn from_bech32(bech32_str: &str) -> Result<Self, anyhow::Error> {
        let (hrp, data) = bech32::decode(bech32_str)?;

        if hrp != Hrp::parse("gov_action")? {
            return Err(anyhow!("Invalid HRP, expected 'gov_action', got: {}", hrp));
        }

        if data.len() < 33 {
            return Err(anyhow!("Invalid Bech32 governance action"));
        }

        let transaction_id: DataHash = data[..32].to_vec();
        let action_index = data[32];

        Ok(GovActionId {
            transaction_id,
            action_index,
        })
    }

    pub fn set_action_index(&mut self, action_index: usize) -> Result<&Self, anyhow::Error> {
        if action_index >= 256 {
            return Err(anyhow!("Action_index {action_index} >= 256"));
        }

        self.action_index = action_index as u8;
        Ok(self)
    }
}

impl Display for GovActionId {
    fn fmt(&self, f: &mut Formatter<'_>) -> std::fmt::Result {
        match self.to_bech32() {
            Ok(s) => write!(f, "{}", s),
            Err(e) => {
                tracing::error!("GovActionId to_bech32 failed: {:?}", e);
                write!(f, "<invalid-govactionid>")
            }
        }
    }
}

type CostModel = Vec<i64>;

#[derive(Serialize, Deserialize, Debug, PartialEq, Eq, Clone)]
pub struct CostModels {
    pub plutus_v1: Option<CostModel>,
    pub plutus_v2: Option<CostModel>,
    pub plutus_v3: Option<CostModel>,
}

#[derive(serde::Serialize, serde::Deserialize, Debug, PartialEq, Eq, Clone)]
pub struct PoolVotingThresholds {
    pub motion_no_confidence: RationalNumber,
    pub committee_normal: RationalNumber,
    pub committee_no_confidence: RationalNumber,
    pub hard_fork_initiation: RationalNumber,
    pub security_voting_threshold: RationalNumber,
}

#[derive(serde::Serialize, serde::Deserialize, Debug, PartialEq, Eq, Clone)]
pub struct DRepVotingThresholds {
    pub motion_no_confidence: RationalNumber,
    pub committee_normal: RationalNumber,
    pub committee_no_confidence: RationalNumber,
    pub update_constitution: RationalNumber,
    pub hard_fork_initiation: RationalNumber,
    pub pp_network_group: RationalNumber,
    pub pp_economic_group: RationalNumber,
    pub pp_technical_group: RationalNumber,
    pub pp_governance_group: RationalNumber,
    pub treasury_withdrawal: RationalNumber,
}

#[derive(Debug, Clone, PartialEq, serde::Serialize, serde::Deserialize)]
pub struct SoftForkRule {
    pub init_thd: u64,
    pub min_thd: u64,
    pub thd_decrement: u64,
}

#[derive(Debug, Clone, PartialEq, serde::Serialize, serde::Deserialize)]
pub struct TxFeePolicy {
    pub multiplier: u64,
    pub summand: u64,
}

#[derive(Debug, Clone, PartialEq, serde::Serialize, serde::Deserialize)]
pub struct BlockVersionData {
    pub script_version: u16,
    pub heavy_del_thd: u64,
    pub max_block_size: u64,
    pub max_header_size: u64,
    pub max_proposal_size: u64,
    pub max_tx_size: u64,
    pub mpc_thd: u64,
    pub slot_duration: u64,

    pub softfork_rule: SoftForkRule,
    pub tx_fee_policy: TxFeePolicy,

    pub unlock_stake_epoch: u64,
    pub update_implicit: u64,
    pub update_proposal_thd: u64,
    pub update_vote_thd: u64,
}

#[derive(Debug, Clone, PartialEq, serde::Serialize, serde::Deserialize)]
pub struct ProtocolConsts {
    pub k: usize,
    pub protocol_magic: u32,
    pub vss_max_ttl: Option<u32>,
    pub vss_min_ttl: Option<u32>,
}

#[derive(Debug, Clone, PartialEq, serde::Serialize, serde::Deserialize)]
pub struct ProtocolVersion {
    pub minor: u64,
    pub major: u64,
}

#[derive(Debug, Clone, PartialEq, serde::Serialize, serde::Deserialize)]
pub enum NonceVariant {
    NeutralNonce,
    Nonce,
}

#[derive(Debug, Clone, PartialEq, serde::Serialize, serde::Deserialize)]
pub struct Nonce {
    pub tag: NonceVariant,
    pub hash: Option<Vec<u8>>,
}

#[derive(Debug, Clone, PartialEq, serde::Serialize, serde::Deserialize)]
pub struct ShelleyProtocolParams {
    pub protocol_version: ProtocolVersion,
    pub max_tx_size: u32,
    pub max_block_body_size: u32,
    pub max_block_header_size: u32,
    pub key_deposit: u64,
    pub min_utxo_value: u64,

    pub minfee_a: u32,
    pub minfee_b: u32,
    pub pool_deposit: u64,

    /// AKA desired_number_of_stake_pools, n_opt, k parameter
    pub stake_pool_target_num: u32,
    pub min_pool_cost: u64,

    /// AKA eMax, e_max
    pub pool_retire_max_epoch: u64,
    pub extra_entropy: Nonce,
    pub decentralisation_param: RationalNumber,

    /// AKA Rho, expansion_rate
    pub monetary_expansion: RationalNumber,

    /// AKA Tau, treasury_growth_rate
    pub treasury_cut: RationalNumber,

    /// AKA a0
    pub pool_pledge_influence: RationalNumber,
}

#[derive(Debug, Clone, PartialEq, serde::Serialize, serde::Deserialize)]
pub struct AlonzoParams {
    pub lovelace_per_utxo_word: u64,
    pub execution_prices: ExUnitPrices,
    pub max_tx_ex_units: ExUnits,
    pub max_block_ex_units: ExUnits,
    pub max_value_size: u32,
    pub collateral_percentage: u32,
    pub max_collateral_inputs: u32,
    pub plutus_v1_cost_model: Option<CostModel>,
    pub plutus_v2_cost_model: Option<CostModel>,
}

#[derive(Debug, Clone, PartialEq, serde::Serialize, serde::Deserialize)]
pub struct ByronParams {
    pub block_version_data: BlockVersionData,
    pub fts_seed: Option<Vec<u8>>,
    pub protocol_consts: ProtocolConsts,
    pub start_time: u64,
}

#[derive(Debug, Clone, PartialEq, serde::Serialize, serde::Deserialize)]
<<<<<<< HEAD
=======
#[serde(rename_all = "lowercase")]
>>>>>>> 4d0adf2a
pub enum NetworkId {
    Testnet,
    Mainnet,
}

#[derive(Debug, Clone, PartialEq, serde::Serialize, serde::Deserialize)]
pub struct ShelleyParams {
    pub active_slots_coeff: f32,
    pub epoch_length: u32,
    pub max_kes_evolutions: u32,
    pub max_lovelace_supply: u64,
    pub network_id: NetworkId,
    pub network_magic: u32,
    pub protocol_params: ShelleyProtocolParams,
    pub security_param: u32,
    pub slot_length: u32,
    pub slots_per_kes_period: u32,
    pub system_start: DateTime<Utc>,
    pub update_quorum: u32,
}

#[derive(Debug, Clone, PartialEq, serde::Serialize, serde::Deserialize)]
pub struct ConwayParams {
    pub pool_voting_thresholds: PoolVotingThresholds,
    pub d_rep_voting_thresholds: DRepVotingThresholds,
    pub committee_min_size: u64,
    pub committee_max_term_length: u32,
    pub gov_action_lifetime: u32,
    pub gov_action_deposit: u64,
    pub d_rep_deposit: u64,
    pub d_rep_activity: u32,
    pub min_fee_ref_script_cost_per_byte: RationalNumber,
    pub plutus_v3_cost_model: CostModel,
    pub constitution: Constitution,
    pub committee: Committee,
}

#[derive(Debug, Default, Clone, PartialEq, serde::Serialize, serde::Deserialize)]
pub struct ProtocolParams {
    pub alonzo: Option<AlonzoParams>,
    pub byron: Option<ByronParams>,
    pub shelley: Option<ShelleyParams>,
    pub conway: Option<ConwayParams>,
}

#[bitmask(u8)]
#[derive(serde::Serialize, serde::Deserialize)]
pub enum ProtocolParamType {
    NetworkGroup,
    EconomicGroup,
    TechnicalGroup,
    GovernanceGroup,
    SecurityProperty,
}

#[derive(Debug, Default, Clone, serde::Serialize, serde::Deserialize)]
pub struct ProtocolParamUpdate {
    /// AKA txFeePerByte, tx_fee_per_byte (Shelley)
    pub minfee_a: Option<u64>,

    /// AKA txFeeFixed, tx_fee_fixed (Shelley)
    pub minfee_b: Option<u64>,

    /// (Shelley)
    pub max_block_body_size: Option<u64>,

    /// AKA max_tx_size (Shelley)
    pub max_transaction_size: Option<u64>,

    /// (Shelley)
    pub max_block_header_size: Option<u64>,

    /// (Shelley)
    pub key_deposit: Option<Lovelace>,

    /// (Shelley)
    pub pool_deposit: Option<Lovelace>,

    /// AKA poolRetireMaxEpoch, eMax (Shelley)
    pub maximum_epoch: Option<u64>,

    /// AKA stakePoolTargetNum, nOpt (Shelley)
    pub desired_number_of_stake_pools: Option<u64>,

    /// AKA a0 (Shelley)
    pub pool_pledge_influence: Option<RationalNumber>,

    /// AKA rho, monetary_expansion (Shelley)
    pub expansion_rate: Option<RationalNumber>,

    /// AKA tau, treasury_cut (Shelley)
    pub treasury_growth_rate: Option<RationalNumber>,

    /// (Shelley)
    pub min_pool_cost: Option<Lovelace>,

    /// AKA lovelacePerUTxOWord, utxoCostPerWord (Alonzo)
    /// TODO: was there any moment, when this value had different
    /// meaning? (words were recounted to bytes)
    pub ada_per_utxo_byte: Option<Lovelace>,

    /// AKA plutus_v1_cost_model, plutus_v2_cost_model (Shelley)
    /// plutus_v3_cost_model (Conway)
    pub cost_models_for_script_languages: Option<CostModels>,

    /// AKA execution_prices (Alonzo)
    pub execution_costs: Option<ExUnitPrices>,

    /// (Alonzo)
    pub max_tx_ex_units: Option<ExUnits>,

    /// (Alonzo)
    pub max_block_ex_units: Option<ExUnits>,

    /// (Alonzo)
    pub max_value_size: Option<u64>,

    /// (Alonzo)
    pub collateral_percentage: Option<u64>,

    /// (Alonzo)
    pub max_collateral_inputs: Option<u64>,

    /// (Conway)
    pub pool_voting_thresholds: Option<PoolVotingThresholds>,

    /// (Conway)
    pub drep_voting_thresholds: Option<DRepVotingThresholds>,

    /// (Conway)
    pub min_committee_size: Option<u64>,

    /// AKA committee_max_term_limit (Conway)
    pub committee_term_limit: Option<u64>,

    /// AKA gov_action_lifetime (Cownay)
    pub governance_action_validity_period: Option<u64>,

    /// AKA gov_action_deposit (Conway)
    pub governance_action_deposit: Option<Lovelace>,

    /// AKA d_rep_deposit (Conway)
    pub drep_deposit: Option<Lovelace>,

    /// AKA drep_inactivity (Conway)
    pub drep_inactivity_period: Option<u64>,

    /// AKA min_fee_ref_script_cost_per_byte (Conway)
    pub minfee_refscript_cost_per_byte: Option<RationalNumber>,
}

<<<<<<< HEAD
#[derive(Serialize, Deserialize, Debug, Clone, PartialEq)]
=======
#[derive(Serialize, PartialEq, Deserialize, Debug, Clone)]
>>>>>>> 4d0adf2a
pub struct Constitution {
    pub anchor: Anchor,
    pub guardrail_script: Option<ScriptHash>,
}

#[serde_as]
<<<<<<< HEAD
#[derive(Serialize, Debug, Deserialize, Clone, PartialEq)]
=======
#[derive(Serialize, PartialEq, Debug, Deserialize, Clone)]
>>>>>>> 4d0adf2a
pub struct Committee {
    #[serde_as(as = "Vec<(_, _)>")]
    pub members: HashMap<CommitteeCredential, u64>,
    pub threshold: RationalNumber,
}

impl Committee {
    pub fn is_empty(&self) -> bool {
        return self.members.len() == 0;
    }
}

#[derive(Debug, Clone, serde::Serialize, serde::Deserialize)]
pub struct ParameterChangeAction {
    pub previous_action_id: Option<GovActionId>,
    pub protocol_param_update: Box<ProtocolParamUpdate>,
    pub script_hash: Option<Vec<u8>>,
}

#[derive(Debug, Clone, serde::Serialize, serde::Deserialize)]
pub struct HardForkInitiationAction {
    pub previous_action_id: Option<GovActionId>,
    pub protocol_version: (u64, u64),
}

#[serde_as]
#[derive(Debug, Clone, serde::Serialize, serde::Deserialize)]
pub struct TreasuryWithdrawalsAction {
    #[serde_as(as = "Vec<(_, _)>")]
    pub rewards: HashMap<Vec<u8>, Lovelace>,
    pub script_hash: Option<Vec<u8>>,
}

#[serde_as]
#[derive(Debug, Clone, serde::Serialize, serde::Deserialize)]
pub struct CommitteeChange {
    pub removed_committee_members: HashSet<CommitteeCredential>,
    #[serde_as(as = "Vec<(_, _)>")]
    pub new_committee_members: HashMap<CommitteeCredential, u64>,
    pub terms: RationalNumber,
}

#[derive(Debug, Clone, serde::Serialize, serde::Deserialize)]
pub struct UpdateCommitteeAction {
    pub previous_action_id: Option<GovActionId>,
    pub data: CommitteeChange,
}

#[derive(Debug, Clone, serde::Serialize, serde::Deserialize)]
pub struct NewConstitutionAction {
    pub previous_action_id: Option<GovActionId>,
    pub new_constitution: Constitution,
}

#[derive(Debug, Clone, serde::Serialize, serde::Deserialize)]
pub enum GovernanceAction {
    ParameterChange(ParameterChangeAction),
    HardForkInitiation(HardForkInitiationAction),
    TreasuryWithdrawals(TreasuryWithdrawalsAction),
    NoConfidence(Option<GovActionId>),
    UpdateCommittee(UpdateCommitteeAction),
    NewConstitution(NewConstitutionAction),
    Information,
}

#[derive(
    serde::Serialize, serde::Deserialize, Debug, PartialEq, PartialOrd, Eq, Ord, Clone, Hash,
)]
pub enum Voter {
    ConstitutionalCommitteeKey(AddrKeyhash),
    ConstitutionalCommitteeScript(ScriptHash),
    DRepKey(AddrKeyhash),
    DRepScript(ScriptHash),
    StakePoolKey(AddrKeyhash),
}

impl Voter {
    pub fn to_bech32(&self, hrp: &str, buf: &[u8]) -> String {
        let voter_hrp: Hrp = Hrp::parse(hrp).unwrap();
        bech32::encode::<Bech32>(voter_hrp, &buf)
            .unwrap_or_else(|e| format!("Cannot convert {:?} to bech32: {e}", self))
    }
}

impl Display for Voter {
    fn fmt(&self, f: &mut Formatter<'_>) -> std::fmt::Result {
        match self {
            Voter::ConstitutionalCommitteeKey(h) => write!(f, "{}", self.to_bech32("cc_hot", &h)),
            Voter::ConstitutionalCommitteeScript(s) => {
                write!(f, "{}", self.to_bech32("cc_hot_script", &s))
            }
            Voter::DRepKey(k) => write!(f, "{}", self.to_bech32("drep", &k)),
            Voter::DRepScript(s) => write!(f, "{}", self.to_bech32("drep_script", &s)),
            Voter::StakePoolKey(k) => write!(f, "{}", self.to_bech32("pool", &k)),
        }
    }
}

#[derive(serde::Serialize, serde::Deserialize, Debug, PartialEq, Eq, Clone)]
pub enum Vote {
    No,
    Yes,
    Abstain,
}

#[derive(Debug, Clone, PartialEq, Eq, serde::Serialize, serde::Deserialize)]
pub struct VotingProcedure {
    pub vote: Vote,
    pub anchor: Option<Anchor>,
}

#[serde_as]
#[derive(Debug, Default, Clone, PartialEq, Eq, serde::Serialize, serde::Deserialize)]
pub struct SingleVoterVotes {
    #[serde_as(as = "Vec<(_, _)>")]
    pub voting_procedures: HashMap<GovActionId, VotingProcedure>,
}

#[serde_as]
#[derive(Debug, Default, Clone, PartialEq, Eq, serde::Serialize, serde::Deserialize)]
pub struct VotingProcedures {
    #[serde_as(as = "Vec<(_, _)>")]
    pub votes: HashMap<Voter, SingleVoterVotes>,
}

#[derive(Debug, Clone, serde::Serialize, serde::Deserialize)]
pub struct VotesCount {
    pub committee: u64,
    pub drep: u64,
    pub pool: u64,
}

impl VotesCount {
    pub fn zero() -> Self {
        Self {
            committee: 0,
            drep: 0,
            pool: 0,
        }
    }

    pub fn majorizes(&self, v: &VotesCount) -> bool {
        self.committee >= v.committee && self.drep >= v.drep && self.pool >= v.pool
    }
}

impl Display for VotesCount {
    fn fmt(&self, f: &mut Formatter<'_>) -> std::fmt::Result {
        write!(f, "c{}:d{}:p{}", self.committee, self.drep, self.pool)
    }
}

#[derive(Debug, Clone, serde::Serialize, serde::Deserialize)]
pub struct VotingOutcome {
    pub procedure: ProposalProcedure,
    pub votes_cast: VotesCount,
    pub votes_threshold: VotesCount,
    pub accepted: bool,
}

#[derive(Debug, Clone, serde::Serialize, serde::Deserialize)]
pub struct ProposalProcedure {
    pub deposit: Lovelace,
    pub reward_account: RewardAccount,
    pub gov_action_id: GovActionId,
    pub gov_action: GovernanceAction,
    pub anchor: Anchor,
}

#[serde_as]
#[derive(Debug, Clone, serde::Serialize, serde::Deserialize)]
pub struct CommitteeUpdateEnactment {
    #[serde_as(as = "Vec<(_, _)>")]
    pub members_change: HashMap<CommitteeCredential, Option<u64>>,
    pub terms: RationalNumber,
}

#[derive(Debug, Clone, serde::Serialize, serde::Deserialize)]
pub enum EnactStateElem {
    Params(Box<ProtocolParamUpdate>),
    Constitution(Constitution),
    Committee(CommitteeChange),
    NoConfidence,
}

#[derive(Debug, Clone, serde::Serialize, serde::Deserialize)]
pub enum GovernanceOutcomeVariant {
    EnactStateElem(EnactStateElem),
    TreasuryWithdrawal(TreasuryWithdrawalsAction),
    NoAction,
}

/// The structure has info about outcome of a single governance action.
#[derive(Debug, Clone, serde::Serialize, serde::Deserialize)]
pub struct GovernanceOutcome {
    /// Information about voting results: what was the issue,
    /// how many votes cast, was it accepted or not
    pub voting: VotingOutcome,

    /// Enact state/Withdrawal, accepted after voting. If the voting failed,
    /// or if the proposal does not suppose formal action, this field is
    /// `NoFormalAction`
    pub action_to_perform: GovernanceOutcomeVariant,
}

#[derive(Debug, Clone, serde::Serialize, serde::Deserialize)]
pub struct StakeCredentialWithPos {
    pub stake_credential: StakeCredential,
    pub tx_index: u64,
    pub cert_index: u64,
}

/// Certificate in a transaction
#[derive(Debug, Clone, serde::Serialize, serde::Deserialize)]
pub enum TxCertificate {
    /// Default
    None(()),

    /// Stake registration
    StakeRegistration(StakeCredentialWithPos),

    /// Stake de-registration
    StakeDeregistration(StakeCredential),

    /// Stake Delegation to a pool
    StakeDelegation(StakeDelegation),

    /// Pool registration
    PoolRegistration(PoolRegistration),

    /// Pool retirement
    PoolRetirement(PoolRetirement),

    /// Genesis key delegation
    GenesisKeyDelegation(GenesisKeyDelegation),

    /// Move instantaneous rewards
    MoveInstantaneousReward(MoveInstantaneousReward),

    /// New stake registration
    Registration(Registration),

    /// Stake deregistration
    Deregistration(Deregistration),

    /// Vote delegation
    VoteDelegation(VoteDelegation),

    /// Combined stake and vote delegation
    StakeAndVoteDelegation(StakeAndVoteDelegation),

    /// Stake registration and SPO delegation
    StakeRegistrationAndDelegation(StakeRegistrationAndDelegation),

    /// Stake registration and vote delegation
    StakeRegistrationAndVoteDelegation(StakeRegistrationAndVoteDelegation),

    /// Stake registration and combined SPO and vote delegation
    StakeRegistrationAndStakeAndVoteDelegation(StakeRegistrationAndStakeAndVoteDelegation),

    /// Authorise a committee hot credential
    AuthCommitteeHot(AuthCommitteeHot),

    /// Resign a committee cold credential
    ResignCommitteeCold(ResignCommitteeCold),

    /// DRep registration
    DRepRegistration(DRepRegistration),

    /// DRep deregistration
    DRepDeregistration(DRepDeregistration),

    /// DRep update
    DRepUpdate(DRepUpdate),
}

#[cfg(test)]
mod tests {
    use super::*;
    use anyhow::Result;

    #[test]
    fn era_order() -> Result<()> {
        assert_eq!(Era::default() as u8, 0);
        assert_eq!(Era::Byron as u8, 0);
        assert_eq!(Era::Conway as u8, 6);
        assert!(!Era::try_from(7).is_ok());

        for ei in 0..=6 {
            for ej in 0..=6 {
                assert_eq!(
                    Era::try_from(ei).unwrap() < Era::try_from(ej).unwrap(),
                    ei < ej
                );
                assert_eq!(
                    Era::try_from(ei).unwrap() > Era::try_from(ej).unwrap(),
                    ei > ej
                );
                assert_eq!(
                    Era::try_from(ei).unwrap() == Era::try_from(ej).unwrap(),
                    ei == ej
                );
            }
        }

        Ok(())
    }

    fn make_committee_credential(addr_key_hash: bool, val: u8) -> CommitteeCredential {
        if addr_key_hash {
            Credential::AddrKeyHash(vec![val])
        } else {
            Credential::ScriptHash(vec![val])
        }
    }

    #[test]
    fn governance_serialization_test() -> Result<()> {
        let gov_action_id = GovActionId::default();

        let mut voting = VotingProcedures::default();
        voting.votes.insert(
            Voter::StakePoolKey(vec![1, 2, 3, 4]),
            SingleVoterVotes::default(),
        );

        let mut single_voter = SingleVoterVotes::default();
        single_voter.voting_procedures.insert(
            gov_action_id.clone(),
            VotingProcedure {
                anchor: None,
                vote: Vote::Abstain,
            },
        );
        voting.votes.insert(
            Voter::StakePoolKey(vec![1, 2, 3, 4]),
            SingleVoterVotes::default(),
        );
        println!("Json: {}", serde_json::to_string(&voting)?);

        let gov_action = GovernanceAction::UpdateCommittee(UpdateCommitteeAction {
            previous_action_id: None,
            data: CommitteeChange {
                removed_committee_members: HashSet::from_iter(
                    vec![
                        make_committee_credential(true, 48),
                        make_committee_credential(false, 12),
                    ]
                    .into_iter(),
                ),
                new_committee_members: HashMap::from_iter(
                    vec![(make_committee_credential(false, 87), 1234)].into_iter(),
                ),
                terms: RationalNumber::from(1),
            },
        });

        let proposal = ProposalProcedure {
            deposit: 9876,
            reward_account: vec![7, 4, 6, 7],
            gov_action_id,
            gov_action,
            anchor: Anchor {
                url: "some.url".to_owned(),
                data_hash: vec![2, 3, 4, 5],
            },
        };
        println!("Json: {}", serde_json::to_string(&proposal)?);

        Ok(())
    }
}<|MERGE_RESOLUTION|>--- conflicted
+++ resolved
@@ -896,10 +896,7 @@
 }
 
 #[derive(Debug, Clone, PartialEq, serde::Serialize, serde::Deserialize)]
-<<<<<<< HEAD
-=======
 #[serde(rename_all = "lowercase")]
->>>>>>> 4d0adf2a
 pub enum NetworkId {
     Testnet,
     Mainnet,
@@ -1051,22 +1048,14 @@
     pub minfee_refscript_cost_per_byte: Option<RationalNumber>,
 }
 
-<<<<<<< HEAD
-#[derive(Serialize, Deserialize, Debug, Clone, PartialEq)]
-=======
 #[derive(Serialize, PartialEq, Deserialize, Debug, Clone)]
->>>>>>> 4d0adf2a
 pub struct Constitution {
     pub anchor: Anchor,
     pub guardrail_script: Option<ScriptHash>,
 }
 
 #[serde_as]
-<<<<<<< HEAD
-#[derive(Serialize, Debug, Deserialize, Clone, PartialEq)]
-=======
 #[derive(Serialize, PartialEq, Debug, Deserialize, Clone)]
->>>>>>> 4d0adf2a
 pub struct Committee {
     #[serde_as(as = "Vec<(_, _)>")]
     pub members: HashMap<CommitteeCredential, u64>,
