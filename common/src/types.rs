//! Core type definitions for Acropolis
// We don't use these types in the acropolis_common crate itself
#![allow(dead_code)]

use crate::{
    address::{Address, StakeAddress},
    protocol_params,
    rational_number::RationalNumber,
};
use anyhow::{anyhow, bail, Error, Result};
use bech32::{Bech32, Hrp};
use bitmask_enum::bitmask;
use hex::decode;
use serde::{Deserialize, Serialize};
use serde_with::{hex::Hex, serde_as};
use std::cmp::Ordering;
use std::collections::{HashMap, HashSet};
use std::fmt::{Display, Formatter};
use std::ops::Neg;

/// Protocol era
#[derive(
    Debug, Clone, Copy, PartialEq, Eq, PartialOrd, Ord, serde::Serialize, serde::Deserialize,
)]
pub enum Era {
    Byron,
    Shelley,
    Allegra,
    Mary,
    Alonzo,
    Babbage,
    Conway,
}

impl Default for Era {
    fn default() -> Era {
        Era::Byron
    }
}

impl From<Era> for u8 {
    fn from(e: Era) -> u8 {
        match e {
            Era::Byron => 0,
            Era::Shelley => 1,
            Era::Allegra => 2,
            Era::Mary => 3,
            Era::Alonzo => 4,
            Era::Babbage => 5,
            Era::Conway => 6,
        }
    }
}

impl TryFrom<u8> for Era {
    type Error = anyhow::Error;
    fn try_from(v: u8) -> Result<Era, Error> {
        match v {
            0 => Ok(Era::Byron),
            1 => Ok(Era::Shelley),
            2 => Ok(Era::Allegra),
            3 => Ok(Era::Mary),
            4 => Ok(Era::Alonzo),
            5 => Ok(Era::Babbage),
            6 => Ok(Era::Conway),
            n => bail!("Impossible era {n}"),
        }
    }
}

impl Display for Era {
    fn fmt(&self, f: &mut Formatter<'_>) -> std::fmt::Result {
        write!(f, "{:?}", self)
    }
}

/// Block status
#[derive(Debug, Clone, Eq, PartialEq, serde::Serialize, serde::Deserialize)]
pub enum BlockStatus {
    Bootstrap,  // Pseudo-block from bootstrap data
    Immutable,  // Now immutable (more than 'k' blocks ago)
    Volatile,   // Volatile, in sequence
    RolledBack, // Volatile, restarted after rollback
}

/// Block info, shared across multiple messages
#[derive(Debug, Clone, PartialEq, Eq, serde::Serialize, serde::Deserialize)]
pub struct BlockInfo {
    /// Block status
    pub status: BlockStatus,

    /// Slot number
    pub slot: u64,

    /// Block number
    pub number: u64,

    /// Block hash
    pub hash: Vec<u8>,

    /// Epoch number
    pub epoch: u64,

    /// Epoch slot number
    pub epoch_slot: u64,

    /// Does this block start a new epoch?
    pub new_epoch: bool,

    /// UNIX timestamp
    pub timestamp: u64,

    /// Protocol era
    pub era: Era,
}

impl Ord for BlockInfo {
    fn cmp(&self, other: &Self) -> Ordering {
        self.number.cmp(&other.number)
    }
}

impl PartialOrd for BlockInfo {
    fn partial_cmp(&self, other: &Self) -> Option<Ordering> {
        Some(self.cmp(other))
    }
}

/// Individual address balance change
#[derive(Debug, Clone, serde::Serialize, serde::Deserialize)]
pub struct AddressDelta {
    /// Address
    pub address: Address,

    /// Balance change
    pub delta: ValueDelta,
}

/// Stake balance change
#[derive(Debug, Clone, serde::Serialize, serde::Deserialize)]
pub struct StakeAddressDelta {
    /// Address
    pub address: StakeAddress,

    /// Balance change
    pub delta: i64,
}

<<<<<<< HEAD
/// Stake Address Reward change
#[derive(Debug, Clone, serde::Serialize, serde::Deserialize)]
pub struct StakeRewardDelta {
    pub hash: KeyHash,
    pub delta: i64,
=======
pub type PolicyId = [u8; 28];
pub type NativeAssets = Vec<(PolicyId, Vec<NativeAsset>)>;
pub type NativeAssetsDelta = Vec<(PolicyId, Vec<NativeAssetDelta>)>;
pub type AssetName = Vec<u8>;

#[derive(Debug, Clone, serde::Serialize, serde::Deserialize)]
pub struct NativeAsset {
    pub name: AssetName,
    pub amount: u64,
}

#[derive(Debug, Clone, serde::Serialize, serde::Deserialize)]
pub struct NativeAssetDelta {
    pub name: AssetName,
    pub amount: i64,
>>>>>>> a915b245
}

/// Value (lovelace + multiasset)
#[derive(Debug, Clone, serde::Serialize, serde::Deserialize)]
pub struct Value {
    pub lovelace: u64,
    pub assets: NativeAssets,
}

impl Value {
    pub fn new(lovelace: u64, assets: NativeAssets) -> Self {
        Self { lovelace, assets }
    }

    pub fn coin(&self) -> u64 {
        self.lovelace
    }
}

#[derive(Debug, Clone, serde::Serialize, serde::Deserialize)]
pub struct ValueDelta {
    pub lovelace: i64,
    pub assets: NativeAssetsDelta,
}

impl ValueDelta {
    pub fn new(lovelace: i64, assets: NativeAssetsDelta) -> Self {
        Self { lovelace, assets }
    }
}

impl From<&Value> for ValueDelta {
    fn from(v: &Value) -> Self {
        ValueDelta {
            lovelace: v.lovelace as i64,
            assets: v
                .assets
                .iter()
                .map(|(pid, nas)| {
                    let nas_delta = nas
                        .iter()
                        .map(|na| NativeAssetDelta {
                            name: na.name.clone(),
                            amount: na.amount as i64,
                        })
                        .collect();
                    (*pid, nas_delta)
                })
                .collect(),
        }
    }
}

impl Neg for ValueDelta {
    type Output = Self;

    fn neg(mut self) -> Self::Output {
        self.lovelace = -self.lovelace;
        for (_, nas) in &mut self.assets {
            for na in nas {
                na.amount = -na.amount;
            }
        }
        self
    }
}

/// Transaction output (UTXO)
#[derive(Debug, Clone, serde::Serialize, serde::Deserialize)]
pub struct TxOutput {
    /// Tx hash
    pub tx_hash: TxHash,

    /// Output index in tx
    pub index: u64,

    /// Address data
    pub address: Address,

    /// Output value (Lovelace)
    pub value: Value,
    // todo: Implement datum    /// Datum (raw)
    // !!!    pub datum: Vec<u8>,
}

/// Transaction input (UTXO reference)
#[derive(Debug, Clone, serde::Serialize, serde::Deserialize)]
pub struct TxInput {
    /// Tx hash of referenced UTXO
    pub tx_hash: TxHash,

    /// Index of UTXO in referenced tx
    pub index: u64,
}

/// Option of either TxOutput or TxInput
#[derive(Debug, Clone, serde::Serialize, serde::Deserialize)]
pub enum UTXODelta {
    None(()),
    Output(TxOutput),
    Input(TxInput),
}

impl Default for UTXODelta {
    fn default() -> Self {
        Self::None(())
    }
}

/// Key hash used for pool IDs etc.
pub type KeyHash = Vec<u8>;

/// Script identifier
pub type ScriptHash = KeyHash;

/// Address key hash
pub type AddrKeyhash = KeyHash;

pub type GenesisKeyhash = Vec<u8>;

/// Data hash used for metadata, anchors (SHA256)
pub type DataHash = Vec<u8>;

/// Transaction hash
pub type TxHash = [u8; 32];

/// Amount of Ada, in Lovelace
pub type Lovelace = u64;
pub type LovelaceDelta = i64;

/// Rational number = numerator / denominator
#[derive(Debug, Default, Clone, serde::Serialize, serde::Deserialize, Eq, PartialEq)]
pub struct Ratio {
    pub numerator: u64,
    pub denominator: u64,
}

impl Ratio {
    /// Returns the ratio as f64 (safe for large values)
    pub fn to_f64(&self) -> f64 {
        if self.denominator == 0 {
            0.0
        } else {
            (self.numerator as f64) / (self.denominator as f64)
        }
    }

    /// Returns the ratio as f32 (less precision)
    pub fn to_f32(&self) -> f32 {
        if self.denominator == 0 {
            0.0
        } else {
            (self.numerator as f32) / (self.denominator as f32)
        }
    }
}

/// Withdrawal
#[derive(Debug, Clone, serde::Serialize, serde::Deserialize)]
pub struct Withdrawal {
    /// Stake address to withdraw to
    pub address: StakeAddress,

    /// Value to withdraw
    pub value: Lovelace,
}

/// Treasury pot account
#[derive(Debug, Clone, serde::Serialize, serde::Deserialize)]
pub enum Pot {
    Reserves,
    Treasury,
    Deposits,
}

/// Pot Delta - internal change of pot values at genesis / era boundaries
#[derive(Debug, Clone, serde::Serialize, serde::Deserialize)]
pub struct PotDelta {
    /// Stake address to withdraw to
    pub pot: Pot,

    /// Delta to apply
    pub delta: LovelaceDelta,
}

/// General credential
#[derive(
    Debug, Clone, Ord, Eq, PartialEq, PartialOrd, Hash, serde::Serialize, serde::Deserialize,
)]
pub enum Credential {
    /// Address key hash
    AddrKeyHash(KeyHash),

    /// Script hash
    ScriptHash(KeyHash),
}

impl Credential {
    fn hex_string_to_hash(hex_str: &str) -> Result<KeyHash> {
        let key_hash = decode(hex_str.to_owned().into_bytes())?;
        if key_hash.len() != 28 {
            Err(anyhow!(
                "Invalid hash length for {:?}, expected 28 bytes",
                hex_str
            ))
        } else {
            Ok(key_hash)
        }
    }

    pub fn from_json_string(credential: &str) -> Result<Self> {
        if let Some(hash) = credential.strip_prefix("scriptHash-") {
            Ok(Credential::ScriptHash(Self::hex_string_to_hash(hash)?))
        } else if let Some(hash) = credential.strip_prefix("keyHash-") {
            Ok(Credential::AddrKeyHash(Self::hex_string_to_hash(hash)?))
        } else {
            Err(anyhow!(
                "Incorrect credential {}, expected scriptHash- or keyHash- prefix",
                credential
            )
            .into())
        }
    }

    pub fn to_json_string(&self) -> String {
        match self {
            Self::ScriptHash(hash) => format!("scriptHash-{}", hex::encode(hash)),
            Self::AddrKeyHash(hash) => format!("keyHash-{}", hex::encode(hash)),
        }
    }

    pub fn get_hash(&self) -> KeyHash {
        match self {
            Self::AddrKeyHash(hash) => hash,
            Self::ScriptHash(hash) => hash,
        }
        .clone()
    }

    pub fn from_drep_bech32(bech32_str: &str) -> Result<Self, anyhow::Error> {
        let (hrp, data) = bech32::decode(bech32_str)?;
        if data.len() != 28 {
            return Err(anyhow!(
                "Invalid payload length for DRep Bech32, expected 28 bytes, got {}",
                data.len()
            ));
        }

        let hash: KeyHash = data;

        match hrp.as_str() {
            "drep" => Ok(Credential::AddrKeyHash(hash)),
            "drep_script" => Ok(Credential::ScriptHash(hash)),
            _ => Err(anyhow!(
                "Invalid HRP for DRep Bech32, expected 'drep' or 'drep_script', got '{}'",
                hrp
            )),
        }
    }

    pub fn to_drep_bech32(&self) -> Result<String, anyhow::Error> {
        let hrp = Hrp::parse(match self {
            Credential::AddrKeyHash(_) => "drep",
            Credential::ScriptHash(_) => "drep_script",
        })
        .map_err(|e| anyhow!("Bech32 HRP parse error: {e}"))?;

        let data = self.get_hash();

        bech32::encode::<Bech32>(hrp, data.as_slice())
            .map_err(|e| anyhow!("Bech32 encoding error: {e}"))
    }

    pub fn to_stake_bech32(&self) -> Result<String, anyhow::Error> {
        let hash = self.get_hash();

        if hash.len() != 28 {
            return Err(anyhow!("Credential hash must be 28 bytes"));
        }

        let header = match self {
            Credential::AddrKeyHash(_) => 0b1110_0001,
            Credential::ScriptHash(_) => 0b1111_0001,
        };

        let mut address_bytes = [0u8; 29];
        address_bytes[0] = header;
        address_bytes[1..].copy_from_slice(&hash);

        let hrp = Hrp::parse("stake").map_err(|e| anyhow!("HRP parse error: {e}"))?;
        bech32::encode::<Bech32>(hrp, &address_bytes)
            .map_err(|e| anyhow!("Bech32 encoding error: {e}"))
    }
}

pub type StakeCredential = Credential;

/// Relay single host address
#[derive(Debug, Default, Clone, serde::Serialize, serde::Deserialize, Eq, PartialEq)]
pub struct SingleHostAddr {
    /// Optional port number
    pub port: Option<u16>,

    /// Optional IPv4 address
    pub ipv4: Option<[u8; 4]>,

    /// Optional IPv6 address
    pub ipv6: Option<[u8; 16]>,
}

/// Relay hostname
#[derive(Debug, Clone, serde::Serialize, serde::Deserialize, Eq, PartialEq)]
pub struct SingleHostName {
    /// Optional port number
    pub port: Option<u16>,

    /// DNS name (A or AAAA record)
    pub dns_name: String,
}

/// Relay multihost (SRV)
#[derive(Debug, Clone, serde::Serialize, serde::Deserialize, Eq, PartialEq)]
pub struct MultiHostName {
    /// DNS name (SRC record)
    pub dns_name: String,
}

/// Pool Relay
#[derive(Debug, Clone, serde::Serialize, serde::Deserialize, Eq, PartialEq)]
pub enum Relay {
    SingleHostAddr(SingleHostAddr),
    SingleHostName(SingleHostName),
    MultiHostName(MultiHostName),
}

/// Pool metadata
#[serde_as]
#[derive(
    Debug,
    Clone,
    serde::Serialize,
    serde::Deserialize,
    minicbor::Encode,
    minicbor::Decode,
    Eq,
    PartialEq,
)]
pub struct PoolMetadata {
    /// Metadata URL
    #[n(0)]
    pub url: String,

    /// Metadata hash
    #[serde_as(as = "Hex")]
    #[n(1)]
    pub hash: DataHash,
}

pub type RewardAccount = Vec<u8>;

/// Pool registration data
#[serde_as]
#[derive(
    Debug,
    Default,
    Clone,
    serde::Serialize,
    serde::Deserialize,
    minicbor::Decode,
    minicbor::Encode,
    PartialEq,
    Eq,
)]
pub struct PoolRegistration {
    /// Operator pool key hash - used as ID
    #[serde_as(as = "Hex")]
    #[n(0)]
    pub operator: KeyHash,

    /// VRF key hash
    #[serde_as(as = "Hex")]
    #[n(1)]
    pub vrf_key_hash: KeyHash,

    /// Pledged Ada
    #[n(2)]
    pub pledge: Lovelace,

    /// Fixed cost
    #[n(3)]
    pub cost: Lovelace,

    /// Marginal cost (fraction)
    #[n(4)]
    pub margin: Ratio,

    /// Reward account
    #[serde_as(as = "Hex")]
    #[n(5)]
    pub reward_account: RewardAccount,

    /// Pool owners by their key hash
    #[serde_as(as = "Vec<Hex>")]
    #[n(6)]
    pub pool_owners: Vec<KeyHash>,

    // Relays
    #[n(7)]
    pub relays: Vec<Relay>,

    // Metadata
    #[n(8)]
    pub pool_metadata: Option<PoolMetadata>,
}

/// Pool retirement data
#[derive(Debug, Clone, serde::Serialize, serde::Deserialize)]
pub struct PoolRetirement {
    /// Operator pool key hash - used as ID
    pub operator: KeyHash,

    /// Epoch it will retire at the end of
    pub epoch: u64,
}

/// Pool Update Action
#[derive(Debug, Clone, Serialize, Deserialize)]
pub enum PoolUpdateAction {
    Registered,
    Deregistered,
}

/// Pool Update Event
#[derive(Debug, Clone, Serialize, Deserialize)]
pub struct PoolUpdateEvent {
    pub tx_hash: TxHash,
    pub cert_index: u64,
    pub action: PoolUpdateAction,
}

/// Pool Epoch History Data
#[derive(Debug, Clone, serde::Serialize, serde::Deserialize)]
pub struct PoolEpochState {
    pub epoch: u64,
    pub blocks_minted: u64,
    pub active_stake: u64,
    pub active_size: RationalNumber,
    pub delegators_count: u64,
    pub pool_reward: u64,
    pub spo_reward: u64,
}

/// Stake delegation data
#[derive(Debug, Clone, serde::Serialize, serde::Deserialize)]
pub struct StakeDelegation {
    /// Stake credential
    pub credential: StakeCredential,

    /// Pool ID to delegate to
    pub operator: KeyHash,
}

/// SPO total delegation data (for SPDD)
#[derive(Debug, Clone, Copy, serde::Serialize, serde::Deserialize, PartialEq)]
pub struct DelegatedStake {
    /// Active stake - UTXO values only (used for reward calcs)
    pub active: Lovelace,

    /// Active delegators count - delegators making active stakes (used for pool history)
    pub active_delegators_count: u64,

    /// Total 'live' stake - UTXO values and rewards (used for VRF)
    pub live: Lovelace,
}

/// SPO rewards data (for SPORewardsMessage)
#[derive(Debug, Clone, serde::Serialize, serde::Deserialize)]
pub struct SPORewards {
    /// Total rewards before distribution
    pub total_rewards: Lovelace,

    /// Pool operator's rewards
    pub operator_rewards: Lovelace,
}

/// Genesis key delegation
#[derive(Debug, Clone, serde::Serialize, serde::Deserialize)]
pub struct GenesisKeyDelegation {
    /// Genesis hash
    pub genesis_hash: KeyHash,

    /// Genesis delegate hash
    pub genesis_delegate_hash: KeyHash,

    /// VRF key hash
    pub vrf_key_hash: KeyHash,
}

/// Source of a MIR
#[derive(Debug, Clone, serde::Serialize, serde::Deserialize)]
pub enum InstantaneousRewardSource {
    Reserves,
    Treasury,
}

/// Target of a MIR
#[derive(Debug, Clone, serde::Serialize, serde::Deserialize)]
pub enum InstantaneousRewardTarget {
    StakeCredentials(Vec<(StakeCredential, i64)>),
    OtherAccountingPot(u64),
}

/// Move instantaneous reward
#[derive(Debug, Clone, serde::Serialize, serde::Deserialize)]
pub struct MoveInstantaneousReward {
    /// Source
    pub source: InstantaneousRewardSource,

    /// Target
    pub target: InstantaneousRewardTarget,
}

/// Register stake (Conway version) = 'reg_cert'
#[derive(Debug, Clone, serde::Serialize, serde::Deserialize)]
pub struct Registration {
    /// Stake credential
    pub credential: StakeCredential,

    /// Deposit paid
    pub deposit: Lovelace,
}

/// Deregister stake (Conway version) = 'unreg_cert'
#[derive(Debug, Clone, serde::Serialize, serde::Deserialize)]
pub struct Deregistration {
    /// Stake credential
    pub credential: StakeCredential,

    /// Deposit to be refunded
    pub refund: Lovelace,
}

/// DRepChoice (=CDDL drep, badly named)
#[derive(Debug, Clone, Eq, PartialEq, serde::Serialize, serde::Deserialize)]
pub enum DRepChoice {
    /// Address key
    Key(KeyHash),

    /// Script key
    Script(KeyHash),

    /// Abstain
    Abstain,

    /// No confidence
    NoConfidence,
}

/// Vote delegation (simple, existing registration) = vote_deleg_cert
#[derive(Debug, Clone, serde::Serialize, serde::Deserialize)]
pub struct VoteDelegation {
    /// Stake credential
    pub credential: StakeCredential,

    // DRep choice
    pub drep: DRepChoice,
}

/// Stake+vote delegation (to SPO and DRep) = stake_vote_deleg_cert
#[derive(Debug, Clone, serde::Serialize, serde::Deserialize)]
pub struct StakeAndVoteDelegation {
    /// Stake credential
    pub credential: StakeCredential,

    /// Pool
    pub operator: KeyHash,

    // DRep vote
    pub drep: DRepChoice,
}

/// Stake delegation to SPO + registration = stake_reg_deleg_cert
#[derive(Debug, Clone, serde::Serialize, serde::Deserialize)]
pub struct StakeRegistrationAndDelegation {
    /// Stake credential
    pub credential: StakeCredential,

    /// Pool
    pub operator: KeyHash,

    // Deposit paid
    pub deposit: Lovelace,
}

/// Vote delegation to DRep + registration = vote_reg_deleg_cert
#[derive(Debug, Clone, serde::Serialize, serde::Deserialize)]
pub struct StakeRegistrationAndVoteDelegation {
    /// Stake credential
    pub credential: StakeCredential,

    /// DRep choice
    pub drep: DRepChoice,

    // Deposit paid
    pub deposit: Lovelace,
}

/// All the trimmings:
/// Vote delegation to DRep + Stake delegation to SPO + registration
/// = stake_vote_reg_deleg_cert
#[derive(Debug, Clone, serde::Serialize, serde::Deserialize)]
pub struct StakeRegistrationAndStakeAndVoteDelegation {
    /// Stake credential
    pub credential: StakeCredential,

    /// Pool
    pub operator: KeyHash,

    /// DRep choice
    pub drep: DRepChoice,

    // Deposit paid
    pub deposit: Lovelace,
}

/// Anchor
#[serde_as]
#[derive(Debug, Clone, Eq, PartialEq, serde::Serialize, serde::Deserialize)]
pub struct Anchor {
    /// Metadata URL
    pub url: String,

    /// Metadata hash
    #[serde_as(as = "Hex")]
    pub data_hash: DataHash,
}

pub type DRepCredential = Credential;

/// DRep Registration = reg_drep_cert
#[derive(Debug, Clone, serde::Serialize, serde::Deserialize)]
pub struct DRepRegistration {
    /// DRep credential
    pub credential: DRepCredential,

    /// Deposit paid
    pub deposit: Lovelace,

    /// Optional anchor
    pub anchor: Option<Anchor>,
}

#[derive(Debug, Clone, serde::Serialize, serde::Deserialize)]
pub struct DRepRegistrationWithPos {
    pub reg: DRepRegistration,
    pub tx_hash: TxHash,
    pub cert_index: u64,
}

/// DRep Deregistration = unreg_drep_cert
#[derive(Debug, Clone, serde::Serialize, serde::Deserialize)]
pub struct DRepDeregistration {
    /// DRep credential
    pub credential: DRepCredential,

    /// Deposit to refund
    pub refund: Lovelace,
}

#[derive(Debug, Clone, serde::Serialize, serde::Deserialize)]
pub struct DRepDeregistrationWithPos {
    pub reg: DRepDeregistration,
    pub tx_hash: TxHash,
    pub cert_index: u64,
}

/// DRep Update = update_drep_cert
#[derive(Debug, Clone, serde::Serialize, serde::Deserialize)]
pub struct DRepUpdate {
    /// DRep credential
    pub credential: DRepCredential,

    /// Optional anchor
    pub anchor: Option<Anchor>,
}

#[derive(Debug, Clone, serde::Serialize, serde::Deserialize)]
pub struct DRepUpdateWithPos {
    pub reg: DRepUpdate,
    pub tx_hash: TxHash,
    pub cert_index: u64,
}

pub type CommitteeCredential = Credential;

/// Authorise a committee hot credential
#[derive(Debug, Clone, serde::Serialize, serde::Deserialize)]
pub struct AuthCommitteeHot {
    /// Cold credential
    pub cold_credential: CommitteeCredential,

    /// Hot credential
    pub hot_credential: CommitteeCredential,
}

/// Resign a committee cold credential
#[derive(Debug, Clone, serde::Serialize, serde::Deserialize)]
pub struct ResignCommitteeCold {
    /// Cold credential
    pub cold_credential: CommitteeCredential,

    /// Associated anchor (reasoning?)
    pub anchor: Option<Anchor>,
}

/// Governance actions data structures

#[derive(serde::Serialize, serde::Deserialize, Debug, PartialEq, Eq, Clone, Copy)]
pub struct ExUnits {
    pub mem: u64,
    pub steps: u64,
}

#[derive(serde::Serialize, serde::Deserialize, Debug, PartialEq, Eq, Clone)]
pub struct ExUnitPrices {
    pub mem_price: RationalNumber,
    pub step_price: RationalNumber,
}

#[derive(Debug, Default, Clone, PartialEq, Eq, Hash, serde::Serialize, serde::Deserialize)]
pub struct GovActionId {
    pub transaction_id: TxHash,
    pub action_index: u8,
}

impl GovActionId {
    pub fn to_bech32(&self) -> Result<String, anyhow::Error> {
        let mut buf = self.transaction_id.to_vec();
        buf.push(self.action_index);

        let gov_action_hrp = Hrp::parse("gov_action")?;
        let encoded = bech32::encode::<Bech32>(gov_action_hrp, &buf)
            .map_err(|e| anyhow!("Bech32 encoding error: {e}"))?;
        Ok(encoded)
    }

    pub fn from_bech32(bech32_str: &str) -> Result<Self, anyhow::Error> {
        let (hrp, data) = bech32::decode(bech32_str)?;

        if hrp != Hrp::parse("gov_action")? {
            return Err(anyhow!("Invalid HRP, expected 'gov_action', got: {}", hrp));
        }

        if data.len() < 33 {
            return Err(anyhow!("Invalid Bech32 governance action"));
        }

        let transaction_id: TxHash = match data[..32].try_into() {
            Ok(arr) => arr,
            Err(_) => return Err(anyhow!("Transaction ID must be 32 bytes")),
        };
        let action_index = data[32];

        Ok(GovActionId {
            transaction_id,
            action_index,
        })
    }

    pub fn set_action_index(&mut self, action_index: usize) -> Result<&Self, anyhow::Error> {
        if action_index >= 256 {
            return Err(anyhow!("Action_index {action_index} >= 256"));
        }

        self.action_index = action_index as u8;
        Ok(self)
    }
}

impl Display for GovActionId {
    fn fmt(&self, f: &mut Formatter<'_>) -> std::fmt::Result {
        match self.to_bech32() {
            Ok(s) => write!(f, "{}", s),
            Err(e) => {
                tracing::error!("GovActionId to_bech32 failed: {:?}", e);
                write!(f, "<invalid-govactionid>")
            }
        }
    }
}

#[derive(Serialize, Deserialize, Debug, PartialEq, Eq, Clone)]
pub struct CostModel(Vec<i64>);

impl CostModel {
    pub fn new(m: Vec<i64>) -> Self {
        CostModel(m)
    }

    pub fn as_vec(&self) -> &Vec<i64> {
        &self.0
    }
}

#[derive(Serialize, Deserialize, Debug, PartialEq, Eq, Clone)]
pub struct CostModels {
    pub plutus_v1: Option<CostModel>,
    pub plutus_v2: Option<CostModel>,
    pub plutus_v3: Option<CostModel>,
}

#[derive(serde::Serialize, serde::Deserialize, Debug, PartialEq, Eq, Clone)]
pub struct PoolVotingThresholds {
    pub motion_no_confidence: RationalNumber,
    pub committee_normal: RationalNumber,
    pub committee_no_confidence: RationalNumber,
    pub hard_fork_initiation: RationalNumber,
    pub security_voting_threshold: RationalNumber,
}

#[derive(serde::Serialize, serde::Deserialize, Debug, PartialEq, Eq, Clone)]
pub struct DRepVotingThresholds {
    pub motion_no_confidence: RationalNumber,
    pub committee_normal: RationalNumber,
    pub committee_no_confidence: RationalNumber,
    pub update_constitution: RationalNumber,
    pub hard_fork_initiation: RationalNumber,
    pub pp_network_group: RationalNumber,
    pub pp_economic_group: RationalNumber,
    pub pp_technical_group: RationalNumber,
    pub pp_governance_group: RationalNumber,
    pub treasury_withdrawal: RationalNumber,
}

#[derive(Debug, Clone, PartialEq, serde::Serialize, serde::Deserialize)]
pub struct SoftForkRule {
    pub init_thd: u64,
    pub min_thd: u64,
    pub thd_decrement: u64,
}

#[derive(Debug, Clone, PartialEq, serde::Serialize, serde::Deserialize)]
pub struct TxFeePolicy {
    pub multiplier: u64,
    pub summand: u64,
}

#[derive(Debug, Clone, PartialEq, serde::Serialize, serde::Deserialize)]
pub struct BlockVersionData {
    pub script_version: u16,
    pub heavy_del_thd: u64,
    pub max_block_size: u64,
    pub max_header_size: u64,
    pub max_proposal_size: u64,
    pub max_tx_size: u64,
    pub mpc_thd: u64,
    pub slot_duration: u64,

    pub softfork_rule: SoftForkRule,
    pub tx_fee_policy: TxFeePolicy,

    pub unlock_stake_epoch: u64,
    pub update_implicit: u64,
    pub update_proposal_thd: u64,
    pub update_vote_thd: u64,
}

#[derive(Debug, Clone, PartialEq, serde::Serialize, serde::Deserialize)]
pub struct ProtocolConsts {
    pub k: usize,
    pub protocol_magic: u32,
    pub vss_max_ttl: Option<u32>,
    pub vss_min_ttl: Option<u32>,
}

#[bitmask(u8)]
#[derive(serde::Serialize, serde::Deserialize)]
pub enum ProtocolParamType {
    NetworkGroup,
    EconomicGroup,
    TechnicalGroup,
    GovernanceGroup,
    SecurityProperty,
}

#[derive(Debug, Default, Clone, PartialEq, Eq, serde::Serialize, serde::Deserialize)]
pub struct ProtocolParamUpdate {
    /// The following are the fields from Conway ProtocolParamUpdate structure
    /// AKA txFeePerByte, tx_fee_per_byte (Shelley)
    #[serde(skip_serializing_if = "Option::is_none")]
    #[serde(default)]
    pub minfee_a: Option<u64>,

    /// AKA txFeeFixed, tx_fee_fixed (Shelley)
    #[serde(skip_serializing_if = "Option::is_none")]
    #[serde(default)]
    pub minfee_b: Option<u64>,

    /// (Shelley)
    #[serde(skip_serializing_if = "Option::is_none")]
    #[serde(default)]
    pub max_block_body_size: Option<u64>,

    /// AKA max_tx_size (Shelley)
    #[serde(skip_serializing_if = "Option::is_none")]
    #[serde(default)]
    pub max_transaction_size: Option<u64>,

    /// (Shelley)
    #[serde(skip_serializing_if = "Option::is_none")]
    #[serde(default)]
    pub max_block_header_size: Option<u64>,

    /// (Shelley)
    #[serde(skip_serializing_if = "Option::is_none")]
    #[serde(default)]
    pub key_deposit: Option<Lovelace>,

    /// (Shelley)
    #[serde(skip_serializing_if = "Option::is_none")]
    #[serde(default)]
    pub pool_deposit: Option<Lovelace>,

    /// AKA poolRetireMaxEpoch, eMax (Shelley)
    #[serde(skip_serializing_if = "Option::is_none")]
    #[serde(default)]
    pub maximum_epoch: Option<u64>,

    /// AKA stakePoolTargetNum, nOpt (Shelley)
    #[serde(skip_serializing_if = "Option::is_none")]
    #[serde(default)]
    pub desired_number_of_stake_pools: Option<u64>,

    /// AKA a0 (Shelley)
    #[serde(skip_serializing_if = "Option::is_none")]
    #[serde(default)]
    pub pool_pledge_influence: Option<RationalNumber>,

    /// AKA rho, monetary_expansion (Shelley)
    #[serde(skip_serializing_if = "Option::is_none")]
    #[serde(default)]
    pub expansion_rate: Option<RationalNumber>,

    /// AKA tau, treasury_cut (Shelley)
    #[serde(skip_serializing_if = "Option::is_none")]
    #[serde(default)]
    pub treasury_growth_rate: Option<RationalNumber>,

    /// (Shelley)
    #[serde(skip_serializing_if = "Option::is_none")]
    #[serde(default)]
    pub min_pool_cost: Option<Lovelace>,

    /// Cost per 8-byte word (Alonzo) - DEPRECATED after Babbage
    #[serde(skip_serializing_if = "Option::is_none")]
    #[serde(default)]
    pub lovelace_per_utxo_word: Option<Lovelace>,

    /// AKA plutus_v1_cost_model (Shelley), plutus_v2_cost_model (Babbage)
    /// plutus_v3_cost_model (Conway)
    #[serde(skip_serializing_if = "Option::is_none")]
    #[serde(default)]
    pub cost_models_for_script_languages: Option<CostModels>,

    /// AKA execution_prices (Alonzo)
    #[serde(skip_serializing_if = "Option::is_none")]
    #[serde(default)]
    pub execution_costs: Option<ExUnitPrices>,

    /// (Alonzo)
    #[serde(skip_serializing_if = "Option::is_none")]
    #[serde(default)]
    pub max_tx_ex_units: Option<ExUnits>,

    /// (Alonzo)
    #[serde(skip_serializing_if = "Option::is_none")]
    #[serde(default)]
    pub max_block_ex_units: Option<ExUnits>,

    /// (Alonzo)
    #[serde(skip_serializing_if = "Option::is_none")]
    #[serde(default)]
    pub max_value_size: Option<u64>,

    /// (Alonzo)
    #[serde(skip_serializing_if = "Option::is_none")]
    #[serde(default)]
    pub collateral_percentage: Option<u64>,

    /// (Alonzo)
    #[serde(skip_serializing_if = "Option::is_none")]
    #[serde(default)]
    pub max_collateral_inputs: Option<u64>,

    // Cost per byte (Babbage)
    #[serde(skip_serializing_if = "Option::is_none")]
    #[serde(default)]
    pub coins_per_utxo_byte: Option<Lovelace>,

    /// (Conway)
    #[serde(skip_serializing_if = "Option::is_none")]
    #[serde(default)]
    pub pool_voting_thresholds: Option<PoolVotingThresholds>,

    /// (Conway)
    #[serde(skip_serializing_if = "Option::is_none")]
    #[serde(default)]
    pub drep_voting_thresholds: Option<DRepVotingThresholds>,

    /// (Conway)
    #[serde(skip_serializing_if = "Option::is_none")]
    #[serde(default)]
    pub min_committee_size: Option<u64>,

    /// AKA committee_max_term_limit (Conway)
    #[serde(skip_serializing_if = "Option::is_none")]
    #[serde(default)]
    pub committee_term_limit: Option<u64>,

    /// AKA gov_action_lifetime (Cownay)
    #[serde(skip_serializing_if = "Option::is_none")]
    #[serde(default)]
    pub governance_action_validity_period: Option<u64>,

    /// AKA gov_action_deposit (Conway)
    #[serde(skip_serializing_if = "Option::is_none")]
    #[serde(default)]
    pub governance_action_deposit: Option<Lovelace>,

    /// AKA d_rep_deposit (Conway)
    #[serde(skip_serializing_if = "Option::is_none")]
    #[serde(default)]
    pub drep_deposit: Option<Lovelace>,

    /// AKA drep_inactivity (Conway)
    #[serde(skip_serializing_if = "Option::is_none")]
    #[serde(default)]
    pub drep_inactivity_period: Option<u64>,

    /// AKA min_fee_ref_script_cost_per_byte (Conway)
    #[serde(skip_serializing_if = "Option::is_none")]
    #[serde(default)]
    pub minfee_refscript_cost_per_byte: Option<RationalNumber>,

    /// The following are the fields from Alonzo-compatible ProtocolParamUpdate
    /// structure, not present in Conway.
    /// (Shelley)
    #[serde(skip_serializing_if = "Option::is_none")]
    #[serde(default)]
    pub decentralisation_constant: Option<RationalNumber>,

    /// (Shelley)
    #[serde(skip_serializing_if = "Option::is_none")]
    #[serde(default)]
    pub extra_enthropy: Option<protocol_params::Nonce>,

    /// (Shelley)
    #[serde(skip_serializing_if = "Option::is_none")]
    #[serde(default)]
    pub protocol_version: Option<protocol_params::ProtocolVersion>,
}

#[derive(Serialize, PartialEq, Deserialize, Debug, Clone)]
pub struct AlonzoBabbageUpdateProposal {
    pub proposals: Vec<(GenesisKeyhash, Box<ProtocolParamUpdate>)>,
    pub enactment_epoch: u64,
}

#[derive(Serialize, PartialEq, Deserialize, Debug, Clone)]
pub struct Constitution {
    pub anchor: Anchor,
    pub guardrail_script: Option<ScriptHash>,
}

#[serde_as]
#[derive(Serialize, PartialEq, Debug, Deserialize, Clone)]
pub struct Committee {
    #[serde_as(as = "Vec<(_, _)>")]
    pub members: HashMap<CommitteeCredential, u64>,
    pub threshold: RationalNumber,
}

impl Committee {
    pub fn is_empty(&self) -> bool {
        return self.members.len() == 0;
    }
}

#[derive(Debug, Clone, serde::Serialize, serde::Deserialize)]
pub struct ParameterChangeAction {
    pub previous_action_id: Option<GovActionId>,
    pub protocol_param_update: Box<ProtocolParamUpdate>,
    pub script_hash: Option<Vec<u8>>,
}

#[derive(Debug, Clone, serde::Serialize, serde::Deserialize)]
pub struct HardForkInitiationAction {
    pub previous_action_id: Option<GovActionId>,
    pub protocol_version: (u64, u64),
}

#[serde_as]
#[derive(Debug, Clone, serde::Serialize, serde::Deserialize)]
pub struct TreasuryWithdrawalsAction {
    #[serde_as(as = "Vec<(_, _)>")]
    pub rewards: HashMap<Vec<u8>, Lovelace>,
    pub script_hash: Option<Vec<u8>>,
}

#[serde_as]
#[derive(Debug, Clone, serde::Serialize, serde::Deserialize)]
pub struct CommitteeChange {
    pub removed_committee_members: HashSet<CommitteeCredential>,
    #[serde_as(as = "Vec<(_, _)>")]
    pub new_committee_members: HashMap<CommitteeCredential, u64>,
    pub terms: RationalNumber,
}

#[derive(Debug, Clone, serde::Serialize, serde::Deserialize)]
pub struct UpdateCommitteeAction {
    pub previous_action_id: Option<GovActionId>,
    pub data: CommitteeChange,
}

#[derive(Debug, Clone, serde::Serialize, serde::Deserialize)]
pub struct NewConstitutionAction {
    pub previous_action_id: Option<GovActionId>,
    pub new_constitution: Constitution,
}

#[derive(Debug, Clone, serde::Serialize, serde::Deserialize)]
pub enum GovernanceAction {
    ParameterChange(ParameterChangeAction),
    HardForkInitiation(HardForkInitiationAction),
    TreasuryWithdrawals(TreasuryWithdrawalsAction),
    NoConfidence(Option<GovActionId>),
    UpdateCommittee(UpdateCommitteeAction),
    NewConstitution(NewConstitutionAction),
    Information,
}

#[derive(
    serde::Serialize, serde::Deserialize, Debug, PartialEq, PartialOrd, Eq, Ord, Clone, Hash,
)]
pub enum Voter {
    ConstitutionalCommitteeKey(AddrKeyhash),
    ConstitutionalCommitteeScript(ScriptHash),
    DRepKey(AddrKeyhash),
    DRepScript(ScriptHash),
    StakePoolKey(AddrKeyhash),
}

impl Voter {
    pub fn to_bech32(&self, hrp: &str, buf: &[u8]) -> String {
        let voter_hrp: Hrp = Hrp::parse(hrp).unwrap();
        bech32::encode::<Bech32>(voter_hrp, &buf)
            .unwrap_or_else(|e| format!("Cannot convert {:?} to bech32: {e}", self))
    }
}

impl Display for Voter {
    fn fmt(&self, f: &mut Formatter<'_>) -> std::fmt::Result {
        match self {
            Voter::ConstitutionalCommitteeKey(h) => write!(f, "{}", self.to_bech32("cc_hot", &h)),
            Voter::ConstitutionalCommitteeScript(s) => {
                write!(f, "{}", self.to_bech32("cc_hot_script", &s))
            }
            Voter::DRepKey(k) => write!(f, "{}", self.to_bech32("drep", &k)),
            Voter::DRepScript(s) => write!(f, "{}", self.to_bech32("drep_script", &s)),
            Voter::StakePoolKey(k) => write!(f, "{}", self.to_bech32("pool", &k)),
        }
    }
}

#[derive(serde::Serialize, serde::Deserialize, Debug, PartialEq, Eq, Clone)]
pub enum Vote {
    No,
    Yes,
    Abstain,
}

#[derive(Debug, Clone, PartialEq, Eq, serde::Serialize, serde::Deserialize)]
pub struct VotingProcedure {
    pub vote: Vote,
    pub anchor: Option<Anchor>,
    pub vote_index: u32,
}

#[serde_as]
#[derive(Debug, Default, Clone, PartialEq, Eq, serde::Serialize, serde::Deserialize)]
pub struct SingleVoterVotes {
    #[serde_as(as = "Vec<(_, _)>")]
    pub voting_procedures: HashMap<GovActionId, VotingProcedure>,
}

#[serde_as]
#[derive(Debug, Default, Clone, PartialEq, Eq, serde::Serialize, serde::Deserialize)]
pub struct VotingProcedures {
    #[serde_as(as = "Vec<(_, _)>")]
    pub votes: HashMap<Voter, SingleVoterVotes>,
}

#[derive(Debug, Clone, serde::Serialize, serde::Deserialize)]
pub struct VotesCount {
    pub committee: u64,
    pub drep: u64,
    pub pool: u64,
}

impl VotesCount {
    pub fn zero() -> Self {
        Self {
            committee: 0,
            drep: 0,
            pool: 0,
        }
    }

    pub fn majorizes(&self, v: &VotesCount) -> bool {
        self.committee >= v.committee && self.drep >= v.drep && self.pool >= v.pool
    }
}

impl Display for VotesCount {
    fn fmt(&self, f: &mut Formatter<'_>) -> std::fmt::Result {
        write!(f, "c{}:d{}:p{}", self.committee, self.drep, self.pool)
    }
}

#[derive(Debug, Clone, serde::Serialize, serde::Deserialize)]
pub struct VotingOutcome {
    pub procedure: ProposalProcedure,
    pub votes_cast: VotesCount,
    pub votes_threshold: VotesCount,
    pub accepted: bool,
}

#[derive(Debug, Clone, serde::Serialize, serde::Deserialize)]
pub struct ProposalProcedure {
    pub deposit: Lovelace,
    pub reward_account: RewardAccount,
    pub gov_action_id: GovActionId,
    pub gov_action: GovernanceAction,
    pub anchor: Anchor,
}

#[serde_as]
#[derive(Debug, Clone, serde::Serialize, serde::Deserialize)]
pub struct CommitteeUpdateEnactment {
    #[serde_as(as = "Vec<(_, _)>")]
    pub members_change: HashMap<CommitteeCredential, Option<u64>>,
    pub terms: RationalNumber,
}

#[derive(Debug, Clone, serde::Serialize, serde::Deserialize)]
pub enum EnactStateElem {
    Params(Box<ProtocolParamUpdate>),
    Constitution(Constitution),
    Committee(CommitteeChange),
    NoConfidence,
}

#[derive(Debug, Clone, serde::Serialize, serde::Deserialize)]
pub enum GovernanceOutcomeVariant {
    EnactStateElem(EnactStateElem),
    TreasuryWithdrawal(TreasuryWithdrawalsAction),
    NoAction,
}

#[derive(Debug, Clone, serde::Serialize, serde::Deserialize)]
pub struct AlonzoBabbageVotingOutcome {
    pub voting: Vec<GenesisKeyhash>,
    pub votes_threshold: u64,
    pub accepted: bool,
    pub parameter_update: Box<ProtocolParamUpdate>,
}

/// The structure has info about outcome of a single governance action.
#[derive(Debug, Clone, serde::Serialize, serde::Deserialize)]
pub struct GovernanceOutcome {
    /// Information about voting results: what was the issue,
    /// how many votes cast, was it accepted or not
    pub voting: VotingOutcome,

    /// Enact state/Withdrawal, accepted after voting. If the voting failed,
    /// or if the proposal does not suppose formal action, this field is
    /// `NoFormalAction`
    pub action_to_perform: GovernanceOutcomeVariant,
}

#[derive(Debug, Clone, serde::Serialize, serde::Deserialize)]
pub struct StakeCredentialWithPos {
    pub stake_credential: StakeCredential,
    pub tx_index: u64,
    pub cert_index: u64,
}

/// Certificate in a transaction
#[derive(Debug, Clone, serde::Serialize, serde::Deserialize)]
pub enum TxCertificate {
    /// Default
    None(()),

    /// Stake registration
    StakeRegistration(StakeCredentialWithPos),

    /// Stake de-registration
    StakeDeregistration(StakeCredential),

    /// Stake Delegation to a pool
    StakeDelegation(StakeDelegation),

    /// Pool registration
    PoolRegistration(PoolRegistration),

    /// Pool retirement
    PoolRetirement(PoolRetirement),

    /// Genesis key delegation
    GenesisKeyDelegation(GenesisKeyDelegation),

    /// Move instantaneous rewards
    MoveInstantaneousReward(MoveInstantaneousReward),

    /// New stake registration
    Registration(Registration),

    /// Stake deregistration
    Deregistration(Deregistration),

    /// Vote delegation
    VoteDelegation(VoteDelegation),

    /// Combined stake and vote delegation
    StakeAndVoteDelegation(StakeAndVoteDelegation),

    /// Stake registration and SPO delegation
    StakeRegistrationAndDelegation(StakeRegistrationAndDelegation),

    /// Stake registration and vote delegation
    StakeRegistrationAndVoteDelegation(StakeRegistrationAndVoteDelegation),

    /// Stake registration and combined SPO and vote delegation
    StakeRegistrationAndStakeAndVoteDelegation(StakeRegistrationAndStakeAndVoteDelegation),

    /// Authorise a committee hot credential
    AuthCommitteeHot(AuthCommitteeHot),

    /// Resign a committee cold credential
    ResignCommitteeCold(ResignCommitteeCold),

    /// DRep registration
    DRepRegistration(DRepRegistrationWithPos),

    /// DRep deregistration
    DRepDeregistration(DRepDeregistrationWithPos),

    /// DRep update
    DRepUpdate(DRepUpdateWithPos),
}

#[cfg(test)]
mod tests {
    use super::*;
    use anyhow::Result;

    #[test]
    fn era_order() -> Result<()> {
        assert_eq!(Era::default() as u8, 0);
        assert_eq!(Era::Byron as u8, 0);
        assert_eq!(Era::Conway as u8, 6);
        assert!(!Era::try_from(7).is_ok());

        for ei in 0..=6 {
            for ej in 0..=6 {
                assert_eq!(
                    Era::try_from(ei).unwrap() < Era::try_from(ej).unwrap(),
                    ei < ej
                );
                assert_eq!(
                    Era::try_from(ei).unwrap() > Era::try_from(ej).unwrap(),
                    ei > ej
                );
                assert_eq!(
                    Era::try_from(ei).unwrap() == Era::try_from(ej).unwrap(),
                    ei == ej
                );
            }
        }

        Ok(())
    }

    fn make_committee_credential(addr_key_hash: bool, val: u8) -> CommitteeCredential {
        if addr_key_hash {
            Credential::AddrKeyHash(vec![val])
        } else {
            Credential::ScriptHash(vec![val])
        }
    }

    #[test]
    fn governance_serialization_test() -> Result<()> {
        let gov_action_id = GovActionId::default();

        let mut voting = VotingProcedures::default();
        voting.votes.insert(
            Voter::StakePoolKey(vec![1, 2, 3, 4]),
            SingleVoterVotes::default(),
        );

        let mut single_voter = SingleVoterVotes::default();
        single_voter.voting_procedures.insert(
            gov_action_id.clone(),
            VotingProcedure {
                anchor: None,
                vote: Vote::Abstain,
                vote_index: 0,
            },
        );
        voting.votes.insert(
            Voter::StakePoolKey(vec![1, 2, 3, 4]),
            SingleVoterVotes::default(),
        );
        println!("Json: {}", serde_json::to_string(&voting)?);

        let gov_action = GovernanceAction::UpdateCommittee(UpdateCommitteeAction {
            previous_action_id: None,
            data: CommitteeChange {
                removed_committee_members: HashSet::from_iter(
                    vec![
                        make_committee_credential(true, 48),
                        make_committee_credential(false, 12),
                    ]
                    .into_iter(),
                ),
                new_committee_members: HashMap::from_iter(
                    vec![(make_committee_credential(false, 87), 1234)].into_iter(),
                ),
                terms: RationalNumber::from(1),
            },
        });

        let proposal = ProposalProcedure {
            deposit: 9876,
            reward_account: vec![7, 4, 6, 7],
            gov_action_id,
            gov_action,
            anchor: Anchor {
                url: "some.url".to_owned(),
                data_hash: vec![2, 3, 4, 5],
            },
        };
        println!("Json: {}", serde_json::to_string(&proposal)?);

        Ok(())
    }
}<|MERGE_RESOLUTION|>--- conflicted
+++ resolved
@@ -146,13 +146,13 @@
     pub delta: i64,
 }
 
-<<<<<<< HEAD
 /// Stake Address Reward change
 #[derive(Debug, Clone, serde::Serialize, serde::Deserialize)]
 pub struct StakeRewardDelta {
     pub hash: KeyHash,
     pub delta: i64,
-=======
+}
+
 pub type PolicyId = [u8; 28];
 pub type NativeAssets = Vec<(PolicyId, Vec<NativeAsset>)>;
 pub type NativeAssetsDelta = Vec<(PolicyId, Vec<NativeAssetDelta>)>;
@@ -168,7 +168,6 @@
 pub struct NativeAssetDelta {
     pub name: AssetName,
     pub amount: i64,
->>>>>>> a915b245
 }
 
 /// Value (lovelace + multiasset)
