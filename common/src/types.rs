//! Core type definitions for Acropolis
// We don't use these types in the acropolis_common crate itself
#![allow(dead_code)]

use crate::hash::Hash;
use crate::serialization::Bech32Conversion;
use crate::{
    address::{Address, ShelleyAddress, StakeAddress},
    declare_hash_type, declare_hash_type_with_bech32, protocol_params,
    rational_number::RationalNumber,
};
use anyhow::{anyhow, bail, Error, Result};
use bech32::{Bech32, Hrp};
use bitmask_enum::bitmask;
use hex::decode;
use regex::Regex;
use serde::{Deserialize, Serialize};
use serde_with::{hex::Hex, serde_as};
use std::collections::BTreeMap;
use std::{
    cmp::Ordering,
    collections::{HashMap, HashSet},
    fmt,
    fmt::{Display, Formatter},
    net::{Ipv4Addr, Ipv6Addr},
    ops::{AddAssign, Neg},
    str::FromStr,
};

/// Network identifier
#[derive(
    Debug,
    Clone,
    Default,
    PartialEq,
    Eq,
    Hash,
    serde::Serialize,
    serde::Deserialize,
    minicbor::Encode,
    minicbor::Decode,
)]
pub enum NetworkId {
    /// Main
    #[n(0)]
    #[default]
    Mainnet,

    /// Test
    #[n(1)]
    Testnet,
}

impl From<String> for NetworkId {
    fn from(s: String) -> Self {
        match s.as_str() {
            "testnet" => NetworkId::Testnet,
            "mainnet" => NetworkId::Mainnet,
            _ => NetworkId::Mainnet,
        }
    }
}

impl Display for NetworkId {
    fn fmt(&self, f: &mut Formatter<'_>) -> std::fmt::Result {
        write!(
            f,
            "{}",
            match self {
                NetworkId::Mainnet => "mainnet",
                NetworkId::Testnet => "testnet",
            }
        )
    }
}

/// Protocol era
#[derive(
    Debug,
    Default,
    Clone,
    Copy,
    PartialEq,
    Eq,
    PartialOrd,
    Ord,
    serde::Serialize,
    serde::Deserialize,
)]
pub enum Era {
    #[default]
    Byron,
    Shelley,
    Allegra,
    Mary,
    Alonzo,
    Babbage,
    Conway,
}

impl From<Era> for u8 {
    fn from(e: Era) -> u8 {
        match e {
            Era::Byron => 0,
            Era::Shelley => 1,
            Era::Allegra => 2,
            Era::Mary => 3,
            Era::Alonzo => 4,
            Era::Babbage => 5,
            Era::Conway => 6,
        }
    }
}

impl TryFrom<u8> for Era {
    type Error = anyhow::Error;
    fn try_from(v: u8) -> Result<Era, Error> {
        match v {
            0 => Ok(Era::Byron),
            1 => Ok(Era::Shelley),
            2 => Ok(Era::Allegra),
            3 => Ok(Era::Mary),
            4 => Ok(Era::Alonzo),
            5 => Ok(Era::Babbage),
            6 => Ok(Era::Conway),
            n => bail!("Impossible era {n}"),
        }
    }
}

impl Display for Era {
    fn fmt(&self, f: &mut Formatter<'_>) -> std::fmt::Result {
        write!(f, "{self:?}")
    }
}

/// Block production statistics for a stake pool in a specific epoch
#[derive(Debug, Clone, PartialEq, Eq, serde::Serialize, serde::Deserialize)]
pub struct PoolBlockProduction {
    /// Pool ID that produced the blocks
    pub pool_id: PoolId,

    /// Number of blocks produced by this pool in the epoch
    pub block_count: u8,

    /// Epoch number
    pub epoch: u64,
}

#[derive(Debug, Clone, Serialize, Deserialize, Default)]
pub struct EpochBootstrapData {
    /// Current epoch number
    pub epoch: u64,
    /// Pool ID (hex) → block count
    pub spo_blocks_previous: HashMap<PoolId, u64>,
    /// Pool ID (hex) → block count
    pub spo_blocks_current: HashMap<PoolId, u64>,
    /// Sum of current epoch blocks
    pub total_blocks_current: u64,
    /// Sum of previous epoch blocks
    pub total_blocks_previous: u64,
}

impl EpochBootstrapData {
    pub fn new(
        epoch: u64,
        blocks_previous_epoch: &[crate::types::PoolBlockProduction],
        blocks_current_epoch: &[crate::types::PoolBlockProduction],
    ) -> Self {
        let blocks_previous: HashMap<PoolId, u64> =
            blocks_previous_epoch.iter().map(|p| (p.pool_id, p.block_count as u64)).collect();

        let blocks_current: HashMap<PoolId, u64> =
            blocks_current_epoch.iter().map(|p| (p.pool_id, p.block_count as u64)).collect();

        let total_previous = blocks_previous.values().sum();
        let total_current = blocks_current.values().sum();

        Self {
            epoch,
            spo_blocks_previous: blocks_previous,
            spo_blocks_current: blocks_current,
            total_blocks_current: total_current,
            total_blocks_previous: total_previous,
        }
    }
}

/// Block status
#[derive(Debug, Clone, Eq, PartialEq, serde::Serialize, serde::Deserialize)]
pub enum BlockStatus {
    Bootstrap,  // Pseudo-block from bootstrap data
    Immutable,  // Now immutable (more than 'k' blocks ago)
    Volatile,   // Volatile, in sequence
    RolledBack, // Volatile, restarted after rollback
}

/// Block status
#[bitmask(u8)]
#[derive(serde::Serialize, serde::Deserialize)]
pub enum BlockIntent {
    Validate = 0b00000001, // Just validate the block
    Apply = 0b00000010,    // Apply the block
    ValidateAndApply = BlockIntent::Validate.bits | BlockIntent::Apply.bits, // Validate and apply block
}

impl BlockIntent {
    pub fn do_validation(&self) -> bool {
        (*self & BlockIntent::Validate) == BlockIntent::Validate
    }
}

/// Block info, shared across multiple messages
#[derive(Debug, Clone, PartialEq, Eq, serde::Serialize, serde::Deserialize)]
pub struct BlockInfo {
    /// Block status
    pub status: BlockStatus,

    /// Block intent
    pub intent: BlockIntent,

    /// Slot number
    pub slot: u64,

    /// Block number
    pub number: u64,

    /// Block hash
    pub hash: BlockHash,

    /// Epoch number
    pub epoch: u64,

    /// Epoch slot number
    #[serde(default)]
    pub epoch_slot: u64,

    /// Does this block start a new epoch?
    pub new_epoch: bool,

    /// Which slot was the tip at when we received this block?
    #[serde(default)]
    pub tip_slot: Option<u64>,

    /// UNIX timestamp
    #[serde(default)]
    pub timestamp: u64,

    /// Protocol era
    pub era: Era,
}

impl Ord for BlockInfo {
    fn cmp(&self, other: &Self) -> Ordering {
        self.number.cmp(&other.number)
    }
}

impl PartialOrd for BlockInfo {
    fn partial_cmp(&self, other: &Self) -> Option<Ordering> {
        Some(self.cmp(other))
    }
}

impl BlockInfo {
<<<<<<< HEAD
    pub fn with_intent(&self, intent: BlockIntent) -> BlockInfo {
        let mut copy = self.clone();
        copy.intent = intent;
        copy
=======
    pub fn is_at_tip(&self) -> bool {
        // The slot of a newly-reported block can be later than the slot of the tip.
        // This is because the tip is the most recent slot with a _validated_ block,
        // and we can receive and propagate blocks which have not yet been validated.
        self.tip_slot.is_some_and(|s| s <= self.slot)
>>>>>>> 1fa60a81
    }
}

// Individual transaction UTxO deltas
#[derive(Debug, Clone, serde::Serialize, serde::Deserialize)]
pub struct TxUTxODeltas {
    // Transaction in which delta occured
    pub tx_identifier: TxIdentifier,

    // Created and spent UTxOs
    pub inputs: Vec<UTxOIdentifier>,
    pub outputs: Vec<TxOutput>,
}

/// Individual address balance change
#[derive(Debug, Clone, serde::Serialize, serde::Deserialize)]
pub struct AddressDelta {
    // Address involved in delta
    pub address: Address,

    // Transaction in which delta occured
    pub tx_identifier: TxIdentifier,

    // Address impacted UTxOs
    pub spent_utxos: Vec<UTxOIdentifier>,
    pub created_utxos: Vec<UTxOIdentifier>,

    // Sums of spent and created UTxOs
    pub sent: Value,
    pub received: Value,
}

/// Stake balance change
#[derive(Debug, Clone, serde::Serialize, serde::Deserialize)]
pub struct StakeAddressDelta {
    /// Stake address
    pub stake_address: StakeAddress,

    /// Shelley addresses contributing to the delta
    pub addresses: Vec<ShelleyAddress>,

    /// The number of transactions contributing to the delta
    pub tx_count: u32,

    /// Balance change
    pub delta: i64,
}

/// Stake Address Reward change
#[derive(Debug, Clone, serde::Serialize, serde::Deserialize)]
pub struct StakeRewardDelta {
    pub stake_address: StakeAddress,
    pub delta: u64,
    pub reward_type: RewardType,
    pub pool: PoolId,
}

/// Type of reward being given
#[derive(
    Debug,
    Clone,
    PartialEq,
    minicbor::Encode,
    minicbor::Decode,
    serde::Serialize,
    serde::Deserialize,
)]
pub enum RewardType {
    #[n(0)]
    Leader,
    #[n(1)]
    Member,
    #[n(2)]
    PoolRefund,
}

impl fmt::Display for RewardType {
    fn fmt(&self, f: &mut fmt::Formatter<'_>) -> fmt::Result {
        match self {
            RewardType::Leader => write!(f, "leader"),
            RewardType::Member => write!(f, "member"),
            RewardType::PoolRefund => write!(f, "pool_deposit_refund"),
        }
    }
}

pub type PolicyId = [u8; 28];
pub type NativeAssets = Vec<(PolicyId, Vec<NativeAsset>)>;
pub type NativeAssetsDelta = Vec<(PolicyId, Vec<NativeAssetDelta>)>;
pub type NativeAssetsMap = HashMap<PolicyId, HashMap<AssetName, u64>>;
pub type NativeAssetsDeltaMap = HashMap<PolicyId, HashMap<AssetName, i64>>;

#[derive(
    Debug,
    Copy,
    Clone,
    Eq,
    PartialEq,
    Hash,
    serde::Serialize,
    serde::Deserialize,
    minicbor::Encode,
    minicbor::Decode,
)]
pub struct AssetName {
    #[n(0)]
    len: u8,
    #[n(1)]
    bytes: [u8; 32],
}

impl AssetName {
    pub fn new(data: &[u8]) -> Option<Self> {
        if data.len() > 32 {
            return None;
        }
        let mut bytes = [0u8; 32];
        bytes[..data.len()].copy_from_slice(data);
        Some(Self {
            len: data.len() as u8,
            bytes,
        })
    }

    pub fn len(&self) -> usize {
        self.len as usize
    }

    pub fn is_empty(&self) -> bool {
        self.len == 0
    }

    pub fn as_slice(&self) -> &[u8] {
        &self.bytes[..self.len as usize]
    }
}

#[derive(
    Debug,
    Clone,
    PartialEq,
    Eq,
    serde::Serialize,
    serde::Deserialize,
    minicbor::Encode,
    minicbor::Decode,
)]
pub struct NativeAsset {
    #[n(0)]
    pub name: AssetName,
    #[n(1)]
    pub amount: u64,
}

#[derive(
    Debug, Clone, serde::Serialize, serde::Deserialize, minicbor::Encode, minicbor::Decode,
)]
pub struct NativeAssetDelta {
    #[n(0)]
    pub name: AssetName,
    #[n(1)]
    pub amount: i64,
}

/// Datum (inline or hash)
#[derive(Debug, Clone, serde::Serialize, serde::Deserialize)]
pub enum Datum {
    Hash(Vec<u8>),
    Inline(Vec<u8>),
}

// The full CBOR bytes of a reference script
#[derive(Debug, Clone, serde::Serialize, serde::Deserialize, PartialEq, Eq)]
pub enum ReferenceScript {
    Native(Vec<u8>),
    PlutusV1(Vec<u8>),
    PlutusV2(Vec<u8>),
    PlutusV3(Vec<u8>),
}

/// Value (lovelace + multiasset)
#[derive(Debug, Clone, PartialEq, Eq, serde::Serialize, serde::Deserialize, Default)]
pub struct Value {
    pub lovelace: u64,
    pub assets: NativeAssets,
}

impl Value {
    pub fn new(lovelace: u64, assets: NativeAssets) -> Self {
        Self { lovelace, assets }
    }

    pub fn coin(&self) -> u64 {
        self.lovelace
    }
}

impl AddAssign<&Value> for Value {
    fn add_assign(&mut self, other: &Value) {
        self.lovelace += other.lovelace;

        for (policy_id, other_assets) in &other.assets {
            if let Some((_, existing_assets)) =
                self.assets.iter_mut().find(|(pid, _)| pid == policy_id)
            {
                for other_asset in other_assets {
                    if let Some(existing) =
                        existing_assets.iter_mut().find(|a| a.name == other_asset.name)
                    {
                        existing.amount += other_asset.amount;
                    } else {
                        existing_assets.push(other_asset.clone());
                    }
                }
            } else {
                self.assets.push((*policy_id, other_assets.clone()));
            }
        }
    }
}

/// Hashmap representation of Value (lovelace + multiasset)
#[derive(
    Debug, Default, Clone, serde::Serialize, serde::Deserialize, minicbor::Encode, minicbor::Decode,
)]
pub struct ValueMap {
    #[n(0)]
    pub lovelace: u64,
    #[n(1)]
    pub assets: NativeAssetsMap,
}

impl AddAssign for ValueMap {
    fn add_assign(&mut self, other: Self) {
        self.lovelace += other.lovelace;

        for (policy, assets) in other.assets {
            let entry = self.assets.entry(policy).or_default();
            for (asset_name, amount) in assets {
                *entry.entry(asset_name).or_default() += amount;
            }
        }
    }
}

impl ValueMap {
    pub fn add_value(&mut self, other: &Value) {
        // Handle lovelace
        self.lovelace = self.lovelace.saturating_add(other.lovelace);

        // Handle multi-assets
        for (policy, assets) in &other.assets {
            let policy_entry = self.assets.entry(*policy).or_default();
            for asset in assets {
                *policy_entry.entry(asset.name).or_default() = policy_entry
                    .get(&asset.name)
                    .copied()
                    .unwrap_or(0)
                    .saturating_add(asset.amount);
            }
        }
    }
}

impl From<ValueMap> for Value {
    fn from(map: ValueMap) -> Self {
        Self {
            lovelace: map.lovelace,
            assets: map
                .assets
                .into_iter()
                .map(|(policy, assets)| {
                    (
                        policy,
                        assets
                            .into_iter()
                            .map(|(name, amount)| NativeAsset { name, amount })
                            .collect(),
                    )
                })
                .collect(),
        }
    }
}

impl From<ValueMap> for ValueDelta {
    fn from(map: ValueMap) -> Self {
        Self {
            lovelace: map.lovelace as i64,
            assets: map
                .assets
                .into_iter()
                .map(|(policy, assets)| {
                    (
                        policy,
                        assets
                            .into_iter()
                            .map(|(name, amount)| NativeAssetDelta {
                                name,
                                amount: amount as i64,
                            })
                            .collect(),
                    )
                })
                .collect(),
        }
    }
}

#[derive(Debug, Default, Clone, serde::Serialize, serde::Deserialize)]
pub struct ValueDelta {
    pub lovelace: i64,
    pub assets: NativeAssetsDelta,
}

#[derive(
    Debug, Default, Clone, serde::Serialize, serde::Deserialize, minicbor::Encode, minicbor::Decode,
)]
pub struct AddressTotalsMap {
    #[n(0)]
    pub lovelace: i64,
    #[n(1)]
    pub assets: NativeAssetsMap,
}

impl ValueDelta {
    pub fn new(lovelace: i64, assets: NativeAssetsDelta) -> Self {
        Self { lovelace, assets }
    }
}

impl From<&Value> for ValueDelta {
    fn from(v: &Value) -> Self {
        ValueDelta {
            lovelace: v.lovelace as i64,
            assets: v
                .assets
                .iter()
                .map(|(pid, nas)| {
                    let nas_delta = nas
                        .iter()
                        .map(|na| NativeAssetDelta {
                            name: na.name,
                            amount: na.amount as i64,
                        })
                        .collect();
                    (*pid, nas_delta)
                })
                .collect(),
        }
    }
}

impl Neg for ValueDelta {
    type Output = Self;

    fn neg(mut self) -> Self::Output {
        self.lovelace = -self.lovelace;
        for (_, nas) in &mut self.assets {
            for na in nas {
                na.amount = -na.amount;
            }
        }
        self
    }
}

/// Value stored in UTXO
#[derive(Debug, Clone, serde::Serialize, serde::Deserialize)]
pub struct UTXOValue {
    /// Address in binary
    pub address: Address,

    /// Value in Lovelace
    pub value: Value,

    /// Datum
    pub datum: Option<Datum>,

    /// Reference script
    pub reference_script: Option<ReferenceScript>,
}

/// Transaction output (UTXO)
#[derive(Debug, Clone, serde::Serialize, serde::Deserialize)]
pub struct TxOutput {
    /// Identifier for this UTxO
    pub utxo_identifier: UTxOIdentifier,

    /// Address data
    pub address: Address,

    /// Output value (Lovelace + native assets)
    pub value: Value,

    /// Datum (Inline or Hash)
    pub datum: Option<Datum>,

    /// Reference script
    pub reference_script: Option<ReferenceScript>,
}

/// Key hash
pub type KeyHash = Hash<28>;

/// Script hash
pub type ScriptHash = KeyHash;

/// Address key hash
pub type AddrKeyhash = KeyHash;

/// Script identifier
pub type GenesisKeyhash = Hash<28>;

declare_hash_type!(BlockHash, 32);
declare_hash_type!(TxHash, 32);
declare_hash_type_with_bech32!(VrfKeyHash, 32, "vrf_vk");
declare_hash_type_with_bech32!(PoolId, 28, "pool");

declare_hash_type_with_bech32!(ConstitutionalCommitteeKeyHash, 28, "cc_hot");
declare_hash_type_with_bech32!(ConstitutionalCommitteeScriptHash, 28, "cc_hot_script");
declare_hash_type_with_bech32!(DrepKeyHash, 28, "drep");
declare_hash_type_with_bech32!(DRepScriptHash, 28, "drep_script");

/// Data hash used for metadata, anchors (SHA256)
pub type DataHash = Vec<u8>;

/// Compact transaction identifier (block_number, tx_index).
#[derive(
    Debug,
    Default,
    Clone,
    Copy,
    PartialEq,
    Eq,
    Hash,
    serde::Serialize,
    serde::Deserialize,
    minicbor::Encode,
    minicbor::Decode,
)]
pub struct TxIdentifier(#[n(0)] [u8; 6]);

impl TxIdentifier {
    pub fn new(block_number: u32, tx_index: u16) -> Self {
        let mut buf = [0u8; 6];
        buf[..4].copy_from_slice(&block_number.to_be_bytes());
        buf[4..6].copy_from_slice(&tx_index.to_be_bytes());
        Self(buf)
    }

    pub fn block_number(&self) -> u32 {
        u32::from_be_bytes(self.0[..4].try_into().unwrap())
    }

    pub fn tx_index(&self) -> u16 {
        u16::from_be_bytes(self.0[4..6].try_into().unwrap())
    }

    pub fn from_bytes(bytes: [u8; 6]) -> Self {
        Self(bytes)
    }

    pub fn as_bytes(&self) -> &[u8; 6] {
        &self.0
    }
}

// Full UTXO identifier as used in the outside world, with TX hash and output index
#[derive(
    Debug,
    Clone,
    Copy,
    PartialEq,
    Eq,
    Hash,
    serde::Serialize,
    serde::Deserialize,
    minicbor::Encode,
    minicbor::Decode,
)]
pub struct UTxOIdentifier {
    #[n(0)]
    pub tx_hash: TxHash,

    #[n(1)]
    pub output_index: u16,
}

impl UTxOIdentifier {
    pub fn new(tx_hash: TxHash, output_index: u16) -> Self {
        UTxOIdentifier {
            tx_hash,
            output_index,
        }
    }

    pub fn to_bytes(&self) -> [u8; 34] {
        let mut buf = [0u8; 34];
        buf[..32].copy_from_slice(self.tx_hash.as_inner());
        buf[32..34].copy_from_slice(&self.output_index.to_be_bytes());
        buf
    }
}

impl Display for UTxOIdentifier {
    fn fmt(&self, f: &mut Formatter<'_>) -> fmt::Result {
        write!(f, "{}#{}", self.tx_hash, self.output_index)
    }
}

/// Slot
pub type Slot = u64;

/// Point on the chain
#[derive(Debug, Default, Clone, serde::Serialize, serde::Deserialize, Eq, PartialEq)]
pub enum Point {
    #[default]
    Origin,
    Specific {
        hash: BlockHash,
        slot: Slot,
    },
}

impl Point {
    pub fn slot(&self) -> Slot {
        match self {
            Self::Origin => 0,
            Self::Specific { slot, .. } => *slot,
        }
    }

    pub fn hash(&self) -> Option<&BlockHash> {
        match self {
            Self::Origin => None,
            Self::Specific { hash, .. } => Some(hash),
        }
    }
}

impl Display for Point {
    fn fmt(&self, f: &mut fmt::Formatter<'_>) -> fmt::Result {
        match self {
            Self::Origin => write!(f, "origin"),
            Self::Specific { hash, slot } => write!(f, "{hash}@{slot}"),
        }
    }
}

/// Amount of Ada, in Lovelace
pub type Lovelace = u64;
pub type LovelaceDelta = i64;

/// Rational number = numerator / denominator
#[derive(Debug, Default, Clone, serde::Serialize, serde::Deserialize, Eq, PartialEq)]
pub struct Ratio {
    pub numerator: u64,
    pub denominator: u64,
}

impl Ratio {
    /// Returns the ratio as f64 (safe for large values)
    pub fn to_f64(&self) -> f64 {
        if self.denominator == 0 {
            0.0
        } else {
            (self.numerator as f64) / (self.denominator as f64)
        }
    }

    /// Returns the ratio as f32 (less precision)
    pub fn to_f32(&self) -> f32 {
        if self.denominator == 0 {
            0.0
        } else {
            (self.numerator as f32) / (self.denominator as f32)
        }
    }
}

/// Withdrawal
#[derive(Debug, Clone, serde::Serialize, serde::Deserialize)]
pub struct Withdrawal {
    /// Stake address to withdraw to
    pub address: StakeAddress,

    /// Value to withdraw
    pub value: Lovelace,

    // Identifier of withdrawal tx
    pub tx_identifier: TxIdentifier,
}

/// Treasury pot account
#[derive(Debug, Clone, serde::Serialize, serde::Deserialize)]
pub enum Pot {
    Reserves,
    Treasury,
    Deposits,
}

impl fmt::Display for Pot {
    fn fmt(&self, f: &mut fmt::Formatter<'_>) -> fmt::Result {
        match self {
            Pot::Reserves => write!(f, "reserves"),
            Pot::Treasury => write!(f, "treasury"),
            Pot::Deposits => write!(f, "deposits"),
        }
    }
}

/// Pot Delta - internal change of pot values at genesis / era boundaries
#[derive(Debug, Clone, serde::Serialize, serde::Deserialize)]
pub struct PotDelta {
    /// Stake address to withdraw to
    pub pot: Pot,

    /// Delta to apply
    pub delta: LovelaceDelta,
}

#[serde_as]
#[derive(
    Debug, Clone, Ord, Eq, PartialEq, PartialOrd, Hash, serde::Serialize, serde::Deserialize,
)]
pub enum Credential {
    /// Script hash. NOTE: Order matters when parsing Haskell Node Snapshot data.
    ScriptHash(#[serde_as(as = "Hex")] ScriptHash),

    /// Address key hash
    AddrKeyHash(#[serde_as(as = "Hex")] AddrKeyhash),
}

impl Credential {
    fn hex_string_to_hash(hex_str: &str) -> Result<KeyHash> {
        let key_hash = decode(hex_str.to_owned().into_bytes())?;
        if key_hash.len() != 28 {
            Err(anyhow!(
                "Invalid hash length for {hex_str:?}, expected 28 bytes"
            ))
        } else {
            key_hash.as_slice().try_into().map_err(|e| anyhow!("Failed to convert to KeyHash {e}"))
        }
    }

    pub fn from_json_string(credential: &str) -> Result<Self> {
        if let Some(hash) = credential.strip_prefix("scriptHash-") {
            Ok(Credential::ScriptHash(Self::hex_string_to_hash(hash)?))
        } else if let Some(hash) = credential.strip_prefix("keyHash-") {
            Ok(Credential::AddrKeyHash(Self::hex_string_to_hash(hash)?))
        } else {
            Err(anyhow!(
                "Incorrect credential {credential}, expected scriptHash- or keyHash- prefix"
            ))
        }
    }

    pub fn to_json_string(&self) -> String {
        match self {
            Self::ScriptHash(hash) => format!("scriptHash-{hash}"),
            Self::AddrKeyHash(hash) => format!("keyHash-{hash}"),
        }
    }

    pub fn get_hash(&self) -> KeyHash {
        *match self {
            Self::AddrKeyHash(hash) => hash,
            Self::ScriptHash(hash) => hash,
        }
    }

    pub fn from_drep_bech32(bech32_str: &str) -> Result<Self, Error> {
        let (hrp, data) = bech32::decode(bech32_str)?;
        if data.len() != 28 {
            return Err(anyhow!(
                "Invalid payload length for DRep Bech32, expected 28 bytes, got {}",
                data.len()
            ));
        }

        let hash = data.try_into().expect("failed to convert to fixed-size array");

        match hrp.as_str() {
            "drep" => Ok(Credential::AddrKeyHash(hash)),
            "drep_script" => Ok(Credential::ScriptHash(hash)),
            _ => Err(anyhow!(
                "Invalid HRP for DRep Bech32, expected 'drep' or 'drep_script', got '{hrp}'"
            )),
        }
    }

    pub fn to_drep_bech32(&self) -> Result<String, anyhow::Error> {
        let hrp = Hrp::parse(match self {
            Credential::AddrKeyHash(_) => "drep",
            Credential::ScriptHash(_) => "drep_script",
        })
        .map_err(|e| anyhow!("Bech32 HRP parse error: {e}"))?;

        let data = self.get_hash();

        bech32::encode::<Bech32>(hrp, data.as_slice())
            .map_err(|e| anyhow!("Bech32 encoding error: {e}"))
    }

    pub fn to_stake_bech32(&self) -> Result<String, anyhow::Error> {
        let hash = self.get_hash();

        if hash.len() != 28 {
            return Err(anyhow!("Credential hash must be 28 bytes"));
        }

        let header = match self {
            Credential::AddrKeyHash(_) => 0b1110_0001,
            Credential::ScriptHash(_) => 0b1111_0001,
        };

        let mut address_bytes = [0u8; 29];
        address_bytes[0] = header;
        address_bytes[1..].copy_from_slice(hash.as_ref());

        let hrp = Hrp::parse("stake").map_err(|e| anyhow!("HRP parse error: {e}"))?;
        bech32::encode::<Bech32>(hrp, &address_bytes)
            .map_err(|e| anyhow!("Bech32 encoding error: {e}"))
    }
}

pub type StakeCredential = Credential;

impl StakeCredential {
    pub fn to_string(&self) -> Result<String> {
        let (hrp, data) = match &self {
            Self::AddrKeyHash(data) => (Hrp::parse("stake_vkh")?, data.as_slice()),
            Self::ScriptHash(data) => (Hrp::parse("script")?, data.as_slice()),
        };

        Ok(bech32::encode::<Bech32>(hrp, data)?)
    }
}

/// Relay single host address
#[derive(Debug, Default, Clone, serde::Serialize, serde::Deserialize, Eq, PartialEq)]
pub struct SingleHostAddr {
    /// Optional port number
    pub port: Option<u16>,

    /// Optional IPv4 address
    pub ipv4: Option<Ipv4Addr>,

    /// Optional IPv6 address
    pub ipv6: Option<Ipv6Addr>,
}

/// Relay hostname
#[derive(Debug, Clone, serde::Serialize, serde::Deserialize, Eq, PartialEq)]
pub struct SingleHostName {
    /// Optional port number
    pub port: Option<u16>,

    /// DNS name (A or AAAA record)
    pub dns_name: String,
}

/// Relay multihost (SRV)
#[derive(Debug, Clone, serde::Serialize, serde::Deserialize, Eq, PartialEq)]
pub struct MultiHostName {
    /// DNS name (SRC record)
    pub dns_name: String,
}

/// Pool Relay
#[derive(Debug, Clone, serde::Serialize, serde::Deserialize, Eq, PartialEq)]
pub enum Relay {
    SingleHostAddr(SingleHostAddr),
    SingleHostName(SingleHostName),
    MultiHostName(MultiHostName),
}

/// Pool metadata
#[serde_as]
#[derive(
    Debug,
    Clone,
    serde::Serialize,
    serde::Deserialize,
    minicbor::Encode,
    minicbor::Decode,
    Eq,
    PartialEq,
)]
pub struct PoolMetadata {
    /// Metadata URL
    #[n(0)]
    pub url: String,

    /// Metadata hash
    #[serde_as(as = "Hex")]
    #[n(1)]
    pub hash: DataHash,
}

/// Pool registration data
#[serde_as]
#[derive(
    Debug,
    Default,
    Clone,
    serde::Serialize,
    serde::Deserialize,
    minicbor::Decode,
    minicbor::Encode,
    PartialEq,
    Eq,
)]
pub struct PoolRegistration {
    /// Operator pool key hash - used as ID
    #[serde_as(as = "Hex")]
    #[n(0)]
    pub operator: PoolId,

    /// VRF key hash
    #[serde_as(as = "Hex")]
    #[n(1)]
    pub vrf_key_hash: VrfKeyHash,

    /// Pledged Ada
    #[n(2)]
    pub pledge: Lovelace,

    /// Fixed cost
    #[n(3)]
    pub cost: Lovelace,

    /// Marginal cost (fraction)
    #[n(4)]
    pub margin: Ratio,

    /// Reward account
    #[n(5)]
    pub reward_account: StakeAddress,

    /// Pool owners by their key hash
    #[n(6)]
    pub pool_owners: Vec<StakeAddress>,

    // Relays
    #[n(7)]
    pub relays: Vec<Relay>,

    // Metadata
    #[n(8)]
    pub pool_metadata: Option<PoolMetadata>,
}

/// Pool retirement data
#[derive(Debug, Clone, serde::Serialize, serde::Deserialize)]
pub struct PoolRetirement {
    /// Operator pool key hash - used as ID
    pub operator: PoolId,

    /// Epoch it will retire at the end of
    pub epoch: u64,
}

/// Pool Update Action
#[derive(Debug, Clone, PartialEq, Eq, Serialize, Deserialize)]
pub enum PoolUpdateAction {
    Registered,
    Deregistered,
}

/// Pool Update Event
#[derive(Debug, Clone, Serialize, Deserialize)]
pub struct PoolUpdateEvent {
    pub tx_identifier: TxIdentifier,
    pub cert_index: u64,
    pub action: PoolUpdateAction,
}

impl PoolUpdateEvent {
    pub fn register_event(tx_identifier: TxIdentifier, cert_index: u64) -> Self {
        Self {
            tx_identifier,
            cert_index,
            action: PoolUpdateAction::Registered,
        }
    }

    pub fn retire_event(tx_identifier: TxIdentifier, cert_index: u64) -> Self {
        Self {
            tx_identifier,
            cert_index,
            action: PoolUpdateAction::Deregistered,
        }
    }
}

/// Pool Live Stake Info
#[derive(Debug, Clone, serde::Serialize, serde::Deserialize)]
pub struct PoolLiveStakeInfo {
    pub live_stake: u64,
    pub live_delegators: u64,
    pub total_live_stakes: u64,
}

/// Pool Epoch History Data
#[derive(Debug, Clone, serde::Serialize, serde::Deserialize)]
pub struct PoolEpochState {
    pub epoch: u64,
    pub blocks_minted: u64,
    pub active_stake: u64,
    pub active_size: RationalNumber,
    pub delegators_count: u64,
    pub pool_reward: u64,
    pub spo_reward: u64,
}

/// Stake delegation data
#[derive(Debug, Clone, serde::Serialize, serde::Deserialize)]
pub struct StakeDelegation {
    /// Stake address
    pub stake_address: StakeAddress,

    /// Pool ID to delegate to
    pub operator: PoolId,
}

/// SPO total delegation data (for SPDD)
#[derive(Debug, Clone, Copy, serde::Serialize, serde::Deserialize, PartialEq)]
pub struct DelegatedStake {
    /// Active stake - UTXO values only (used for reward calcs)
    pub active: Lovelace,

    /// Active delegators count - delegators making active stakes (used for pool history)
    pub active_delegators_count: u64,

    /// Total 'live' stake - UTXO values and rewards (used for VRF)
    pub live: Lovelace,
}

/// SPO rewards data (for SPORewardsMessage)
#[derive(Debug, Clone, serde::Serialize, serde::Deserialize)]
pub struct SPORewards {
    /// Total rewards before distribution
    pub total_rewards: Lovelace,

    /// Pool operator's rewards
    pub operator_rewards: Lovelace,
}

/// Genesis key delegation
#[derive(Debug, Clone, serde::Serialize, serde::Deserialize)]
pub struct GenesisKeyDelegation {
    /// Genesis hash
    pub genesis_hash: Hash<28>,

    /// Genesis delegate hash
    pub genesis_delegate_hash: PoolId,

    /// VRF key hash
    pub vrf_key_hash: VrfKeyHash,
}

/// Source of a MIR
#[derive(Debug, Clone, serde::Serialize, serde::Deserialize)]
pub enum InstantaneousRewardSource {
    Reserves,
    Treasury,
}

impl fmt::Display for InstantaneousRewardSource {
    fn fmt(&self, f: &mut fmt::Formatter<'_>) -> fmt::Result {
        match self {
            InstantaneousRewardSource::Reserves => write!(f, "reserves"),
            InstantaneousRewardSource::Treasury => write!(f, "treasury"),
        }
    }
}

/// Target of a MIR
#[derive(Debug, Clone, serde::Serialize, serde::Deserialize)]
pub enum InstantaneousRewardTarget {
    StakeAddresses(Vec<(StakeAddress, i64)>),
    OtherAccountingPot(u64),
}

/// Move instantaneous reward
#[derive(Debug, Clone, serde::Serialize, serde::Deserialize)]
pub struct MoveInstantaneousReward {
    /// Source
    pub source: InstantaneousRewardSource,

    /// Target
    pub target: InstantaneousRewardTarget,
}

/// Register stake (Conway version) = 'reg_cert'
#[derive(Debug, Clone, serde::Serialize, serde::Deserialize)]
pub struct Registration {
    /// Stake address
    pub stake_address: StakeAddress,

    /// Deposit paid
    pub deposit: Lovelace,
}

/// Deregister stake (Conway version) = 'unreg_cert'
#[derive(Debug, Clone, serde::Serialize, serde::Deserialize)]
pub struct Deregistration {
    /// Stake address
    pub stake_address: StakeAddress,

    /// Deposit to be refunded
    pub refund: Lovelace,
}

/// DRepChoice (=CDDL drep, badly named)
#[derive(Debug, Clone, Eq, PartialEq, serde::Serialize, serde::Deserialize)]
pub enum DRepChoice {
    /// Address key
    Key(KeyHash),

    /// Script key
    Script(KeyHash),

    /// Abstain
    Abstain,

    /// No confidence
    NoConfidence,
}

/// Vote delegation (simple, existing registration) = vote_deleg_cert
#[derive(Debug, Clone, serde::Serialize, serde::Deserialize)]
pub struct VoteDelegation {
    /// Stake address
    pub stake_address: StakeAddress,

    // DRep choice
    pub drep: DRepChoice,
}

/// Stake+vote delegation (to SPO and DRep) = stake_vote_deleg_cert
#[derive(Debug, Clone, serde::Serialize, serde::Deserialize)]
pub struct StakeAndVoteDelegation {
    /// Stake address
    pub stake_address: StakeAddress,

    /// Pool
    pub operator: PoolId,

    // DRep vote
    pub drep: DRepChoice,
}

/// Stake delegation to SPO + registration = stake_reg_deleg_cert
#[derive(Debug, Clone, serde::Serialize, serde::Deserialize)]
pub struct StakeRegistrationAndDelegation {
    /// Stake address
    pub stake_address: StakeAddress,

    /// Pool
    pub operator: PoolId,

    // Deposit paid
    pub deposit: Lovelace,
}

/// Vote delegation to DRep + registration = vote_reg_deleg_cert
#[derive(Debug, Clone, serde::Serialize, serde::Deserialize)]
pub struct StakeRegistrationAndVoteDelegation {
    /// Stake address
    pub stake_address: StakeAddress,

    /// DRep choice
    pub drep: DRepChoice,

    // Deposit paid
    pub deposit: Lovelace,
}

/// All the trimmings:
/// Vote delegation to DRep + Stake delegation to SPO + registration
/// = stake_vote_reg_deleg_cert
#[derive(Debug, Clone, serde::Serialize, serde::Deserialize)]
pub struct StakeRegistrationAndStakeAndVoteDelegation {
    /// Stake credential
    pub stake_address: StakeAddress,

    /// Pool
    pub operator: PoolId,

    /// DRep choice
    pub drep: DRepChoice,

    // Deposit paid
    pub deposit: Lovelace,
}

/// Anchor
#[serde_as]
#[derive(Debug, Clone, Eq, PartialEq, serde::Serialize, serde::Deserialize)]
pub struct Anchor {
    /// Metadata URL
    pub url: String,

    /// Metadata hash
    #[serde_as(as = "Hex")]
    pub data_hash: DataHash,
}

impl<'b, C> minicbor::Decode<'b, C> for Anchor {
    fn decode(
        d: &mut minicbor::Decoder<'b>,
        _ctx: &mut C,
    ) -> Result<Self, minicbor::decode::Error> {
        d.array()?;

        // URL can be either bytes or text string (snapshot format uses bytes)
        let url = match d.datatype()? {
            minicbor::data::Type::Bytes => {
                let url_bytes = d.bytes()?;
                String::from_utf8_lossy(url_bytes).to_string()
            }
            minicbor::data::Type::String => d.str()?.to_string(),
            _ => {
                return Err(minicbor::decode::Error::message(
                    "Expected bytes or string for Anchor URL",
                ))
            }
        };

        // data_hash is encoded as direct bytes, not an array
        let data_hash = d.bytes()?.to_vec();

        Ok(Self { url, data_hash })
    }
}

pub type DRepCredential = Credential;

/// DRep Registration = reg_drep_cert
#[derive(Debug, Clone, serde::Serialize, serde::Deserialize)]
pub struct DRepRegistration {
    /// DRep credential
    pub credential: DRepCredential,

    /// Deposit paid
    pub deposit: Lovelace,

    /// Optional anchor
    pub anchor: Option<Anchor>,
}

/// DRep Deregistration = unreg_drep_cert
#[derive(Debug, Clone, serde::Serialize, serde::Deserialize)]
pub struct DRepDeregistration {
    /// DRep credential
    pub credential: DRepCredential,

    /// Deposit to refund
    pub refund: Lovelace,
}

/// DRep Update = update_drep_cert
#[derive(Debug, Clone, serde::Serialize, serde::Deserialize)]
pub struct DRepUpdate {
    /// DRep credential
    pub credential: DRepCredential,

    /// Optional anchor
    pub anchor: Option<Anchor>,
}

pub type CommitteeCredential = Credential;

/// Authorise a committee hot credential
#[derive(Debug, Clone, serde::Serialize, serde::Deserialize)]
pub struct AuthCommitteeHot {
    /// Cold credential
    pub cold_credential: CommitteeCredential,

    /// Hot credential
    pub hot_credential: CommitteeCredential,
}

/// Resign a committee cold credential
#[derive(Debug, Clone, serde::Serialize, serde::Deserialize)]
pub struct ResignCommitteeCold {
    /// Cold credential
    pub cold_credential: CommitteeCredential,

    /// Associated anchor (reasoning?)
    pub anchor: Option<Anchor>,
}

/// Governance actions data structures

#[derive(
    serde::Serialize, serde::Deserialize, Debug, PartialEq, Eq, Clone, Copy, minicbor::Decode,
)]
pub struct ExUnits {
    #[n(0)]
    pub mem: u64,
    #[n(1)]
    pub steps: u64,
}

#[derive(serde::Serialize, serde::Deserialize, Debug, PartialEq, Eq, Clone)]
pub struct ExUnitPrices {
    pub mem_price: RationalNumber,
    pub step_price: RationalNumber,
}

impl<'a, C> minicbor::Decode<'a, C> for ExUnitPrices {
    fn decode(
        d: &mut minicbor::Decoder<'a>,
        _ctx: &mut C,
    ) -> Result<Self, minicbor::decode::Error> {
        // Decode mem_price as [numerator, denominator] array
        d.array()?;
        let mem_num: u64 = d.decode()?;
        let mem_den: u64 = d.decode()?;
        let mem_price = RationalNumber::from(mem_num, mem_den);

        // Decode step_price as [numerator, denominator] array
        d.array()?;
        let step_num: u64 = d.decode()?;
        let step_den: u64 = d.decode()?;
        let step_price = RationalNumber::from(step_num, step_den);

        Ok(ExUnitPrices {
            mem_price,
            step_price,
        })
    }
}

#[derive(Debug, Default, Clone, PartialEq, Eq, Hash, serde::Serialize, serde::Deserialize)]
pub struct GovActionId {
    pub transaction_id: TxHash,
    pub action_index: u8,
}

impl GovActionId {
    pub fn to_bech32(&self) -> Result<String, anyhow::Error> {
        let mut buf = self.transaction_id.to_vec();
        buf.push(self.action_index);

        let gov_action_hrp = Hrp::parse("gov_action")?;
        let encoded = bech32::encode::<Bech32>(gov_action_hrp, &buf)
            .map_err(|e| anyhow!("Bech32 encoding error: {e}"))?;
        Ok(encoded)
    }

    pub fn from_bech32(bech32_str: &str) -> Result<Self, anyhow::Error> {
        let (hrp, data) = bech32::decode(bech32_str)?;

        if hrp != Hrp::parse("gov_action")? {
            return Err(anyhow!("Invalid HRP, expected 'gov_action', got: {hrp}"));
        }

        if data.len() < 33 {
            return Err(anyhow!("Invalid Bech32 governance action"));
        }

        let transaction_id: TxHash = match data[..32].try_into() {
            Ok(arr) => arr,
            Err(_) => return Err(anyhow!("Transaction ID must be 32 bytes")),
        };
        let action_index = data[32];

        Ok(GovActionId {
            transaction_id,
            action_index,
        })
    }

    pub fn set_action_index(&mut self, action_index: usize) -> Result<&Self, anyhow::Error> {
        if action_index >= 256 {
            return Err(anyhow!("Action_index {action_index} >= 256"));
        }

        self.action_index = action_index as u8;
        Ok(self)
    }
}

impl Display for GovActionId {
    fn fmt(&self, f: &mut Formatter<'_>) -> std::fmt::Result {
        match self.to_bech32() {
            Ok(s) => write!(f, "{s}"),
            Err(e) => {
                tracing::error!("GovActionId to_bech32 failed: {:?}", e);
                write!(f, "<invalid-govactionid>")
            }
        }
    }
}

#[derive(Serialize, Deserialize, Debug, PartialEq, Eq, Clone, minicbor::Decode)]
pub struct CostModel(#[n(0)] Vec<i64>);

impl CostModel {
    pub fn new(m: Vec<i64>) -> Self {
        CostModel(m)
    }

    pub fn as_vec(&self) -> &Vec<i64> {
        &self.0
    }
}

#[derive(Serialize, Deserialize, Debug, PartialEq, Eq, Clone)]
pub struct CostModels {
    pub plutus_v1: Option<CostModel>,
    pub plutus_v2: Option<CostModel>,
    pub plutus_v3: Option<CostModel>,
}

#[derive(serde::Serialize, serde::Deserialize, Debug, PartialEq, Eq, Clone, minicbor::Decode)]
pub struct PoolVotingThresholds {
    #[n(0)]
    pub motion_no_confidence: RationalNumber,
    #[n(1)]
    pub committee_normal: RationalNumber,
    #[n(2)]
    pub committee_no_confidence: RationalNumber,
    #[n(3)]
    pub hard_fork_initiation: RationalNumber,
    #[n(4)]
    pub security_voting_threshold: RationalNumber,
}

#[derive(serde::Serialize, serde::Deserialize, Debug, PartialEq, Eq, Clone, minicbor::Decode)]
pub struct DRepVotingThresholds {
    #[n(0)]
    pub motion_no_confidence: RationalNumber,
    #[n(1)]
    pub committee_normal: RationalNumber,
    #[n(2)]
    pub committee_no_confidence: RationalNumber,
    #[n(3)]
    pub update_constitution: RationalNumber,
    #[n(4)]
    pub hard_fork_initiation: RationalNumber,
    #[n(5)]
    pub pp_network_group: RationalNumber,
    #[n(6)]
    pub pp_economic_group: RationalNumber,
    #[n(7)]
    pub pp_technical_group: RationalNumber,
    #[n(8)]
    pub pp_governance_group: RationalNumber,
    #[n(9)]
    pub treasury_withdrawal: RationalNumber,
}

#[derive(Debug, Clone, PartialEq, serde::Serialize, serde::Deserialize)]
pub struct SoftForkRule {
    pub init_thd: u64,
    pub min_thd: u64,
    pub thd_decrement: u64,
}

#[derive(Debug, Clone, PartialEq, serde::Serialize, serde::Deserialize)]
pub struct TxFeePolicy {
    pub multiplier: u64,
    pub summand: u64,
}

#[derive(Debug, Clone, PartialEq, serde::Serialize, serde::Deserialize)]
pub struct BlockVersionData {
    pub script_version: u16,
    pub heavy_del_thd: u64,
    pub max_block_size: u64,
    pub max_header_size: u64,
    pub max_proposal_size: u64,
    pub max_tx_size: u64,
    pub mpc_thd: u64,
    pub slot_duration: u64,

    pub softfork_rule: SoftForkRule,
    pub tx_fee_policy: TxFeePolicy,

    pub unlock_stake_epoch: u64,
    pub update_implicit: u64,
    pub update_proposal_thd: u64,
    pub update_vote_thd: u64,
}

#[derive(Debug, Clone, PartialEq, serde::Serialize, serde::Deserialize)]
pub struct HeavyDelegate {
    pub cert: Vec<u8>,
    pub delegate_pk: Vec<u8>,
    pub issuer_pk: Vec<u8>,
}

#[serde_as]
#[derive(Debug, Clone, PartialEq, serde::Serialize, serde::Deserialize)]
pub struct GenesisDelegate {
    #[serde_as(as = "Hex")]
    pub delegate: Hash<28>,
    #[serde_as(as = "Hex")]
    pub vrf: VrfKeyHash,
}

#[derive(Debug, Clone, serde::Serialize, serde::Deserialize)]
pub struct GenesisDelegates(pub BTreeMap<GenesisKeyhash, GenesisDelegate>);

impl TryFrom<Vec<(&str, (&str, &str))>> for GenesisDelegates {
    type Error = anyhow::Error;
    fn try_from(entries: Vec<(&str, (&str, &str))>) -> Result<Self, Self::Error> {
        Ok(GenesisDelegates(
            entries
                .into_iter()
                .map(|(genesis_key_str, (delegate_str, vrf_str))| {
                    let genesis_key = GenesisKeyhash::from_str(genesis_key_str)
                        .map_err(|e| anyhow::anyhow!("Invalid genesis key hash: {e}"))?;
                    let delegate = Hash::<28>::from_str(delegate_str)
                        .map_err(|e| anyhow::anyhow!("Invalid genesis delegate: {e}"))?;
                    let vrf = VrfKeyHash::from_str(vrf_str)
                        .map_err(|e| anyhow::anyhow!("Invalid genesis VRF: {e}"))?;
                    Ok((genesis_key, GenesisDelegate { delegate, vrf }))
                })
                .collect::<Result<_, Self::Error>>()?,
        ))
    }
}

impl AsRef<BTreeMap<GenesisKeyhash, GenesisDelegate>> for GenesisDelegates {
    fn as_ref(&self) -> &BTreeMap<GenesisKeyhash, GenesisDelegate> {
        &self.0
    }
}

#[derive(Debug, Clone, PartialEq, serde::Serialize, serde::Deserialize)]
pub struct ProtocolConsts {
    pub k: usize,
    pub protocol_magic: u32,
    pub vss_max_ttl: Option<u32>,
    pub vss_min_ttl: Option<u32>,
}

#[bitmask(u8)]
#[derive(serde::Serialize, serde::Deserialize)]
pub enum ProtocolParamType {
    NetworkGroup,
    EconomicGroup,
    TechnicalGroup,
    GovernanceGroup,
    SecurityProperty,
}

#[derive(Debug, Default, Clone, PartialEq, Eq, serde::Serialize, serde::Deserialize)]
pub struct ProtocolParamUpdate {
    /// The following are the fields from Conway ProtocolParamUpdate structure
    /// AKA txFeePerByte, tx_fee_per_byte (Shelley)
    #[serde(skip_serializing_if = "Option::is_none")]
    #[serde(default)]
    pub minfee_a: Option<u64>,

    /// AKA txFeeFixed, tx_fee_fixed (Shelley)
    #[serde(skip_serializing_if = "Option::is_none")]
    #[serde(default)]
    pub minfee_b: Option<u64>,

    /// (Shelley)
    #[serde(skip_serializing_if = "Option::is_none")]
    #[serde(default)]
    pub max_block_body_size: Option<u64>,

    /// AKA max_tx_size (Shelley)
    #[serde(skip_serializing_if = "Option::is_none")]
    #[serde(default)]
    pub max_transaction_size: Option<u64>,

    /// (Shelley)
    #[serde(skip_serializing_if = "Option::is_none")]
    #[serde(default)]
    pub max_block_header_size: Option<u64>,

    /// (Shelley)
    #[serde(skip_serializing_if = "Option::is_none")]
    #[serde(default)]
    pub key_deposit: Option<Lovelace>,

    /// (Shelley)
    #[serde(skip_serializing_if = "Option::is_none")]
    #[serde(default)]
    pub pool_deposit: Option<Lovelace>,

    /// AKA poolRetireMaxEpoch, eMax (Shelley)
    #[serde(skip_serializing_if = "Option::is_none")]
    #[serde(default)]
    pub maximum_epoch: Option<u64>,

    /// AKA stakePoolTargetNum, nOpt (Shelley)
    #[serde(skip_serializing_if = "Option::is_none")]
    #[serde(default)]
    pub desired_number_of_stake_pools: Option<u64>,

    /// AKA a0 (Shelley)
    #[serde(skip_serializing_if = "Option::is_none")]
    #[serde(default)]
    pub pool_pledge_influence: Option<RationalNumber>,

    /// AKA rho, monetary_expansion (Shelley)
    #[serde(skip_serializing_if = "Option::is_none")]
    #[serde(default)]
    pub expansion_rate: Option<RationalNumber>,

    /// AKA tau, treasury_cut (Shelley)
    #[serde(skip_serializing_if = "Option::is_none")]
    #[serde(default)]
    pub treasury_growth_rate: Option<RationalNumber>,

    /// (Shelley)
    #[serde(skip_serializing_if = "Option::is_none")]
    #[serde(default)]
    pub min_pool_cost: Option<Lovelace>,

    /// Cost per 8-byte word (Alonzo) - DEPRECATED after Babbage
    #[serde(skip_serializing_if = "Option::is_none")]
    #[serde(default)]
    pub lovelace_per_utxo_word: Option<Lovelace>,

    /// AKA plutus_v1_cost_model (Shelley), plutus_v2_cost_model (Babbage)
    /// plutus_v3_cost_model (Conway)
    #[serde(skip_serializing_if = "Option::is_none")]
    #[serde(default)]
    pub cost_models_for_script_languages: Option<CostModels>,

    /// AKA execution_prices (Alonzo)
    #[serde(skip_serializing_if = "Option::is_none")]
    #[serde(default)]
    pub execution_costs: Option<ExUnitPrices>,

    /// (Alonzo)
    #[serde(skip_serializing_if = "Option::is_none")]
    #[serde(default)]
    pub max_tx_ex_units: Option<ExUnits>,

    /// (Alonzo)
    #[serde(skip_serializing_if = "Option::is_none")]
    #[serde(default)]
    pub max_block_ex_units: Option<ExUnits>,

    /// (Alonzo)
    #[serde(skip_serializing_if = "Option::is_none")]
    #[serde(default)]
    pub max_value_size: Option<u64>,

    /// (Alonzo)
    #[serde(skip_serializing_if = "Option::is_none")]
    #[serde(default)]
    pub collateral_percentage: Option<u64>,

    /// (Alonzo)
    #[serde(skip_serializing_if = "Option::is_none")]
    #[serde(default)]
    pub max_collateral_inputs: Option<u64>,

    // Cost per byte (Babbage)
    #[serde(skip_serializing_if = "Option::is_none")]
    #[serde(default)]
    pub coins_per_utxo_byte: Option<Lovelace>,

    /// (Conway)
    #[serde(skip_serializing_if = "Option::is_none")]
    #[serde(default)]
    pub pool_voting_thresholds: Option<PoolVotingThresholds>,

    /// (Conway)
    #[serde(skip_serializing_if = "Option::is_none")]
    #[serde(default)]
    pub drep_voting_thresholds: Option<DRepVotingThresholds>,

    /// (Conway)
    #[serde(skip_serializing_if = "Option::is_none")]
    #[serde(default)]
    pub min_committee_size: Option<u64>,

    /// AKA committee_max_term_limit (Conway)
    #[serde(skip_serializing_if = "Option::is_none")]
    #[serde(default)]
    pub committee_term_limit: Option<u64>,

    /// AKA gov_action_lifetime (Cownay)
    #[serde(skip_serializing_if = "Option::is_none")]
    #[serde(default)]
    pub governance_action_validity_period: Option<u64>,

    /// AKA gov_action_deposit (Conway)
    #[serde(skip_serializing_if = "Option::is_none")]
    #[serde(default)]
    pub governance_action_deposit: Option<Lovelace>,

    /// AKA d_rep_deposit (Conway)
    #[serde(skip_serializing_if = "Option::is_none")]
    #[serde(default)]
    pub drep_deposit: Option<Lovelace>,

    /// AKA drep_inactivity (Conway)
    #[serde(skip_serializing_if = "Option::is_none")]
    #[serde(default)]
    pub drep_inactivity_period: Option<u64>,

    /// AKA min_fee_ref_script_cost_per_byte (Conway)
    #[serde(skip_serializing_if = "Option::is_none")]
    #[serde(default)]
    pub minfee_refscript_cost_per_byte: Option<RationalNumber>,

    /// The following are the fields from Alonzo-compatible ProtocolParamUpdate
    /// structure, not present in Conway.
    /// (Shelley)
    #[serde(skip_serializing_if = "Option::is_none")]
    #[serde(default)]
    pub decentralisation_constant: Option<RationalNumber>,

    /// (Shelley)
    #[serde(skip_serializing_if = "Option::is_none")]
    #[serde(default)]
    pub extra_enthropy: Option<protocol_params::Nonce>,

    /// (Shelley)
    #[serde(skip_serializing_if = "Option::is_none")]
    #[serde(default)]
    pub protocol_version: Option<protocol_params::ProtocolVersion>,
}

#[derive(Serialize, PartialEq, Deserialize, Debug, Clone)]
pub struct AlonzoBabbageUpdateProposal {
    pub proposals: Vec<(GenesisKeyhash, Box<ProtocolParamUpdate>)>,
    pub enactment_epoch: u64,
}

#[derive(Serialize, PartialEq, Eq, Deserialize, Debug, Clone)]
pub struct Constitution {
    pub anchor: Anchor,
    pub guardrail_script: Option<ScriptHash>,
}

impl<'b, C> minicbor::Decode<'b, C> for Constitution {
    fn decode(d: &mut minicbor::Decoder<'b>, ctx: &mut C) -> Result<Self, minicbor::decode::Error> {
        d.array()?; // Constitution array

        // In snapshot format, Anchor fields are flattened (not wrapped in array)
        // Try to detect: if next element is bytes/string, it's flattened
        // If next element is array, it's wrapped
        let is_flattened = matches!(
            d.datatype()?,
            minicbor::data::Type::Bytes | minicbor::data::Type::String
        );

        let anchor = if is_flattened {
            // Flattened format: [url, data_hash, guardrail_script]
            let url = match d.datatype()? {
                minicbor::data::Type::Bytes => {
                    let url_bytes = d.bytes()?;
                    String::from_utf8_lossy(url_bytes).to_string()
                }
                minicbor::data::Type::String => d.str()?.to_string(),
                _ => {
                    return Err(minicbor::decode::Error::message(
                        "Expected bytes or string for Anchor URL",
                    ))
                }
            };
            let data_hash: Vec<u8> = d.bytes()?.to_vec();
            Anchor { url, data_hash }
        } else {
            // Wrapped format: [[url, data_hash], guardrail_script]
            d.decode_with(ctx)?
        };

        let guardrail_script: Option<ScriptHash> = d.decode_with(ctx)?;
        Ok(Self {
            anchor,
            guardrail_script,
        })
    }
}

#[serde_as]
#[derive(Serialize, PartialEq, Debug, Deserialize, Clone)]
pub struct Committee {
    #[serde_as(as = "Vec<(_, _)>")]
    pub members: HashMap<CommitteeCredential, u64>,
    pub threshold: RationalNumber,
}

impl Committee {
    pub fn is_empty(&self) -> bool {
        self.members.is_empty()
    }
}

#[derive(Debug, Clone, PartialEq, Eq, serde::Serialize, serde::Deserialize)]
pub struct ParameterChangeAction {
    pub previous_action_id: Option<GovActionId>,
    pub protocol_param_update: Box<ProtocolParamUpdate>,
    pub script_hash: Option<Vec<u8>>,
}

#[derive(Debug, Clone, PartialEq, Eq, serde::Serialize, serde::Deserialize)]
pub struct HardForkInitiationAction {
    pub previous_action_id: Option<GovActionId>,
    pub protocol_version: protocol_params::ProtocolVersion,
}

#[serde_as]
#[derive(Debug, Clone, PartialEq, Eq, serde::Serialize, serde::Deserialize)]
pub struct TreasuryWithdrawalsAction {
    #[serde_as(as = "Vec<(_, _)>")]
    pub rewards: HashMap<Vec<u8>, Lovelace>,
    pub script_hash: Option<Vec<u8>>,
}

#[serde_as]
#[derive(Debug, Clone, PartialEq, Eq, serde::Serialize, serde::Deserialize)]
pub struct CommitteeChange {
    pub removed_committee_members: HashSet<CommitteeCredential>,
    #[serde_as(as = "Vec<(_, _)>")]
    pub new_committee_members: HashMap<CommitteeCredential, u64>,
    pub terms: RationalNumber,
}

#[derive(Debug, Clone, PartialEq, Eq, serde::Serialize, serde::Deserialize)]
pub struct UpdateCommitteeAction {
    pub previous_action_id: Option<GovActionId>,
    pub data: CommitteeChange,
}

#[derive(Debug, Clone, PartialEq, Eq, serde::Serialize, serde::Deserialize)]
pub struct NewConstitutionAction {
    pub previous_action_id: Option<GovActionId>,
    pub new_constitution: Constitution,
}

#[derive(Debug, Clone, PartialEq, Eq, serde::Serialize, serde::Deserialize)]
pub enum GovernanceAction {
    ParameterChange(ParameterChangeAction),
    HardForkInitiation(HardForkInitiationAction),
    TreasuryWithdrawals(TreasuryWithdrawalsAction),
    NoConfidence(Option<GovActionId>),
    UpdateCommittee(UpdateCommitteeAction),
    NewConstitution(NewConstitutionAction),
    Information,
}

impl GovernanceAction {
    pub fn get_previous_action_id(&self) -> Option<GovActionId> {
        match &self {
            Self::ParameterChange(ParameterChangeAction {
                previous_action_id: prev,
                ..
            }) => prev.clone(),
            Self::HardForkInitiation(HardForkInitiationAction {
                previous_action_id: prev,
                ..
            }) => prev.clone(),
            Self::TreasuryWithdrawals(_) => None,
            Self::NoConfidence(prev) => prev.clone(),
            Self::UpdateCommittee(UpdateCommitteeAction {
                previous_action_id: prev,
                ..
            }) => prev.clone(),
            Self::NewConstitution(NewConstitutionAction {
                previous_action_id: prev,
                ..
            }) => prev.clone(),
            Self::Information => None,
        }
    }

    pub fn get_action_name(&self) -> &str {
        match &self {
            GovernanceAction::ParameterChange(_) => "ParameterChange",
            GovernanceAction::HardForkInitiation(_) => "HardForkInitiation",
            GovernanceAction::TreasuryWithdrawals(_) => "TreasuryWithdrawals",
            GovernanceAction::NoConfidence(_) => "NoConfidence",
            GovernanceAction::UpdateCommittee(_) => "UpdateCommittee",
            GovernanceAction::NewConstitution(_) => "NewConstitution",
            GovernanceAction::Information => "Information",
        }
    }
}

#[derive(
    serde::Serialize, serde::Deserialize, Debug, PartialEq, PartialOrd, Eq, Ord, Clone, Hash,
)]
pub enum Voter {
    ConstitutionalCommitteeKey(ConstitutionalCommitteeKeyHash),
    ConstitutionalCommitteeScript(ConstitutionalCommitteeScriptHash),
    DRepKey(DrepKeyHash),
    DRepScript(DRepScriptHash),
    StakePoolKey(PoolId),
}

impl Voter {
    pub fn to_bech32(&self) -> Result<String, Error> {
        match self {
            Voter::ConstitutionalCommitteeKey(h) => h.to_bech32(),
            Voter::ConstitutionalCommitteeScript(s) => s.to_bech32(),
            Voter::DRepKey(k) => k.to_bech32(),
            Voter::DRepScript(s) => s.to_bech32(),
            Voter::StakePoolKey(k) => k.to_bech32(),
        }
    }
}

impl Display for Voter {
    fn fmt(&self, f: &mut Formatter<'_>) -> fmt::Result {
        match self.to_bech32() {
            Ok(addr) => write!(f, "{addr}"),
            Err(e) => write!(f, "<invalid voter: {e}>"),
        }
    }
}

#[derive(serde::Serialize, serde::Deserialize, Debug, PartialEq, Eq, Clone)]
pub enum Vote {
    No,
    Yes,
    Abstain,
}

#[derive(Debug, Clone, PartialEq, Eq, serde::Serialize, serde::Deserialize)]
pub struct VotingProcedure {
    pub vote: Vote,
    pub anchor: Option<Anchor>,
    pub vote_index: u32,
}

#[serde_as]
#[derive(Debug, Default, Clone, PartialEq, Eq, serde::Serialize, serde::Deserialize)]
pub struct SingleVoterVotes {
    #[serde_as(as = "Vec<(_, _)>")]
    pub voting_procedures: HashMap<GovActionId, VotingProcedure>,
}

#[serde_as]
#[derive(Debug, Default, Clone, PartialEq, Eq, serde::Serialize, serde::Deserialize)]
pub struct VotingProcedures {
    #[serde_as(as = "Vec<(_, _)>")]
    pub votes: HashMap<Voter, SingleVoterVotes>,
}

#[derive(Debug, Clone, PartialEq, Eq, serde::Serialize, serde::Deserialize)]
pub struct VoteCount {
    pub yes: u64,
    pub no: u64,
    pub abstain: u64,
}

impl VoteCount {
    pub fn zero() -> Self {
        Self {
            yes: 0,
            no: 0,
            abstain: 0,
        }
    }

    pub fn total(&self) -> u64 {
        self.yes + self.no + self.abstain
    }
}

impl Display for VoteCount {
    fn fmt(&self, f: &mut Formatter<'_>) -> std::fmt::Result {
        write!(f, "y{}/n{}/a{}", self.yes, self.no, self.abstain)
    }
}

impl FromStr for VoteCount {
    type Err = Error;

    fn from_str(s: &str) -> Result<Self> {
        let re = Regex::new(r"y(\d+)/n(\d+)/a(\d+)$").unwrap();
        let caps = re.captures(s).ok_or_else(|| anyhow!("Invalid VoteCount string: '{s}'"))?;

        let yes = u64::from_str(&caps[1])?;
        let no = u64::from_str(&caps[2])?;
        let abstain = u64::from_str(&caps[3])?;

        Ok(VoteCount { yes, no, abstain })
    }
}

#[derive(Debug, Clone, serde::Serialize, serde::Deserialize)]
pub struct VoteResult<E: FromStr + Display> {
    pub committee: E,
    pub drep: E,
    pub pool: E,
}

impl<E: FromStr + Display> VoteResult<E> {
    pub fn new(committee: E, drep: E, pool: E) -> Self {
        Self {
            committee,
            drep,
            pool,
        }
    }
}

impl<E: FromStr + Display> Display for VoteResult<E> {
    fn fmt(&self, f: &mut Formatter<'_>) -> std::fmt::Result {
        write!(f, "c{}:d{}:s{}", self.committee, self.drep, self.pool)
    }
}

impl<E: FromStr + Display> FromStr for VoteResult<E> {
    type Err = Error;

    fn from_str(s: &str) -> Result<Self> {
        // Regex for capturing each section
        let Ok(re) = Regex::new(r"^c([^:]+):d([^:]+):s([^:]+)$") else {
            bail!("Cannot parse redex");
        };
        let caps = re.captures(s).ok_or_else(|| anyhow!("Invalid VoteResult string: '{s}'"))?;

        let Ok(committee) = E::from_str(&caps[1]) else {
            bail!("Incorrect committee value {}", &caps[1]);
        };
        let Ok(drep) = E::from_str(&caps[2]) else {
            bail!("Incorrect DRep value {}", &caps[2]);
        };
        let Ok(pool) = E::from_str(&caps[3]) else {
            bail!("Incorrect SPO value {}", &caps[3]);
        };

        Ok(VoteResult {
            committee,
            drep,
            pool,
        })
    }
}

#[derive(Debug, Clone, serde::Serialize, serde::Deserialize)]
pub struct VotingOutcome {
    pub procedure: ProposalProcedure,
    pub votes_cast: VoteResult<VoteCount>,
    pub votes_threshold: VoteResult<RationalNumber>,
    pub accepted: bool,
}

#[derive(Debug, Clone, PartialEq, Eq, serde::Serialize, serde::Deserialize)]
pub struct ProposalProcedure {
    pub deposit: Lovelace,
    pub reward_account: StakeAddress,
    pub gov_action_id: GovActionId,
    pub gov_action: GovernanceAction,
    pub anchor: Anchor,
}

#[serde_as]
#[derive(Debug, Clone, serde::Serialize, serde::Deserialize)]
pub struct CommitteeUpdateEnactment {
    #[serde_as(as = "Vec<(_, _)>")]
    pub members_change: HashMap<CommitteeCredential, Option<u64>>,
    pub terms: RationalNumber,
}

#[derive(Debug, Clone, serde::Serialize, serde::Deserialize)]
pub enum EnactStateElem {
    Params(Box<ProtocolParamUpdate>),
    Constitution(Constitution),
    Committee(CommitteeChange),
    ProtVer(protocol_params::ProtocolVersion),
    NoConfidence,
}

#[derive(Debug, Clone, serde::Serialize, serde::Deserialize)]
pub enum GovernanceOutcomeVariant {
    EnactStateElem(EnactStateElem),
    TreasuryWithdrawal(TreasuryWithdrawalsAction),
    NoAction,
}

#[derive(Debug, Clone, serde::Serialize, serde::Deserialize)]
pub struct AlonzoBabbageVotingOutcome {
    pub voting: Vec<GenesisKeyhash>,
    pub votes_threshold: u32,
    pub accepted: bool,
    pub parameter_update: Box<ProtocolParamUpdate>,
}

/// The structure has info about outcome of a single governance action.
#[derive(Debug, Clone, serde::Serialize, serde::Deserialize)]
pub struct GovernanceOutcome {
    /// Information about voting results: what was the issue,
    /// how many votes cast, was it accepted or not
    pub voting: VotingOutcome,

    /// Enact state/Withdrawal, accepted after voting. If the voting failed,
    /// or if the proposal does not suppose formal action, this field is
    /// `NoFormalAction`
    pub action_to_perform: GovernanceOutcomeVariant,
}

/// Certificate in a transaction
#[derive(Debug, Clone, serde::Serialize, serde::Deserialize)]
pub enum TxCertificate {
    /// Default
    None(()),

    /// Stake registration
    StakeRegistration(StakeAddress),

    /// Stake de-registration
    StakeDeregistration(StakeAddress),

    /// Stake Delegation to a pool
    StakeDelegation(StakeDelegation),

    /// Pool registration
    PoolRegistration(PoolRegistration),

    /// Pool retirement
    PoolRetirement(PoolRetirement),

    /// Genesis key delegation
    GenesisKeyDelegation(GenesisKeyDelegation),

    /// Move instantaneous rewards
    MoveInstantaneousReward(MoveInstantaneousReward),

    /// New stake registration
    Registration(Registration),

    /// Stake deregistration
    Deregistration(Deregistration),

    /// Vote delegation
    VoteDelegation(VoteDelegation),

    /// Combined stake and vote delegation
    StakeAndVoteDelegation(StakeAndVoteDelegation),

    /// Stake registration and SPO delegation
    StakeRegistrationAndDelegation(StakeRegistrationAndDelegation),

    /// Stake registration and vote delegation
    StakeRegistrationAndVoteDelegation(StakeRegistrationAndVoteDelegation),

    /// Stake registration and combined SPO and vote delegation
    StakeRegistrationAndStakeAndVoteDelegation(StakeRegistrationAndStakeAndVoteDelegation),

    /// Authorise a committee hot credential
    AuthCommitteeHot(AuthCommitteeHot),

    /// Resign a committee cold credential
    ResignCommitteeCold(ResignCommitteeCold),

    /// DRep registration
    DRepRegistration(DRepRegistration),

    /// DRep deregistration
    DRepDeregistration(DRepDeregistration),

    /// DRep update
    DRepUpdate(DRepUpdate),
}

#[derive(Debug, Clone, serde::Serialize, serde::Deserialize)]
pub struct TxCertificateWithPos {
    pub cert: TxCertificate,
    pub tx_identifier: TxIdentifier,
    pub cert_index: u64,
}

#[derive(Debug, Default, Clone, serde::Serialize, serde::Deserialize)]
pub struct AssetInfoRecord {
    pub initial_mint_tx: TxIdentifier,
    pub mint_or_burn_count: u64,
    pub metadata: AssetMetadata,
}

#[derive(Debug, Default, Clone, serde::Serialize, serde::Deserialize)]
pub struct AssetMetadata {
    pub cip25_metadata: Option<Vec<u8>>,
    pub cip25_version: Option<AssetMetadataStandard>,
    pub cip68_metadata: Option<Vec<u8>>,
    pub cip68_version: Option<AssetMetadataStandard>,
}

#[derive(Debug, Clone, PartialEq, Eq, Hash, serde::Serialize, serde::Deserialize)]
pub struct AssetMintRecord {
    pub tx: TxIdentifier,
    pub amount: u64,
    pub burn: bool,
}

#[derive(Debug, Clone, Copy, PartialEq, serde::Serialize, serde::Deserialize)]
pub enum AssetMetadataStandard {
    CIP25v1,
    CIP25v2,
    CIP68v1,
    CIP68v2,
    CIP68v3,
}

#[derive(Debug, Clone, serde::Serialize, serde::Deserialize)]
pub struct PolicyAsset {
    pub policy: PolicyId,
    pub name: AssetName,
    pub quantity: u64,
}

#[derive(Debug, Clone, serde::Serialize, serde::Deserialize)]
pub struct AssetAddressEntry {
    pub address: ShelleyAddress,
    pub quantity: u64,
}

#[derive(Debug, Clone, serde::Serialize, serde::Deserialize)]
pub struct TxTotals {
    pub sent: Value,
    pub received: Value,
}

#[derive(
    Debug, Default, Clone, serde::Serialize, serde::Deserialize, minicbor::Encode, minicbor::Decode,
)]
pub struct AddressTotals {
    #[n(0)]
    pub sent: ValueMap,
    #[n(1)]
    pub received: ValueMap,
    #[n(2)]
    pub tx_count: u64,
}

impl AddAssign for AddressTotals {
    fn add_assign(&mut self, other: Self) {
        self.sent += other.sent;
        self.received += other.received;
        self.tx_count += other.tx_count;
    }
}

impl AddressTotals {
    pub fn apply_delta(&mut self, delta: &TxTotals) {
        self.received.lovelace += delta.received.lovelace;
        self.sent.lovelace += delta.sent.lovelace;

        for (policy, assets) in &delta.received.assets {
            for asset in assets {
                Self::apply_asset(&mut self.received.assets, *policy, asset.name, asset.amount);
            }
        }

        for (policy, assets) in &delta.sent.assets {
            for asset in assets {
                Self::apply_asset(&mut self.sent.assets, *policy, asset.name, asset.amount);
            }
        }

        self.tx_count += 1;
    }

    fn apply_asset(
        target: &mut HashMap<[u8; 28], HashMap<AssetName, u64>>,
        policy: [u8; 28],
        name: AssetName,
        amount: u64,
    ) {
        target
            .entry(policy)
            .or_default()
            .entry(name)
            .and_modify(|v| *v += amount)
            .or_insert(amount);
    }
}

#[cfg(test)]
mod tests {
    use super::*;
    use crate::hash::Hash;
    use anyhow::Result;

    #[test]
    fn era_order() -> Result<()> {
        assert_eq!(Era::default() as u8, 0);
        assert_eq!(Era::Byron as u8, 0);
        assert_eq!(Era::Conway as u8, 6);
        assert!(Era::try_from(7).is_err());

        for ei in 0..=6 {
            for ej in 0..=6 {
                assert_eq!(
                    Era::try_from(ei).unwrap() < Era::try_from(ej).unwrap(),
                    ei < ej
                );
                assert_eq!(
                    Era::try_from(ei).unwrap() > Era::try_from(ej).unwrap(),
                    ei > ej
                );
                assert_eq!(
                    Era::try_from(ei).unwrap() == Era::try_from(ej).unwrap(),
                    ei == ej
                );
            }
        }

        Ok(())
    }

    fn make_committee_credential(addr_key_hash: bool, val: u8) -> CommitteeCredential {
        // Create a 28-byte array filled with the value
        let hash_bytes = [val; 28];
        if addr_key_hash {
            Credential::AddrKeyHash(KeyHash::from(hash_bytes))
        } else {
            Credential::ScriptHash(KeyHash::from(hash_bytes))
        }
    }

    #[test]
    fn test_utxo_identifier_to_bytes() -> Result<()> {
        let tx_hash = TxHash::try_from(
            hex::decode("000102030405060708090a0b0c0d0e0f101112131415161718191a1b1c1d1e1f")
                .unwrap(),
        )
        .unwrap();
        let output_index = 42;
        let utxo = UTxOIdentifier::new(tx_hash, output_index);
        let bytes = utxo.to_bytes();
        assert_eq!(
            hex::encode(bytes),
            "000102030405060708090a0b0c0d0e0f101112131415161718191a1b1c1d1e1f002a"
        );

        Ok(())
    }

    #[test]
    fn governance_serialization_test() -> Result<()> {
        let gov_action_id = GovActionId::default();

        let mut voting = VotingProcedures::default();
        // Create a test hash with pattern [1, 2, 3, 4, 0, 0, ...]
        let mut test_hash_bytes = [0u8; 28];
        test_hash_bytes[0..4].copy_from_slice(&[1, 2, 3, 4]);
        voting.votes.insert(
            Voter::StakePoolKey(test_hash_bytes.into()),
            SingleVoterVotes::default(),
        );

        let mut single_voter = SingleVoterVotes::default();
        single_voter.voting_procedures.insert(
            gov_action_id.clone(),
            VotingProcedure {
                anchor: None,
                vote: Vote::Abstain,
                vote_index: 0,
            },
        );
        voting.votes.insert(
            Voter::StakePoolKey(PoolId::new(Hash::new(test_hash_bytes))),
            SingleVoterVotes::default(),
        );
        println!("Json: {}", serde_json::to_string(&voting)?);

        let gov_action = GovernanceAction::UpdateCommittee(UpdateCommitteeAction {
            previous_action_id: None,
            data: CommitteeChange {
                removed_committee_members: HashSet::from_iter([
                    make_committee_credential(true, 48),
                    make_committee_credential(false, 12),
                ]),
                new_committee_members: HashMap::from_iter([(
                    make_committee_credential(false, 87),
                    1234,
                )]),
                terms: RationalNumber::ONE,
            },
        });

        let proposal = ProposalProcedure {
            deposit: 9876,
            reward_account: StakeAddress::default(),
            gov_action_id,
            gov_action,
            anchor: Anchor {
                url: "some.url".to_owned(),
                data_hash: vec![2, 3, 4, 5],
            },
        };
        println!("Json: {}", serde_json::to_string(&proposal)?);

        Ok(())
    }

    #[test]
    fn parse_voting_values() -> Result<()> {
        let count = VoteCount::from_str("y0/n5/a1")?;
        assert_eq!(count.yes, 0);
        assert_eq!(count.no, 5);
        assert_eq!(count.abstain, 1);

        let counts: VoteResult<VoteCount> =
            VoteResult::from_str("cy0/n5/a1:dy0/n1/a2:sy123/n456/a0788890")?;
        assert_eq!(counts.committee, count);
        assert_eq!(counts.drep.yes, 0);
        assert_eq!(counts.drep.no, 1);
        assert_eq!(counts.drep.abstain, 2);
        assert_eq!(counts.pool.yes, 123);
        assert_eq!(counts.pool.no, 456);
        assert_eq!(counts.pool.abstain, 788890);
        Ok(())
    }

    #[test]
    fn serialize_stake_addres() -> Result<()> {
        let serialized = "{\
            \"network\":\"Mainnet\",\
            \"credential\":{\
                \"AddrKeyHash\":\"45dee6ee5d7f631b6226d45f29da411c42fa7e816dc0948d31e0dba7\"\
            }\
        }";

        let addr = serde_json::from_str::<StakeAddress>(serialized)?;
        assert_eq!(addr.network, NetworkId::Mainnet);
        assert_eq!(
            addr.credential,
            StakeCredential::AddrKeyHash(KeyHash::from([
                0x45, 0xde, 0xe6, 0xee, 0x5d, 0x7f, 0x63, 0x1b, 0x62, 0x26, 0xd4, 0x5f, 0x29, 0xda,
                0x41, 0x1c, 0x42, 0xfa, 0x7e, 0x81, 0x6d, 0xc0, 0x94, 0x8d, 0x31, 0xe0, 0xdb, 0xa7,
            ]))
        );

        let serialized_back = serde_json::to_string(&addr)?;
        assert_eq!(serialized_back, serialized);

        Ok(())
    }
}<|MERGE_RESOLUTION|>--- conflicted
+++ resolved
@@ -263,18 +263,17 @@
 }
 
 impl BlockInfo {
-<<<<<<< HEAD
     pub fn with_intent(&self, intent: BlockIntent) -> BlockInfo {
         let mut copy = self.clone();
         copy.intent = intent;
         copy
-=======
+    }
+
     pub fn is_at_tip(&self) -> bool {
         // The slot of a newly-reported block can be later than the slot of the tip.
         // This is because the tip is the most recent slot with a _validated_ block,
         // and we can receive and propagate blocks which have not yet been validated.
         self.tip_slot.is_some_and(|s| s <= self.slot)
->>>>>>> 1fa60a81
     }
 }
 
