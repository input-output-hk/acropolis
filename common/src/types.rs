--- conflicted
+++ resolved
@@ -7,16 +7,12 @@
 use anyhow::anyhow;
 use bech32::{Bech32, Hrp};
 use bitmask_enum::bitmask;
+use chrono::{DateTime, Utc};
 use hex::decode;
 use serde::{Deserialize, Serialize};
 use serde_with::{hex::Hex, serde_as};
 use std::collections::{HashMap, HashSet};
 use std::fmt::{Display, Formatter};
-<<<<<<< HEAD
-use std::time::SystemTime;
-=======
-use chrono::{DateTime, Utc};
->>>>>>> 869d2903
 
 /// Protocol era
 #[derive(Debug, Clone, PartialEq, Eq, PartialOrd, Ord, serde::Serialize, serde::Deserialize)]
@@ -670,11 +666,7 @@
 #[derive(Debug, Clone, serde::Serialize, serde::Deserialize)]
 pub struct Nonce {
     pub tag: NonceVariant,
-<<<<<<< HEAD
-    pub hash: Vec<u8>
-=======
     pub hash: Option<Vec<u8>>
->>>>>>> 869d2903
 }
 
 #[derive(Debug, Clone, serde::Serialize, serde::Deserialize)]
@@ -685,40 +677,7 @@
     pub max_block_header_size: u32,
     pub key_deposit: u64,
     pub min_utxo_value: u64,
-<<<<<<< HEAD
-    pub min_fee_a: u32,
-    pub min_fee_b: u32,
-    pub pool_deposit: u64,
-    pub n_opt: u32,
-    pub min_pool_cost: u64,
-    pub e_max: u64,
-    pub extra_entropy: Nonce,
-    pub decentralisation_param: RationalNumber,
-    pub rho: RationalNumber,
-    pub tau: RationalNumber,
-    pub a0: RationalNumber,
-}
-
-#[derive(Debug, Clone, serde::Serialize, serde::Deserialize)]
-pub struct AlonzoParams {
-    pub lovelace_per_utxo_word: u64,
-    pub execution_prices: ExUnitPrices,
-    pub max_tx_ex_units: RationalNumber,
-    pub max_block_ex_units: RationalNumber,
-    pub max_value_size: u32,
-    pub collateral_percentage: u32,
-    pub max_collateral_inputs: u32,
-    pub plutus_v1_cost_model: CostModel,
-    pub plutus_v2_cost_model: CostModel
-}
-
-#[derive(Debug, Clone, serde::Serialize, serde::Deserialize)]
-pub struct ByronParams {
-    pub block_version_data: BlockVersionData,
-    pub fts_seed: Option<DataHash>,
-    pub protocol_consts: ProtocolConsts,
-    pub start_time: u64
-=======
+
     pub minfee_a: u32,
     pub minfee_b: u32,
     pub pool_deposit: u64,
@@ -767,7 +726,6 @@
 pub enum NetworkId {
     Testnet,
     Mainnet
->>>>>>> 869d2903
 }
 
 #[derive(Debug, Clone, serde::Serialize, serde::Deserialize)]
@@ -776,21 +734,13 @@
     pub epoch_length: Option<u32>,
     pub max_kes_evolutions: Option<u32>,
     pub max_lovelace_supply: Option<u64>,
-<<<<<<< HEAD
-    pub network_id: Option<String>,
-=======
     pub network_id: Option<NetworkId>,
->>>>>>> 869d2903
     pub network_magic: Option<u32>,
     pub protocol_params: ShelleyProtocolParams,
     pub security_param: Option<u32>,
     pub slot_length: Option<u32>,
     pub slots_per_kes_period: Option<u32>,
-<<<<<<< HEAD
-    pub system_start: Option<SystemTime>,
-=======
     pub system_start: Option<DateTime<Utc>>,
->>>>>>> 869d2903
     pub update_quorum: Option<u32>
 }
 
