//! Core type definitions for Acropolis
// We don't use these types in the acropolis_common crate itself
#![allow(dead_code)]

<<<<<<< HEAD
use crate::address::{Address, StakeAddress};
use crate::rational_number::RationalNumber;
use anyhow::{anyhow, bail, Error, Result};
=======
use crate::{
    address::{Address, StakeAddress},
    rational_number::RationalNumber,
};
use anyhow::{anyhow, bail, Error};
>>>>>>> ade394df
use bech32::{Bech32, Hrp};
use bitmask_enum::bitmask;
use chrono::{DateTime, Utc};
use hex::decode;
use serde::{Deserialize, Serialize};
use serde_with::{hex::Hex, serde_as};
use std::cmp::Ordering;
use std::collections::{HashMap, HashSet};
use std::fmt::{Display, Formatter};

/// Protocol era
#[derive(Debug, Clone, PartialEq, Eq, PartialOrd, Ord, serde::Serialize, serde::Deserialize)]
pub enum Era {
    Byron,
    Shelley,
    Allegra,
    Mary,
    Alonzo,
    Babbage,
    Conway,
}

impl Default for Era {
    fn default() -> Era {
        Era::Byron
    }
}

impl From<Era> for u8 {
    fn from(e: Era) -> u8 {
        match e {
            Era::Byron => 0,
            Era::Shelley => 1,
            Era::Allegra => 2,
            Era::Mary => 3,
            Era::Alonzo => 4,
            Era::Babbage => 5,
            Era::Conway => 6,
        }
    }
}

impl TryFrom<u8> for Era {
    type Error = anyhow::Error;
    fn try_from(v: u8) -> Result<Era, Error> {
        match v {
            0 => Ok(Era::Byron),
            1 => Ok(Era::Shelley),
            2 => Ok(Era::Allegra),
            3 => Ok(Era::Mary),
            4 => Ok(Era::Alonzo),
            5 => Ok(Era::Babbage),
            6 => Ok(Era::Conway),
<<<<<<< HEAD
            n => bail!("Impossible era {n}")
=======
            n => bail!("Impossilbe era {n}"),
>>>>>>> ade394df
        }
    }
}

impl Display for Era {
    fn fmt(&self, f: &mut Formatter<'_>) -> std::fmt::Result {
        write!(f, "{:?}", self)
    }
}

/// Block status
#[derive(Debug, Clone, Eq, PartialEq, serde::Serialize, serde::Deserialize)]
pub enum BlockStatus {
    Bootstrap,  // Pseudo-block from bootstrap data
    Immutable,  // Now immutable (more than 'k' blocks ago)
    Volatile,   // Volatile, in sequence
    RolledBack, // Volatile, restarted after rollback
}

/// Block info, shared across multiple messages
#[derive(Debug, Clone, PartialEq, Eq, serde::Serialize, serde::Deserialize)]
pub struct BlockInfo {
    /// Block status
    pub status: BlockStatus,

    /// Slot number
    pub slot: u64,

    /// Block number
    pub number: u64,

    /// Block hash
    pub hash: Vec<u8>,

    /// Epoch number
    pub epoch: u64,

    /// Does this block start a new epoch?
    pub new_epoch: bool,

    /// Protocol era
    pub era: Era,
}

impl Ord for BlockInfo {
    fn cmp(&self, other: &Self) -> Ordering {
        self.number.cmp(&other.number)
    }
}

impl PartialOrd for BlockInfo {
    fn partial_cmp(&self, other: &Self) -> Option<Ordering> {
        Some(self.cmp(other))
    }
}

/// Individual address balance change
#[derive(Debug, Clone, serde::Serialize, serde::Deserialize)]
pub struct AddressDelta {
    /// Address
    pub address: Address,

    /// Balance change
    pub delta: i64,
}

/// Stake balance change
#[derive(Debug, Clone, serde::Serialize, serde::Deserialize)]
pub struct StakeAddressDelta {
    /// Address
    pub address: StakeAddress,

    /// Balance change
    pub delta: i64,
}

/// Transaction output (UTXO)
#[derive(Debug, Clone, serde::Serialize, serde::Deserialize)]
pub struct TxOutput {
    /// Tx hash
    pub tx_hash: Vec<u8>,

    /// Output index in tx
    pub index: u64,

    /// Address data
    pub address: Address,

    /// Output value (Lovelace)
    pub value: u64,
    // todo: Implement datum    /// Datum (raw)
    // !!!    pub datum: Vec<u8>,
}

/// Transaction input (UTXO reference)
#[derive(Debug, Clone, serde::Serialize, serde::Deserialize)]
pub struct TxInput {
    /// Tx hash of referenced UTXO
    pub tx_hash: Vec<u8>,

    /// Index of UTXO in referenced tx
    pub index: u64,
}

/// Option of either TxOutput or TxInput
#[derive(Debug, Clone, serde::Serialize, serde::Deserialize)]
pub enum UTXODelta {
    None(()),
    Output(TxOutput),
    Input(TxInput),
}

impl Default for UTXODelta {
    fn default() -> Self {
        Self::None(())
    }
}

/// Key hash used for pool IDs etc.
pub type KeyHash = Vec<u8>;

/// Script identifier
pub type ScriptHash = KeyHash;

/// Address key hash
pub type AddrKeyhash = KeyHash;

/// Data hash used for metadata, anchors (SHA256)
pub type DataHash = Vec<u8>;

/// Amount of Ada, in Lovelace
pub type Lovelace = u64;
pub type LovelaceDelta = i64;

/// Rational number = numerator / denominator
#[derive(Debug, Clone, serde::Serialize, serde::Deserialize, Eq, PartialEq)]
pub struct Ratio {
    pub numerator: u64,
    pub denominator: u64,
}

/// Withdrawal
#[derive(Debug, Clone, serde::Serialize, serde::Deserialize)]
pub struct Withdrawal {
    /// Stake address to withdraw to
    pub address: StakeAddress,

    /// Value to withdraw
    pub value: Lovelace,
}

/// Treasury pot account
#[derive(Debug, Clone, serde::Serialize, serde::Deserialize)]
pub enum Pot {
    Reserves,
    Treasury,
    Deposits,
}

/// Pot Delta - internal change of pot values at genesis / era boundaries
#[derive(Debug, Clone, serde::Serialize, serde::Deserialize)]
pub struct PotDelta {
    /// Stake address to withdraw to
    pub pot: Pot,

    /// Delta to apply
    pub delta: LovelaceDelta,
}

/// General credential
#[derive(
    Debug, Clone, Ord, Eq, PartialEq, PartialOrd, Hash, serde::Serialize, serde::Deserialize,
)]
pub enum Credential {
    /// Address key hash
    AddrKeyHash(KeyHash),

    /// Script hash
    ScriptHash(KeyHash),
}

impl Credential {
    fn hex_string_to_hash(hex_str: &str) -> Result<KeyHash> {
        let key_hash = decode(hex_str.to_owned().into_bytes())?;
        if key_hash.len() != 28 {
            Err(anyhow!(
                "Invalid hash length for {:?}, expected 28 bytes",
                hex_str
            ))
        } else {
            Ok(key_hash)
        }
    }

    pub fn from_json_string(credential: &str) -> Result<Self> {
        if let Some(hash) = credential.strip_prefix("scriptHash-") {
            Ok(Credential::ScriptHash(Self::hex_string_to_hash(hash)?))
        } else if let Some(hash) = credential.strip_prefix("keyHash-") {
            Ok(Credential::AddrKeyHash(Self::hex_string_to_hash(hash)?))
        } else {
            Err(anyhow!(
                "Incorrect credential {}, expected scriptHash- or keyHash- prefix",
                credential
            )
            .into())
        }
    }

    pub fn to_json_string(&self) -> String {
        match self {
            Self::ScriptHash(hash) => format!("scriptHash-{}", hex::encode(hash)),
            Self::AddrKeyHash(hash) => format!("keyHash-{}", hex::encode(hash)),
        }
    }

    pub fn get_hash(&self) -> KeyHash {
        match self {
            Self::AddrKeyHash(hash) => hash,
            Self::ScriptHash(hash) => hash,
        }
        .clone()
    }

    pub fn from_drep_bech32(bech32_str: &str) -> Result<Self, anyhow::Error> {
        let (hrp, data) = bech32::decode(bech32_str)?;
        if data.len() != 28 {
            return Err(anyhow!(
                "Invalid payload length for DRep Bech32, expected 28 bytes, got {}",
                data.len()
            ));
        }

        let hash: KeyHash = data;

        match hrp.as_str() {
            "drep" => Ok(Credential::AddrKeyHash(hash)),
            "drep_script" => Ok(Credential::ScriptHash(hash)),
            _ => Err(anyhow!(
                "Invalid HRP for DRep Bech32, expected 'drep' or 'drep_script', got '{}'",
                hrp
            )),
        }
    }

    pub fn to_drep_bech32(&self) -> Result<String, anyhow::Error> {
        let hrp = Hrp::parse(match self {
            Credential::AddrKeyHash(_) => "drep",
            Credential::ScriptHash(_) => "drep_script",
        })
        .map_err(|e| anyhow!("Bech32 HRP parse error: {e}"))?;

        let data = self.get_hash();

        bech32::encode::<Bech32>(hrp, data.as_slice())
            .map_err(|e| anyhow!("Bech32 encoding error: {e}"))
    }
}

pub type StakeCredential = Credential;

/// Relay single host address
#[derive(Debug, Default, Clone, serde::Serialize, serde::Deserialize, Eq, PartialEq)]
pub struct SingleHostAddr {
    /// Optional port number
    pub port: Option<u16>,

    /// Optional IPv4 address
    pub ipv4: Option<[u8; 4]>,

    /// Optional IPv6 address
    pub ipv6: Option<[u8; 16]>,
}

/// Relay hostname
#[derive(Debug, Clone, serde::Serialize, serde::Deserialize, Eq, PartialEq)]
pub struct SingleHostName {
    /// Optional port number
    pub port: Option<u16>,

    /// DNS name (A or AAAA record)
    pub dns_name: String,
}

/// Relay multihost (SRV)
#[derive(Debug, Clone, serde::Serialize, serde::Deserialize, Eq, PartialEq)]
pub struct MultiHostName {
    /// DNS name (SRC record)
    pub dns_name: String,
}

/// Pool relay
#[derive(Debug, Clone, serde::Serialize, serde::Deserialize, Eq, PartialEq)]
pub enum Relay {
    SingleHostAddr(SingleHostAddr),
    SingleHostName(SingleHostName),
    MultiHostName(MultiHostName),
}

/// Pool metadata
#[serde_as]
#[derive(
    Debug,
    Clone,
    serde::Serialize,
    serde::Deserialize,
    minicbor::Encode,
    minicbor::Decode,
    Eq,
    PartialEq,
)]
pub struct PoolMetadata {
    /// Metadata URL
    #[n(0)]
    pub url: String,

    /// Metadata hash
    #[serde_as(as = "Hex")]
    #[n(1)]
    pub hash: DataHash,
}

pub type RewardAccount = Vec<u8>;

/// Pool registration data
#[serde_as]
#[derive(
    Debug,
    Clone,
    serde::Serialize,
    serde::Deserialize,
    minicbor::Decode,
    minicbor::Encode,
    PartialEq,
    Eq,
)]
pub struct PoolRegistration {
    /// Operator pool key hash - used as ID
    #[serde_as(as = "Hex")]
    #[n(0)]
    pub operator: KeyHash,

    /// VRF key hash
    #[serde_as(as = "Hex")]
    #[n(1)]
    pub vrf_key_hash: KeyHash,

    /// Pledged Ada
    #[n(2)]
    pub pledge: Lovelace,

    /// Fixed cost
    #[n(3)]
    pub cost: Lovelace,

    /// Marginal cost (fraction)
    #[n(4)]
    pub margin: Ratio,

    /// Reward account
    #[serde_as(as = "Hex")]
    #[n(5)]
    pub reward_account: RewardAccount,

    /// Pool owners by their key hash
    #[serde_as(as = "Vec<Hex>")]
    #[n(6)]
    pub pool_owners: Vec<KeyHash>,

    // Relays
    #[n(7)]
    pub relays: Vec<Relay>,

    // Metadata
    #[n(8)]
    pub pool_metadata: Option<PoolMetadata>,
}

/// Pool retirement data
#[derive(Debug, Clone, serde::Serialize, serde::Deserialize)]
pub struct PoolRetirement {
    /// Operator pool key hash - used as ID
    pub operator: KeyHash,

    /// Epoch it will retire at the end of
    pub epoch: u64,
}

/// Stake delegation data
#[derive(Debug, Clone, serde::Serialize, serde::Deserialize)]
pub struct StakeDelegation {
    /// Stake credential
    pub credential: StakeCredential,

    /// Pool ID to delegate to
    pub operator: KeyHash,
}

/// SPO total delegation data (for SPDD)
#[derive(Debug, Clone, serde::Serialize, serde::Deserialize)]
pub struct DelegatedStake {
    /// Active stake - UTXO values only (used for reward calcs)
    pub active: Lovelace,

    /// Total 'live' stake - UTXO values and rewards (used for VRF)
    pub live: Lovelace,
}

/// Genesis key delegation
#[derive(Debug, Clone, serde::Serialize, serde::Deserialize)]
pub struct GenesisKeyDelegation {
    /// Genesis hash
    pub genesis_hash: KeyHash,

    /// Genesis delegate hash
    pub genesis_delegate_hash: KeyHash,

    /// VRF key hash
    pub vrf_key_hash: KeyHash,
}

/// Source of a MIR
#[derive(Debug, Clone, serde::Serialize, serde::Deserialize)]
pub enum InstantaneousRewardSource {
    Reserves,
    Treasury,
}

/// Target of a MIR
#[derive(Debug, Clone, serde::Serialize, serde::Deserialize)]
pub enum InstantaneousRewardTarget {
    StakeCredentials(Vec<(StakeCredential, i64)>),
    OtherAccountingPot(u64),
}

/// Move instantaneous reward
#[derive(Debug, Clone, serde::Serialize, serde::Deserialize)]
pub struct MoveInstantaneousReward {
    /// Source
    pub source: InstantaneousRewardSource,

    /// Target
    pub target: InstantaneousRewardTarget,
}

/// Register stake (Conway version) = 'reg_cert'
#[derive(Debug, Clone, serde::Serialize, serde::Deserialize)]
pub struct Registration {
    /// Stake credential
    pub credential: StakeCredential,

    /// Deposit paid
    pub deposit: Lovelace,
}

/// Deregister stake (Conway version) = 'unreg_cert'
#[derive(Debug, Clone, serde::Serialize, serde::Deserialize)]
pub struct Deregistration {
    /// Stake credential
    pub credential: StakeCredential,

    /// Deposit to be refunded
    pub refund: Lovelace,
}

/// DRepChoice (=CDDL drep, badly named)
#[derive(Debug, Clone, serde::Serialize, serde::Deserialize)]
pub enum DRepChoice {
    /// Address key
    Key(KeyHash),

    /// Script key
    Script(KeyHash),

    /// Abstain
    Abstain,

    /// No confidence
    NoConfidence,
}

/// Vote delegation (simple, existing registration) = vote_deleg_cert
#[derive(Debug, Clone, serde::Serialize, serde::Deserialize)]
pub struct VoteDelegation {
    /// Stake credential
    pub credential: StakeCredential,

    // DRep choice
    pub drep: DRepChoice,
}

/// Stake+vote delegation (to SPO and DRep) = stake_vote_deleg_cert
#[derive(Debug, Clone, serde::Serialize, serde::Deserialize)]
pub struct StakeAndVoteDelegation {
    /// Stake credential
    pub credential: StakeCredential,

    /// Pool
    pub operator: KeyHash,

    // DRep vote
    pub drep: DRepChoice,
}

/// Stake delegation to SPO + registration = stake_reg_deleg_cert
#[derive(Debug, Clone, serde::Serialize, serde::Deserialize)]
pub struct StakeRegistrationAndDelegation {
    /// Stake credential
    pub credential: StakeCredential,

    /// Pool
    pub operator: KeyHash,

    // Deposit paid
    pub deposit: Lovelace,
}

/// Vote delegation to DRep + registration = vote_reg_deleg_cert
#[derive(Debug, Clone, serde::Serialize, serde::Deserialize)]
pub struct StakeRegistrationAndVoteDelegation {
    /// Stake credential
    pub credential: StakeCredential,

    /// DRep choice
    pub drep: DRepChoice,

    // Deposit paid
    pub deposit: Lovelace,
}

/// All the trimmings:
/// Vote delegation to DRep + Stake delegation to SPO + registration
/// = stake_vote_reg_deleg_cert
#[derive(Debug, Clone, serde::Serialize, serde::Deserialize)]
pub struct StakeRegistrationAndStakeAndVoteDelegation {
    /// Stake credential
    pub credential: StakeCredential,

    /// Pool
    pub operator: KeyHash,

    /// DRep choice
    pub drep: DRepChoice,

    // Deposit paid
    pub deposit: Lovelace,
}

/// Anchor
#[serde_as]
#[derive(Debug, Clone, Eq, PartialEq, serde::Serialize, serde::Deserialize)]
pub struct Anchor {
    /// Metadata URL
    pub url: String,

    /// Metadata hash
    #[serde_as(as = "Hex")]
    pub data_hash: DataHash,
}

pub type DRepCredential = Credential;

/// DRep Registration = reg_drep_cert
#[derive(Debug, Clone, serde::Serialize, serde::Deserialize)]
pub struct DRepRegistration {
    /// DRep credential
    pub credential: DRepCredential,

    /// Deposit paid
    pub deposit: Lovelace,

    /// Optional anchor
    pub anchor: Option<Anchor>,
}

/// DRep Deregistration = unreg_drep_cert
#[derive(Debug, Clone, serde::Serialize, serde::Deserialize)]
pub struct DRepDeregistration {
    /// DRep credential
    pub credential: DRepCredential,

    /// Deposit to refund
    pub refund: Lovelace,
}

/// DRep Update = update_drep_cert
#[derive(Debug, Clone, serde::Serialize, serde::Deserialize)]
pub struct DRepUpdate {
    /// DRep credential
    pub credential: DRepCredential,

    /// Optional anchor
    pub anchor: Option<Anchor>,
}

pub type CommitteeCredential = Credential;

/// Authorise a committee hot credential
#[derive(Debug, Clone, serde::Serialize, serde::Deserialize)]
pub struct AuthCommitteeHot {
    /// Cold credential
    pub cold_credential: CommitteeCredential,

    /// Hot credential
    pub hot_credential: CommitteeCredential,
}

/// Resign a committee cold credential
#[derive(Debug, Clone, serde::Serialize, serde::Deserialize)]
pub struct ResignCommitteeCold {
    /// Cold credential
    pub cold_credential: CommitteeCredential,

    /// Associated anchor (reasoning?)
    pub anchor: Option<Anchor>,
}

/// Governance actions data structures

#[derive(serde::Serialize, serde::Deserialize, Debug, PartialEq, Eq, Clone, Copy)]
pub struct ExUnits {
    pub mem: u64,
    pub steps: u64,
}

#[derive(serde::Serialize, serde::Deserialize, Debug, PartialEq, Eq, Clone)]
pub struct ExUnitPrices {
    pub mem_price: RationalNumber,
    pub step_price: RationalNumber,
}

#[derive(Debug, Default, Clone, PartialEq, Eq, Hash, serde::Serialize, serde::Deserialize)]
pub struct GovActionId {
    pub transaction_id: DataHash,
    pub action_index: u8,
}

impl GovActionId {
    pub fn to_bech32(&self) -> Result<String, anyhow::Error> {
        let mut buf = self.transaction_id.clone();
        buf.push(self.action_index);

        let gov_action_hrp = Hrp::parse("gov_action")?;
        let encoded = bech32::encode::<Bech32>(gov_action_hrp, &buf)
            .map_err(|e| anyhow!("Bech32 encoding error: {e}"))?;
        Ok(encoded)
    }

    pub fn from_bech32(bech32_str: &str) -> Result<Self, anyhow::Error> {
        let (hrp, data) = bech32::decode(bech32_str)?;

        if hrp != Hrp::parse("gov_action")? {
            return Err(anyhow!("Invalid HRP, expected 'gov_action', got: {}", hrp));
        }

        if data.len() < 33 {
            return Err(anyhow!("Invalid Bech32 governance action"));
        }

        let transaction_id: DataHash = data[..32].to_vec();
        let action_index = data[32];

        Ok(GovActionId {
            transaction_id,
            action_index,
        })
    }

    pub fn set_action_index(&mut self, action_index: usize) -> Result<&Self, anyhow::Error> {
        if action_index >= 256 {
            return Err(anyhow!("Action_index {action_index} >= 256"));
        }

        self.action_index = action_index as u8;
        Ok(self)
    }
}

impl Display for GovActionId {
    fn fmt(&self, f: &mut Formatter<'_>) -> std::fmt::Result {
        match self.to_bech32() {
            Ok(s) => write!(f, "{}", s),
            Err(e) => {
                tracing::error!("GovActionId to_bech32 failed: {:?}", e);
                write!(f, "<invalid-govactionid>")
            }
        }
    }
}

type CostModel = Vec<i64>;

#[derive(Serialize, Deserialize, Debug, PartialEq, Eq, Clone)]
pub struct CostModels {
    pub plutus_v1: Option<CostModel>,
    pub plutus_v2: Option<CostModel>,
    pub plutus_v3: Option<CostModel>,
}

#[derive(serde::Serialize, serde::Deserialize, Debug, PartialEq, Eq, Clone)]
pub struct PoolVotingThresholds {
    pub motion_no_confidence: RationalNumber,
    pub committee_normal: RationalNumber,
    pub committee_no_confidence: RationalNumber,
    pub hard_fork_initiation: RationalNumber,
    pub security_voting_threshold: RationalNumber,
}

#[derive(serde::Serialize, serde::Deserialize, Debug, PartialEq, Eq, Clone)]
pub struct DRepVotingThresholds {
    pub motion_no_confidence: RationalNumber,
    pub committee_normal: RationalNumber,
    pub committee_no_confidence: RationalNumber,
    pub update_constitution: RationalNumber,
    pub hard_fork_initiation: RationalNumber,
    pub pp_network_group: RationalNumber,
    pub pp_economic_group: RationalNumber,
    pub pp_technical_group: RationalNumber,
    pub pp_governance_group: RationalNumber,
    pub treasury_withdrawal: RationalNumber,
}

#[derive(Debug, Clone, PartialEq, serde::Serialize, serde::Deserialize)]
pub struct SoftForkRule {
    pub init_thd: u64,
    pub min_thd: u64,
    pub thd_decrement: u64,
}

#[derive(Debug, Clone, PartialEq, serde::Serialize, serde::Deserialize)]
pub struct TxFeePolicy {
    pub multiplier: u64,
    pub summand: u64,
}

#[derive(Debug, Clone, PartialEq, serde::Serialize, serde::Deserialize)]
pub struct BlockVersionData {
    pub script_version: u16,
    pub heavy_del_thd: u64,
    pub max_block_size: u64,
    pub max_header_size: u64,
    pub max_proposal_size: u64,
    pub max_tx_size: u64,
    pub mpc_thd: u64,
    pub slot_duration: u64,

    pub softfork_rule: SoftForkRule,
    pub tx_fee_policy: TxFeePolicy,

    pub unlock_stake_epoch: u64,
    pub update_implicit: u64,
    pub update_proposal_thd: u64,
    pub update_vote_thd: u64,
}

#[derive(Debug, Clone, PartialEq, serde::Serialize, serde::Deserialize)]
pub struct ProtocolConsts {
    pub k: usize,
    pub protocol_magic: u32,
    pub vss_max_ttl: Option<u32>,
    pub vss_min_ttl: Option<u32>,
}

#[derive(Debug, Clone, PartialEq, serde::Serialize, serde::Deserialize)]
pub struct ProtocolVersion {
    pub minor: u64,
    pub major: u64,
}

#[derive(Debug, Clone, PartialEq, serde::Serialize, serde::Deserialize)]
pub enum NonceVariant {
    NeutralNonce,
    Nonce,
}

#[derive(Debug, Clone, PartialEq, serde::Serialize, serde::Deserialize)]
pub struct Nonce {
    pub tag: NonceVariant,
    pub hash: Option<Vec<u8>>,
}

#[derive(Debug, Clone, PartialEq, serde::Serialize, serde::Deserialize)]
pub struct ShelleyProtocolParams {
    pub protocol_version: ProtocolVersion,
    pub max_tx_size: u32,
    pub max_block_body_size: u32,
    pub max_block_header_size: u32,
    pub key_deposit: u64,
    pub min_utxo_value: u64,

    pub minfee_a: u32,
    pub minfee_b: u32,
    pub pool_deposit: u64,

    /// AKA desired_number_of_stake_pools, n_opt, k parameter
    pub stake_pool_target_num: u32,
    pub min_pool_cost: u64,

    /// AKA eMax, e_max
    pub pool_retire_max_epoch: u64,
    pub extra_entropy: Nonce,
    pub decentralisation_param: RationalNumber,

    /// AKA Rho, expansion_rate
    pub monetary_expansion: RationalNumber,

    /// AKA Tau, treasury_growth_rate
    pub treasury_cut: RationalNumber,

    /// AKA a0
    pub pool_pledge_influence: RationalNumber,
}

#[derive(Debug, Clone, PartialEq, serde::Serialize, serde::Deserialize)]
pub struct AlonzoParams {
    pub lovelace_per_utxo_word: u64,
    pub execution_prices: ExUnitPrices,
    pub max_tx_ex_units: ExUnits,
    pub max_block_ex_units: ExUnits,
    pub max_value_size: u32,
    pub collateral_percentage: u32,
    pub max_collateral_inputs: u32,
    pub plutus_v1_cost_model: Option<CostModel>,
    pub plutus_v2_cost_model: Option<CostModel>,
}

#[derive(Debug, Clone, PartialEq, serde::Serialize, serde::Deserialize)]
pub struct ByronParams {
    pub block_version_data: BlockVersionData,
    pub fts_seed: Option<Vec<u8>>,
    pub protocol_consts: ProtocolConsts,
    pub start_time: u64,
}

#[derive(Debug, Clone, PartialEq, serde::Serialize, serde::Deserialize)]
pub enum NetworkId {
    Testnet,
    Mainnet,
}

#[derive(Debug, Clone, PartialEq, serde::Serialize, serde::Deserialize)]
pub struct ShelleyParams {
    pub active_slots_coeff: f32,
    pub epoch_length: u32,
    pub max_kes_evolutions: u32,
    pub max_lovelace_supply: u64,
    pub network_id: NetworkId,
    pub network_magic: u32,
    pub protocol_params: ShelleyProtocolParams,
    pub security_param: u32,
    pub slot_length: u32,
    pub slots_per_kes_period: u32,
    pub system_start: DateTime<Utc>,
    pub update_quorum: u32,
}

#[derive(Debug, Clone, PartialEq, serde::Serialize, serde::Deserialize)]
pub struct ConwayParams {
    pub pool_voting_thresholds: PoolVotingThresholds,
    pub d_rep_voting_thresholds: DRepVotingThresholds,
    pub committee_min_size: u64,
    pub committee_max_term_length: u32,
    pub gov_action_lifetime: u32,
    pub gov_action_deposit: u64,
    pub d_rep_deposit: u64,
    pub d_rep_activity: u32,
    pub min_fee_ref_script_cost_per_byte: RationalNumber,
    pub plutus_v3_cost_model: CostModel,
    pub constitution: Constitution,
    pub committee: Committee,
}

#[derive(Debug, Default, Clone, PartialEq, serde::Serialize, serde::Deserialize)]
pub struct ProtocolParams {
    pub alonzo: Option<AlonzoParams>,
    pub byron: Option<ByronParams>,
    pub shelley: Option<ShelleyParams>,
    pub conway: Option<ConwayParams>,
}

#[bitmask(u8)]
#[derive(serde::Serialize, serde::Deserialize)]
pub enum ProtocolParamType {
    NetworkGroup,
    EconomicGroup,
    TechnicalGroup,
    GovernanceGroup,
    SecurityProperty,
}

#[derive(Debug, Default, Clone, serde::Serialize, serde::Deserialize)]
pub struct ProtocolParamUpdate {
    /// AKA txFeePerByte, tx_fee_per_byte (Shelley)
    pub minfee_a: Option<u64>,

    /// AKA txFeeFixed, tx_fee_fixed (Shelley)
    pub minfee_b: Option<u64>,

    /// (Shelley)
    pub max_block_body_size: Option<u64>,

    /// AKA max_tx_size (Shelley)
    pub max_transaction_size: Option<u64>,

    /// (Shelley)
    pub max_block_header_size: Option<u64>,

    /// (Shelley)
    pub key_deposit: Option<Lovelace>,

    /// (Shelley)
    pub pool_deposit: Option<Lovelace>,

    /// AKA poolRetireMaxEpoch, eMax (Shelley)
    pub maximum_epoch: Option<u64>,

    /// AKA stakePoolTargetNum, nOpt (Shelley)
    pub desired_number_of_stake_pools: Option<u64>,

    /// AKA a0 (Shelley)
    pub pool_pledge_influence: Option<RationalNumber>,

    /// AKA rho, monetary_expansion (Shelley)
    pub expansion_rate: Option<RationalNumber>,

    /// AKA tau, treasury_cut (Shelley)
    pub treasury_growth_rate: Option<RationalNumber>,

    /// (Shelley)
    pub min_pool_cost: Option<Lovelace>,

    /// AKA lovelacePerUTxOWord, utxoCostPerWord (Alonzo)
    /// TODO: was there any moment, when this value had different
    /// meaning? (words were recounted to bytes)
    pub ada_per_utxo_byte: Option<Lovelace>,

    /// AKA plutus_v1_cost_model, plutus_v2_cost_model (Shelley)
    /// plutus_v3_cost_model (Conway)
    pub cost_models_for_script_languages: Option<CostModels>,

    /// AKA execution_prices (Alonzo)
    pub execution_costs: Option<ExUnitPrices>,

    /// (Alonzo)
    pub max_tx_ex_units: Option<ExUnits>,

    /// (Alonzo)
    pub max_block_ex_units: Option<ExUnits>,

    /// (Alonzo)
    pub max_value_size: Option<u64>,

    /// (Alonzo)
    pub collateral_percentage: Option<u64>,

    /// (Alonzo)
    pub max_collateral_inputs: Option<u64>,

    /// (Conway)
    pub pool_voting_thresholds: Option<PoolVotingThresholds>,

    /// (Conway)
    pub drep_voting_thresholds: Option<DRepVotingThresholds>,

    /// (Conway)
    pub min_committee_size: Option<u64>,

    /// AKA committee_max_term_limit (Conway)
    pub committee_term_limit: Option<u64>,

    /// AKA gov_action_lifetime (Cownay)
    pub governance_action_validity_period: Option<u64>,

    /// AKA gov_action_deposit (Conway)
    pub governance_action_deposit: Option<Lovelace>,

    /// AKA d_rep_deposit (Conway)
    pub drep_deposit: Option<Lovelace>,

    /// AKA drep_inactivity (Conway)
    pub drep_inactivity_period: Option<u64>,

    /// AKA min_fee_ref_script_cost_per_byte (Conway)
    pub minfee_refscript_cost_per_byte: Option<RationalNumber>,
}

#[derive(Serialize, Deserialize, Debug, Clone, PartialEq)]
pub struct Constitution {
    pub anchor: Anchor,
    pub guardrail_script: Option<ScriptHash>,
}

#[serde_as]
#[derive(Serialize, Debug, Deserialize, Clone, PartialEq)]
pub struct Committee {
    #[serde_as(as = "Vec<(_, _)>")]
    pub members: HashMap<CommitteeCredential, u64>,
    pub threshold: RationalNumber,
}

impl Committee {
    pub fn is_empty(&self) -> bool {
        return self.members.len() == 0;
    }
}

#[derive(Debug, Clone, serde::Serialize, serde::Deserialize)]
pub struct ParameterChangeAction {
    pub previous_action_id: Option<GovActionId>,
    pub protocol_param_update: Box<ProtocolParamUpdate>,
    pub script_hash: Option<Vec<u8>>,
}

#[derive(Debug, Clone, serde::Serialize, serde::Deserialize)]
pub struct HardForkInitiationAction {
    pub previous_action_id: Option<GovActionId>,
    pub protocol_version: (u64, u64),
}

#[serde_as]
#[derive(Debug, Clone, serde::Serialize, serde::Deserialize)]
pub struct TreasuryWithdrawalsAction {
    #[serde_as(as = "Vec<(_, _)>")]
    pub rewards: HashMap<Vec<u8>, Lovelace>,
    pub script_hash: Option<Vec<u8>>,
}

#[serde_as]
#[derive(Debug, Clone, serde::Serialize, serde::Deserialize)]
pub struct CommitteeChange {
    pub removed_committee_members: HashSet<CommitteeCredential>,
    #[serde_as(as = "Vec<(_, _)>")]
    pub new_committee_members: HashMap<CommitteeCredential, u64>,
    pub terms: RationalNumber,
}

#[derive(Debug, Clone, serde::Serialize, serde::Deserialize)]
pub struct UpdateCommitteeAction {
    pub previous_action_id: Option<GovActionId>,
    pub data: CommitteeChange,
}

#[derive(Debug, Clone, serde::Serialize, serde::Deserialize)]
pub struct NewConstitutionAction {
    pub previous_action_id: Option<GovActionId>,
    pub new_constitution: Constitution,
}

#[derive(Debug, Clone, serde::Serialize, serde::Deserialize)]
pub enum GovernanceAction {
    ParameterChange(ParameterChangeAction),
    HardForkInitiation(HardForkInitiationAction),
    TreasuryWithdrawals(TreasuryWithdrawalsAction),
    NoConfidence(Option<GovActionId>),
    UpdateCommittee(UpdateCommitteeAction),
    NewConstitution(NewConstitutionAction),
    Information,
}

#[derive(
    serde::Serialize, serde::Deserialize, Debug, PartialEq, PartialOrd, Eq, Ord, Clone, Hash,
)]
pub enum Voter {
    ConstitutionalCommitteeKey(AddrKeyhash),
    ConstitutionalCommitteeScript(ScriptHash),
    DRepKey(AddrKeyhash),
    DRepScript(ScriptHash),
    StakePoolKey(AddrKeyhash),
}

impl Voter {
    pub fn to_bech32(&self, hrp: &str, buf: &[u8]) -> String {
        let voter_hrp: Hrp = Hrp::parse(hrp).unwrap();
        bech32::encode::<Bech32>(voter_hrp, &buf)
            .unwrap_or_else(|e| format!("Cannot convert {:?} to bech32: {e}", self))
    }
}

impl Display for Voter {
    fn fmt(&self, f: &mut Formatter<'_>) -> std::fmt::Result {
        match self {
            Voter::ConstitutionalCommitteeKey(h) => write!(f, "{}", self.to_bech32("cc_hot", &h)),
            Voter::ConstitutionalCommitteeScript(s) => {
                write!(f, "{}", self.to_bech32("cc_hot_script", &s))
            }
            Voter::DRepKey(k) => write!(f, "{}", self.to_bech32("drep", &k)),
            Voter::DRepScript(s) => write!(f, "{}", self.to_bech32("drep_script", &s)),
            Voter::StakePoolKey(k) => write!(f, "{}", self.to_bech32("pool", &k)),
        }
    }
}

#[derive(serde::Serialize, serde::Deserialize, Debug, PartialEq, Eq, Clone)]
pub enum Vote {
    No,
    Yes,
    Abstain,
}

#[derive(Debug, Clone, PartialEq, Eq, serde::Serialize, serde::Deserialize)]
pub struct VotingProcedure {
    pub vote: Vote,
    pub anchor: Option<Anchor>,
}

#[serde_as]
#[derive(Debug, Default, Clone, PartialEq, Eq, serde::Serialize, serde::Deserialize)]
pub struct SingleVoterVotes {
    #[serde_as(as = "Vec<(_, _)>")]
    pub voting_procedures: HashMap<GovActionId, VotingProcedure>,
}

#[serde_as]
#[derive(Debug, Default, Clone, PartialEq, Eq, serde::Serialize, serde::Deserialize)]
pub struct VotingProcedures {
    #[serde_as(as = "Vec<(_, _)>")]
    pub votes: HashMap<Voter, SingleVoterVotes>,
}

#[derive(Debug, Clone, serde::Serialize, serde::Deserialize)]
pub struct VotesCount {
    pub committee: u64,
    pub drep: u64,
    pub pool: u64,
}

impl VotesCount {
    pub fn zero() -> Self {
        Self {
            committee: 0,
            drep: 0,
            pool: 0,
        }
    }

    pub fn majorizes(&self, v: &VotesCount) -> bool {
        self.committee >= v.committee && self.drep >= v.drep && self.pool >= v.pool
    }
}

impl Display for VotesCount {
    fn fmt(&self, f: &mut Formatter<'_>) -> std::fmt::Result {
        write!(f, "c{}:d{}:p{}", self.committee, self.drep, self.pool)
    }
}

#[derive(Debug, Clone, serde::Serialize, serde::Deserialize)]
pub struct VotingOutcome {
    pub procedure: ProposalProcedure,
    pub votes_cast: VotesCount,
    pub votes_threshold: VotesCount,
    pub accepted: bool,
}

#[derive(Debug, Clone, serde::Serialize, serde::Deserialize)]
pub struct ProposalProcedure {
    pub deposit: Lovelace,
    pub reward_account: RewardAccount,
    pub gov_action_id: GovActionId,
    pub gov_action: GovernanceAction,
    pub anchor: Anchor,
}

#[serde_as]
#[derive(Debug, Clone, serde::Serialize, serde::Deserialize)]
pub struct CommitteeUpdateEnactment {
    #[serde_as(as = "Vec<(_, _)>")]
    pub members_change: HashMap<CommitteeCredential, Option<u64>>,
    pub terms: RationalNumber,
}

#[derive(Debug, Clone, serde::Serialize, serde::Deserialize)]
pub enum EnactStateElem {
    Params(Box<ProtocolParamUpdate>),
    Constitution(Constitution),
    Committee(CommitteeChange),
    NoConfidence,
}

#[derive(Debug, Clone, serde::Serialize, serde::Deserialize)]
pub enum GovernanceOutcomeVariant {
    EnactStateElem(EnactStateElem),
    TreasuryWithdrawal(TreasuryWithdrawalsAction),
    NoAction,
}

/// The structure has info about outcome of a single governance action.
#[derive(Debug, Clone, serde::Serialize, serde::Deserialize)]
pub struct GovernanceOutcome {
    /// Information about voting results: what was the issue,
    /// how many votes cast, was it accepted or not
    pub voting: VotingOutcome,

    /// Enact state/Withdrawal, accepted after voting. If the voting failed,
    /// or if the proposal does not suppose formal action, this field is
    /// `NoFormalAction`
    pub action_to_perform: GovernanceOutcomeVariant,
}

#[derive(Debug, Clone, serde::Serialize, serde::Deserialize)]
pub struct StakeCredentialWithPos {
    pub stake_credential: StakeCredential,
    pub tx_index: u64,
    pub cert_index: u64,
}

/// Certificate in a transaction
#[derive(Debug, Clone, serde::Serialize, serde::Deserialize)]
pub enum TxCertificate {
    /// Default
    None(()),

    /// Stake registration
    StakeRegistration(StakeCredentialWithPos),

    /// Stake de-registration
    StakeDeregistration(StakeCredential),

    /// Stake Delegation to a pool
    StakeDelegation(StakeDelegation),

    /// Pool registration
    PoolRegistration(PoolRegistration),

    /// Pool retirement
    PoolRetirement(PoolRetirement),

    /// Genesis key delegation
    GenesisKeyDelegation(GenesisKeyDelegation),

    /// Move instantaneous rewards
    MoveInstantaneousReward(MoveInstantaneousReward),

    /// New stake registration
    Registration(Registration),

    /// Stake deregistration
    Deregistration(Deregistration),

    /// Vote delegation
    VoteDelegation(VoteDelegation),

    /// Combined stake and vote delegation
    StakeAndVoteDelegation(StakeAndVoteDelegation),

    /// Stake registration and SPO delegation
    StakeRegistrationAndDelegation(StakeRegistrationAndDelegation),

    /// Stake registration and vote delegation
    StakeRegistrationAndVoteDelegation(StakeRegistrationAndVoteDelegation),

    /// Stake registration and combined SPO and vote delegation
    StakeRegistrationAndStakeAndVoteDelegation(StakeRegistrationAndStakeAndVoteDelegation),

    /// Authorise a committee hot credential
    AuthCommitteeHot(AuthCommitteeHot),

    /// Resign a committee cold credential
    ResignCommitteeCold(ResignCommitteeCold),

    /// DRep registration
    DRepRegistration(DRepRegistration),

    /// DRep deregistration
    DRepDeregistration(DRepDeregistration),

    /// DRep update
    DRepUpdate(DRepUpdate),
}

#[cfg(test)]
mod tests {
    use super::*;
    use anyhow::Result;

    #[test]
    fn era_order() -> Result<()> {
        assert_eq!(Era::default() as u8, 0);
        assert_eq!(Era::Byron as u8, 0);
        assert_eq!(Era::Conway as u8, 6);
        assert!(!Era::try_from(7).is_ok());

        for ei in 0..=6 {
            for ej in 0..=6 {
                assert_eq!(
                    Era::try_from(ei).unwrap() < Era::try_from(ej).unwrap(),
                    ei < ej
                );
                assert_eq!(
                    Era::try_from(ei).unwrap() > Era::try_from(ej).unwrap(),
                    ei > ej
                );
                assert_eq!(
                    Era::try_from(ei).unwrap() == Era::try_from(ej).unwrap(),
                    ei == ej
                );
            }
        }

        Ok(())
    }

    fn make_committee_credential(addr_key_hash: bool, val: u8) -> CommitteeCredential {
        if addr_key_hash {
            Credential::AddrKeyHash(vec![val])
        } else {
            Credential::ScriptHash(vec![val])
        }
    }

    #[test]
    fn governance_serialization_test() -> Result<()> {
        let gov_action_id = GovActionId::default();

        let mut voting = VotingProcedures::default();
        voting.votes.insert(
            Voter::StakePoolKey(vec![1, 2, 3, 4]),
            SingleVoterVotes::default(),
        );

        let mut single_voter = SingleVoterVotes::default();
        single_voter.voting_procedures.insert(
            gov_action_id.clone(),
            VotingProcedure {
                anchor: None,
                vote: Vote::Abstain,
            },
        );
        voting.votes.insert(
            Voter::StakePoolKey(vec![1, 2, 3, 4]),
            SingleVoterVotes::default(),
        );
        println!("Json: {}", serde_json::to_string(&voting)?);

        let gov_action = GovernanceAction::UpdateCommittee(UpdateCommitteeAction {
            previous_action_id: None,
            data: CommitteeChange {
                removed_committee_members: HashSet::from_iter(
                    vec![
                        make_committee_credential(true, 48),
                        make_committee_credential(false, 12),
                    ]
                    .into_iter(),
                ),
                new_committee_members: HashMap::from_iter(
                    vec![(make_committee_credential(false, 87), 1234)].into_iter(),
                ),
                terms: RationalNumber::from(1),
            },
        });

        let proposal = ProposalProcedure {
            deposit: 9876,
            reward_account: vec![7, 4, 6, 7],
            gov_action_id,
            gov_action,
            anchor: Anchor {
                url: "some.url".to_owned(),
                data_hash: vec![2, 3, 4, 5],
            },
        };
        println!("Json: {}", serde_json::to_string(&proposal)?);

        Ok(())
    }
}<|MERGE_RESOLUTION|>--- conflicted
+++ resolved
@@ -2,17 +2,11 @@
 // We don't use these types in the acropolis_common crate itself
 #![allow(dead_code)]
 
-<<<<<<< HEAD
-use crate::address::{Address, StakeAddress};
-use crate::rational_number::RationalNumber;
-use anyhow::{anyhow, bail, Error, Result};
-=======
 use crate::{
     address::{Address, StakeAddress},
     rational_number::RationalNumber,
 };
-use anyhow::{anyhow, bail, Error};
->>>>>>> ade394df
+use anyhow::{anyhow, bail, Error, Result};
 use bech32::{Bech32, Hrp};
 use bitmask_enum::bitmask;
 use chrono::{DateTime, Utc};
@@ -66,11 +60,7 @@
             4 => Ok(Era::Alonzo),
             5 => Ok(Era::Babbage),
             6 => Ok(Era::Conway),
-<<<<<<< HEAD
-            n => bail!("Impossible era {n}")
-=======
-            n => bail!("Impossilbe era {n}"),
->>>>>>> ade394df
+            n => bail!("Impossible era {n}"),
         }
     }
 }
