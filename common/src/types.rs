//! Core type definitions for Acropolis
// We don't use these types in the acropolis_common crate itself
#![allow(dead_code)]

use crate::{
    address::{Address, StakeAddress},
    protocol_params,
    rational_number::RationalNumber,
    ShelleyAddress,
};
use anyhow::{anyhow, bail, Error, Result};
use bech32::{Bech32, Hrp};
use bitmask_enum::bitmask;
use hex::decode;
use serde::{Deserialize, Serialize};
use serde_with::{hex::Hex, serde_as};
use std::cmp::Ordering;
use std::collections::{HashMap, HashSet};
use std::fmt::{Display, Formatter};
<<<<<<< HEAD
use std::ops::Deref;
=======
use std::ops::Neg;

#[derive(Default, Debug, Clone, PartialEq, Eq, Serialize, Deserialize)]
pub enum NetworkId {
    Testnet,
    #[default]
    Mainnet,
}
>>>>>>> 1df613ce

/// Protocol era
#[derive(
    Debug, Clone, Copy, PartialEq, Eq, PartialOrd, Ord, serde::Serialize, serde::Deserialize,
)]
pub enum Era {
    Byron,
    Shelley,
    Allegra,
    Mary,
    Alonzo,
    Babbage,
    Conway,
}

impl Default for Era {
    fn default() -> Era {
        Era::Byron
    }
}

impl From<Era> for u8 {
    fn from(e: Era) -> u8 {
        match e {
            Era::Byron => 0,
            Era::Shelley => 1,
            Era::Allegra => 2,
            Era::Mary => 3,
            Era::Alonzo => 4,
            Era::Babbage => 5,
            Era::Conway => 6,
        }
    }
}

impl TryFrom<u8> for Era {
    type Error = anyhow::Error;
    fn try_from(v: u8) -> Result<Era, Error> {
        match v {
            0 => Ok(Era::Byron),
            1 => Ok(Era::Shelley),
            2 => Ok(Era::Allegra),
            3 => Ok(Era::Mary),
            4 => Ok(Era::Alonzo),
            5 => Ok(Era::Babbage),
            6 => Ok(Era::Conway),
            n => bail!("Impossible era {n}"),
        }
    }
}

impl Display for Era {
    fn fmt(&self, f: &mut Formatter<'_>) -> std::fmt::Result {
        write!(f, "{:?}", self)
    }
}

/// Block status
#[derive(Debug, Clone, Eq, PartialEq, serde::Serialize, serde::Deserialize)]
pub enum BlockStatus {
    Bootstrap,  // Pseudo-block from bootstrap data
    Immutable,  // Now immutable (more than 'k' blocks ago)
    Volatile,   // Volatile, in sequence
    RolledBack, // Volatile, restarted after rollback
}

/// Block hash
#[serde_as]
#[derive(
    Default, Debug, Clone, Copy, PartialEq, Eq, Hash, serde::Serialize, serde::Deserialize,
)]
pub struct BlockHash(#[serde_as(as = "Hex")] pub [u8; 32]);

impl TryFrom<Vec<u8>> for BlockHash {
    type Error = Vec<u8>;

    fn try_from(vec: Vec<u8>) -> Result<Self, Self::Error> {
        Ok(BlockHash(vec.try_into()?))
    }
}

impl TryFrom<&[u8]> for BlockHash {
    type Error = std::array::TryFromSliceError;

    fn try_from(arr: &[u8]) -> Result<Self, Self::Error> {
        Ok(BlockHash(arr.try_into()?))
    }
}

impl AsRef<[u8]> for BlockHash {
    fn as_ref(&self) -> &[u8] {
        &self.0
    }
}

impl Deref for BlockHash {
    type Target = [u8];
    fn deref(&self) -> &Self::Target {
        &self.0
    }
}

/// Transaction hash
#[serde_as]
#[derive(
    Default, Debug, Clone, Copy, PartialEq, Eq, Hash, serde::Serialize, serde::Deserialize,
)]
pub struct TxHash(#[serde_as(as = "Hex")] pub [u8; 32]);

impl TryFrom<Vec<u8>> for TxHash {
    type Error = Vec<u8>;

    fn try_from(vec: Vec<u8>) -> Result<Self, Self::Error> {
        Ok(TxHash(vec.try_into()?))
    }
}

impl TryFrom<&[u8]> for TxHash {
    type Error = std::array::TryFromSliceError;

    fn try_from(arr: &[u8]) -> Result<Self, Self::Error> {
        Ok(TxHash(arr.try_into()?))
    }
}

impl AsRef<[u8]> for TxHash {
    fn as_ref(&self) -> &[u8] {
        &self.0
    }
}

impl Deref for TxHash {
    type Target = [u8];
    fn deref(&self) -> &Self::Target {
        &self.0
    }
}

/// Block info, shared across multiple messages
#[derive(Debug, Clone, PartialEq, Eq, serde::Serialize, serde::Deserialize)]
pub struct BlockInfo {
    /// Block status
    pub status: BlockStatus,

    /// Slot number
    pub slot: u64,

    /// Block number
    pub number: u64,

    /// Block hash
    pub hash: BlockHash,

    /// Epoch number
    pub epoch: u64,

    /// Epoch slot number
    #[serde(default)]
    pub epoch_slot: u64,

    /// Does this block start a new epoch?
    pub new_epoch: bool,

    /// UNIX timestamp
    #[serde(default)]
    pub timestamp: u64,

    /// Protocol era
    pub era: Era,
}

impl Ord for BlockInfo {
    fn cmp(&self, other: &Self) -> Ordering {
        self.number.cmp(&other.number)
    }
}

impl PartialOrd for BlockInfo {
    fn partial_cmp(&self, other: &Self) -> Option<Ordering> {
        Some(self.cmp(other))
    }
}

/// Individual address balance change
#[derive(Debug, Clone, serde::Serialize, serde::Deserialize)]
pub struct AddressDelta {
    /// Address
    pub address: Address,

    /// Balance change
    pub delta: ValueDelta,
}

/// Stake balance change
#[derive(Debug, Clone, serde::Serialize, serde::Deserialize)]
pub struct StakeAddressDelta {
    /// Address
    pub address: StakeAddress,

    /// Balance change
    pub delta: i64,
}

/// Stake Address Reward change
#[derive(Debug, Clone, serde::Serialize, serde::Deserialize)]
pub struct StakeRewardDelta {
    pub hash: KeyHash,
    pub delta: i64,
}

pub type PolicyId = [u8; 28];
pub type NativeAssets = Vec<(PolicyId, Vec<NativeAsset>)>;
pub type NativeAssetsDelta = Vec<(PolicyId, Vec<NativeAssetDelta>)>;

#[derive(Debug, Copy, Clone, Eq, PartialEq, Hash, serde::Serialize, serde::Deserialize)]
pub struct AssetName {
    len: u8,
    bytes: [u8; 32],
}

impl AssetName {
    pub fn new(data: &[u8]) -> Option<Self> {
        if data.len() > 32 {
            return None;
        }
        let mut bytes = [0u8; 32];
        bytes[..data.len()].copy_from_slice(data);
        Some(Self {
            len: data.len() as u8,
            bytes,
        })
    }

    pub fn len(&self) -> usize {
        self.len as usize
    }

    pub fn as_slice(&self) -> &[u8] {
        &self.bytes[..self.len as usize]
    }
}

#[derive(Debug, Clone, serde::Serialize, serde::Deserialize)]
pub struct NativeAsset {
    pub name: AssetName,
    pub amount: u64,
}

#[derive(Debug, Clone, serde::Serialize, serde::Deserialize)]
pub struct NativeAssetDelta {
    pub name: AssetName,
    pub amount: i64,
}

/// Datum (inline or hash)
#[derive(Debug, Clone, serde::Serialize, serde::Deserialize)]
pub enum Datum {
    Hash(Vec<u8>),
    Inline(Vec<u8>),
}

/// Value (lovelace + multiasset)
#[derive(Debug, Clone, serde::Serialize, serde::Deserialize)]
pub struct Value {
    pub lovelace: u64,
    pub assets: NativeAssets,
}

impl Value {
    pub fn new(lovelace: u64, assets: NativeAssets) -> Self {
        Self { lovelace, assets }
    }

    pub fn coin(&self) -> u64 {
        self.lovelace
    }
}

#[derive(Debug, Clone, serde::Serialize, serde::Deserialize)]
pub struct ValueDelta {
    pub lovelace: i64,
    pub assets: NativeAssetsDelta,
}

impl ValueDelta {
    pub fn new(lovelace: i64, assets: NativeAssetsDelta) -> Self {
        Self { lovelace, assets }
    }
}

impl From<&Value> for ValueDelta {
    fn from(v: &Value) -> Self {
        ValueDelta {
            lovelace: v.lovelace as i64,
            assets: v
                .assets
                .iter()
                .map(|(pid, nas)| {
                    let nas_delta = nas
                        .iter()
                        .map(|na| NativeAssetDelta {
                            name: na.name.clone(),
                            amount: na.amount as i64,
                        })
                        .collect();
                    (*pid, nas_delta)
                })
                .collect(),
        }
    }
}

impl Neg for ValueDelta {
    type Output = Self;

    fn neg(mut self) -> Self::Output {
        self.lovelace = -self.lovelace;
        for (_, nas) in &mut self.assets {
            for na in nas {
                na.amount = -na.amount;
            }
        }
        self
    }
}

/// Transaction output (UTXO)
#[derive(Debug, Clone, serde::Serialize, serde::Deserialize)]
pub struct TxOutput {
    /// Tx hash
    pub tx_hash: TxHash,

    /// Tx identifier for compact storage
    pub tx_identifier: TxIdentifier,

    /// Output index in tx
    pub index: u64,

    /// Address data
    pub address: Address,

    /// Output value (Lovelace)
    pub value: Value,

    /// Datum (Inline or Hash)
    pub datum: Option<Datum>,
}

/// Transaction input (UTXO reference)
#[derive(Debug, Clone, serde::Serialize, serde::Deserialize)]
pub struct TxInput {
    /// Tx hash of referenced UTXO
    pub tx_hash: TxHash,

    /// Index of UTXO in referenced tx
    pub index: u64,
}

/// Option of either TxOutput or TxInput
#[derive(Debug, Clone, serde::Serialize, serde::Deserialize)]
pub enum UTXODelta {
    None(()),
    Output(TxOutput),
    Input(TxInput),
}

impl Default for UTXODelta {
    fn default() -> Self {
        Self::None(())
    }
}

/// Key hash used for pool IDs etc.
pub type KeyHash = Vec<u8>;

/// Script identifier
pub type ScriptHash = KeyHash;

/// Address key hash
pub type AddrKeyhash = KeyHash;

pub type GenesisKeyhash = Vec<u8>;

/// Data hash used for metadata, anchors (SHA256)
pub type DataHash = Vec<u8>;

<<<<<<< HEAD
=======
/// Transaction hash
pub type TxHash = [u8; 32];

/// Compact transaction identifier for index states
#[derive(
    Clone, Default, Copy, Debug, PartialEq, Eq, Hash, serde::Serialize, serde::Deserialize,
)]
pub struct TxIdentifier([u8; 6]);

impl TxIdentifier {
    pub fn new(block_number: u32, tx_index: u16) -> Self {
        let mut buf = [0u8; 6];
        buf[..4].copy_from_slice(&block_number.to_be_bytes());
        buf[4..].copy_from_slice(&tx_index.to_be_bytes());
        Self(buf)
    }

    /// Retrieve block number from TxIdentifier
    pub fn block_number(&self) -> u32 {
        u32::from_be_bytes(self.0[..4].try_into().unwrap())
    }

    /// Retrieve transaction index from TxIdentifier
    pub fn tx_index(&self) -> u16 {
        u16::from_be_bytes(self.0[4..6].try_into().unwrap())
    }
}

/// Block Hash
pub type BlockHash = [u8; 32];

>>>>>>> 1df613ce
/// Amount of Ada, in Lovelace
pub type Lovelace = u64;
pub type LovelaceDelta = i64;

/// Rational number = numerator / denominator
#[derive(Debug, Default, Clone, serde::Serialize, serde::Deserialize, Eq, PartialEq)]
pub struct Ratio {
    pub numerator: u64,
    pub denominator: u64,
}

impl Ratio {
    /// Returns the ratio as f64 (safe for large values)
    pub fn to_f64(&self) -> f64 {
        if self.denominator == 0 {
            0.0
        } else {
            (self.numerator as f64) / (self.denominator as f64)
        }
    }

    /// Returns the ratio as f32 (less precision)
    pub fn to_f32(&self) -> f32 {
        if self.denominator == 0 {
            0.0
        } else {
            (self.numerator as f32) / (self.denominator as f32)
        }
    }
}

/// Withdrawal
#[derive(Debug, Clone, serde::Serialize, serde::Deserialize)]
pub struct Withdrawal {
    /// Stake address to withdraw to
    pub address: StakeAddress,

    /// Value to withdraw
    pub value: Lovelace,
}

/// Treasury pot account
#[derive(Debug, Clone, serde::Serialize, serde::Deserialize)]
pub enum Pot {
    Reserves,
    Treasury,
    Deposits,
}

/// Pot Delta - internal change of pot values at genesis / era boundaries
#[derive(Debug, Clone, serde::Serialize, serde::Deserialize)]
pub struct PotDelta {
    /// Stake address to withdraw to
    pub pot: Pot,

    /// Delta to apply
    pub delta: LovelaceDelta,
}

/// General credential
#[derive(
    Debug, Clone, Ord, Eq, PartialEq, PartialOrd, Hash, serde::Serialize, serde::Deserialize,
)]
pub enum Credential {
    /// Address key hash
    AddrKeyHash(KeyHash),

    /// Script hash
    ScriptHash(KeyHash),
}

impl Credential {
    fn hex_string_to_hash(hex_str: &str) -> Result<KeyHash> {
        let key_hash = decode(hex_str.to_owned().into_bytes())?;
        if key_hash.len() != 28 {
            Err(anyhow!(
                "Invalid hash length for {:?}, expected 28 bytes",
                hex_str
            ))
        } else {
            Ok(key_hash)
        }
    }

    pub fn from_json_string(credential: &str) -> Result<Self> {
        if let Some(hash) = credential.strip_prefix("scriptHash-") {
            Ok(Credential::ScriptHash(Self::hex_string_to_hash(hash)?))
        } else if let Some(hash) = credential.strip_prefix("keyHash-") {
            Ok(Credential::AddrKeyHash(Self::hex_string_to_hash(hash)?))
        } else {
            Err(anyhow!(
                "Incorrect credential {}, expected scriptHash- or keyHash- prefix",
                credential
            )
            .into())
        }
    }

    pub fn to_json_string(&self) -> String {
        match self {
            Self::ScriptHash(hash) => format!("scriptHash-{}", hex::encode(hash)),
            Self::AddrKeyHash(hash) => format!("keyHash-{}", hex::encode(hash)),
        }
    }

    pub fn get_hash(&self) -> KeyHash {
        match self {
            Self::AddrKeyHash(hash) => hash,
            Self::ScriptHash(hash) => hash,
        }
        .clone()
    }

    pub fn from_drep_bech32(bech32_str: &str) -> Result<Self, anyhow::Error> {
        let (hrp, data) = bech32::decode(bech32_str)?;
        if data.len() != 28 {
            return Err(anyhow!(
                "Invalid payload length for DRep Bech32, expected 28 bytes, got {}",
                data.len()
            ));
        }

        let hash: KeyHash = data;

        match hrp.as_str() {
            "drep" => Ok(Credential::AddrKeyHash(hash)),
            "drep_script" => Ok(Credential::ScriptHash(hash)),
            _ => Err(anyhow!(
                "Invalid HRP for DRep Bech32, expected 'drep' or 'drep_script', got '{}'",
                hrp
            )),
        }
    }

    pub fn to_drep_bech32(&self) -> Result<String, anyhow::Error> {
        let hrp = Hrp::parse(match self {
            Credential::AddrKeyHash(_) => "drep",
            Credential::ScriptHash(_) => "drep_script",
        })
        .map_err(|e| anyhow!("Bech32 HRP parse error: {e}"))?;

        let data = self.get_hash();

        bech32::encode::<Bech32>(hrp, data.as_slice())
            .map_err(|e| anyhow!("Bech32 encoding error: {e}"))
    }

    pub fn to_stake_bech32(&self) -> Result<String, anyhow::Error> {
        let hash = self.get_hash();

        if hash.len() != 28 {
            return Err(anyhow!("Credential hash must be 28 bytes"));
        }

        let header = match self {
            Credential::AddrKeyHash(_) => 0b1110_0001,
            Credential::ScriptHash(_) => 0b1111_0001,
        };

        let mut address_bytes = [0u8; 29];
        address_bytes[0] = header;
        address_bytes[1..].copy_from_slice(&hash);

        let hrp = Hrp::parse("stake").map_err(|e| anyhow!("HRP parse error: {e}"))?;
        bech32::encode::<Bech32>(hrp, &address_bytes)
            .map_err(|e| anyhow!("Bech32 encoding error: {e}"))
    }
}

pub type StakeCredential = Credential;

/// Relay single host address
#[derive(Debug, Default, Clone, serde::Serialize, serde::Deserialize, Eq, PartialEq)]
pub struct SingleHostAddr {
    /// Optional port number
    pub port: Option<u16>,

    /// Optional IPv4 address
    pub ipv4: Option<[u8; 4]>,

    /// Optional IPv6 address
    pub ipv6: Option<[u8; 16]>,
}

/// Relay hostname
#[derive(Debug, Clone, serde::Serialize, serde::Deserialize, Eq, PartialEq)]
pub struct SingleHostName {
    /// Optional port number
    pub port: Option<u16>,

    /// DNS name (A or AAAA record)
    pub dns_name: String,
}

/// Relay multihost (SRV)
#[derive(Debug, Clone, serde::Serialize, serde::Deserialize, Eq, PartialEq)]
pub struct MultiHostName {
    /// DNS name (SRC record)
    pub dns_name: String,
}

/// Pool Relay
#[derive(Debug, Clone, serde::Serialize, serde::Deserialize, Eq, PartialEq)]
pub enum Relay {
    SingleHostAddr(SingleHostAddr),
    SingleHostName(SingleHostName),
    MultiHostName(MultiHostName),
}

/// Pool metadata
#[serde_as]
#[derive(
    Debug,
    Clone,
    serde::Serialize,
    serde::Deserialize,
    minicbor::Encode,
    minicbor::Decode,
    Eq,
    PartialEq,
)]
pub struct PoolMetadata {
    /// Metadata URL
    #[n(0)]
    pub url: String,

    /// Metadata hash
    #[serde_as(as = "Hex")]
    #[n(1)]
    pub hash: DataHash,
}

pub type RewardAccount = Vec<u8>;

/// Pool registration with position
#[derive(Debug, Clone, serde::Serialize, serde::Deserialize)]
pub struct PoolRegistrationWithPos {
    pub reg: PoolRegistration,
    pub tx_hash: TxHash,
    pub cert_index: u64,
}

/// Pool registration data
#[serde_as]
#[derive(
    Debug,
    Default,
    Clone,
    serde::Serialize,
    serde::Deserialize,
    minicbor::Decode,
    minicbor::Encode,
    PartialEq,
    Eq,
)]
pub struct PoolRegistration {
    /// Operator pool key hash - used as ID
    #[serde_as(as = "Hex")]
    #[n(0)]
    pub operator: KeyHash,

    /// VRF key hash
    #[serde_as(as = "Hex")]
    #[n(1)]
    pub vrf_key_hash: KeyHash,

    /// Pledged Ada
    #[n(2)]
    pub pledge: Lovelace,

    /// Fixed cost
    #[n(3)]
    pub cost: Lovelace,

    /// Marginal cost (fraction)
    #[n(4)]
    pub margin: Ratio,

    /// Reward account
    #[serde_as(as = "Hex")]
    #[n(5)]
    pub reward_account: RewardAccount,

    /// Pool owners by their key hash
    #[serde_as(as = "Vec<Hex>")]
    #[n(6)]
    pub pool_owners: Vec<KeyHash>,

    // Relays
    #[n(7)]
    pub relays: Vec<Relay>,

    // Metadata
    #[n(8)]
    pub pool_metadata: Option<PoolMetadata>,
}

// Pool Retirment with position
#[derive(Debug, Clone, serde::Serialize, serde::Deserialize)]
pub struct PoolRetirementWithPos {
    pub ret: PoolRetirement,
    pub tx_hash: TxHash,
    pub cert_index: u64,
}

/// Pool retirement data
#[derive(Debug, Clone, serde::Serialize, serde::Deserialize)]
pub struct PoolRetirement {
    /// Operator pool key hash - used as ID
    pub operator: KeyHash,

    /// Epoch it will retire at the end of
    pub epoch: u64,
}

/// Pool Update Action
#[derive(Debug, Clone, PartialEq, Eq, Serialize, Deserialize)]
pub enum PoolUpdateAction {
    Registered,
    Deregistered,
}

/// Pool Update Event
#[derive(Debug, Clone, Serialize, Deserialize)]
pub struct PoolUpdateEvent {
    pub tx_hash: TxHash,
    pub cert_index: u64,
    pub action: PoolUpdateAction,
}

impl PoolUpdateEvent {
    pub fn register_event(tx_hash: TxHash, cert_index: u64) -> Self {
        Self {
            tx_hash,
            cert_index,
            action: PoolUpdateAction::Registered,
        }
    }

    pub fn retire_event(tx_hash: TxHash, cert_index: u64) -> Self {
        Self {
            tx_hash,
            cert_index,
            action: PoolUpdateAction::Deregistered,
        }
    }
}

/// Pool Live Stake Info
#[derive(Debug, Clone, serde::Serialize, serde::Deserialize)]
pub struct PoolLiveStakeInfo {
    pub live_stake: u64,
    pub live_delegators: u64,
    pub total_live_stakes: u64,
}

/// Pool Epoch History Data
#[derive(Debug, Clone, serde::Serialize, serde::Deserialize)]
pub struct PoolEpochState {
    pub epoch: u64,
    pub blocks_minted: u64,
    pub active_stake: u64,
    pub active_size: RationalNumber,
    pub delegators_count: u64,
    pub pool_reward: u64,
    pub spo_reward: u64,
}

/// Stake delegation data
#[derive(Debug, Clone, serde::Serialize, serde::Deserialize)]
pub struct StakeDelegation {
    /// Stake credential
    pub credential: StakeCredential,

    /// Pool ID to delegate to
    pub operator: KeyHash,
}

/// SPO total delegation data (for SPDD)
#[derive(Debug, Clone, Copy, serde::Serialize, serde::Deserialize, PartialEq)]
pub struct DelegatedStake {
    /// Active stake - UTXO values only (used for reward calcs)
    pub active: Lovelace,

    /// Active delegators count - delegators making active stakes (used for pool history)
    pub active_delegators_count: u64,

    /// Total 'live' stake - UTXO values and rewards (used for VRF)
    pub live: Lovelace,
}

/// SPO rewards data (for SPORewardsMessage)
#[derive(Debug, Clone, serde::Serialize, serde::Deserialize)]
pub struct SPORewards {
    /// Total rewards before distribution
    pub total_rewards: Lovelace,

    /// Pool operator's rewards
    pub operator_rewards: Lovelace,
}

/// Genesis key delegation
#[derive(Debug, Clone, serde::Serialize, serde::Deserialize)]
pub struct GenesisKeyDelegation {
    /// Genesis hash
    pub genesis_hash: KeyHash,

    /// Genesis delegate hash
    pub genesis_delegate_hash: KeyHash,

    /// VRF key hash
    pub vrf_key_hash: KeyHash,
}

/// Source of a MIR
#[derive(Debug, Clone, serde::Serialize, serde::Deserialize)]
pub enum InstantaneousRewardSource {
    Reserves,
    Treasury,
}

/// Target of a MIR
#[derive(Debug, Clone, serde::Serialize, serde::Deserialize)]
pub enum InstantaneousRewardTarget {
    StakeCredentials(Vec<(StakeCredential, i64)>),
    OtherAccountingPot(u64),
}

/// Move instantaneous reward
#[derive(Debug, Clone, serde::Serialize, serde::Deserialize)]
pub struct MoveInstantaneousReward {
    /// Source
    pub source: InstantaneousRewardSource,

    /// Target
    pub target: InstantaneousRewardTarget,
}

/// Register stake (Conway version) = 'reg_cert'
#[derive(Debug, Clone, serde::Serialize, serde::Deserialize)]
pub struct Registration {
    /// Stake credential
    pub credential: StakeCredential,

    /// Deposit paid
    pub deposit: Lovelace,
}

/// Deregister stake (Conway version) = 'unreg_cert'
#[derive(Debug, Clone, serde::Serialize, serde::Deserialize)]
pub struct Deregistration {
    /// Stake credential
    pub credential: StakeCredential,

    /// Deposit to be refunded
    pub refund: Lovelace,
}

/// DRepChoice (=CDDL drep, badly named)
#[derive(Debug, Clone, Eq, PartialEq, serde::Serialize, serde::Deserialize)]
pub enum DRepChoice {
    /// Address key
    Key(KeyHash),

    /// Script key
    Script(KeyHash),

    /// Abstain
    Abstain,

    /// No confidence
    NoConfidence,
}

/// Vote delegation (simple, existing registration) = vote_deleg_cert
#[derive(Debug, Clone, serde::Serialize, serde::Deserialize)]
pub struct VoteDelegation {
    /// Stake credential
    pub credential: StakeCredential,

    // DRep choice
    pub drep: DRepChoice,
}

/// Stake+vote delegation (to SPO and DRep) = stake_vote_deleg_cert
#[derive(Debug, Clone, serde::Serialize, serde::Deserialize)]
pub struct StakeAndVoteDelegation {
    /// Stake credential
    pub credential: StakeCredential,

    /// Pool
    pub operator: KeyHash,

    // DRep vote
    pub drep: DRepChoice,
}

/// Stake delegation to SPO + registration = stake_reg_deleg_cert
#[derive(Debug, Clone, serde::Serialize, serde::Deserialize)]
pub struct StakeRegistrationAndDelegation {
    /// Stake credential
    pub credential: StakeCredential,

    /// Pool
    pub operator: KeyHash,

    // Deposit paid
    pub deposit: Lovelace,
}

/// Vote delegation to DRep + registration = vote_reg_deleg_cert
#[derive(Debug, Clone, serde::Serialize, serde::Deserialize)]
pub struct StakeRegistrationAndVoteDelegation {
    /// Stake credential
    pub credential: StakeCredential,

    /// DRep choice
    pub drep: DRepChoice,

    // Deposit paid
    pub deposit: Lovelace,
}

/// All the trimmings:
/// Vote delegation to DRep + Stake delegation to SPO + registration
/// = stake_vote_reg_deleg_cert
#[derive(Debug, Clone, serde::Serialize, serde::Deserialize)]
pub struct StakeRegistrationAndStakeAndVoteDelegation {
    /// Stake credential
    pub credential: StakeCredential,

    /// Pool
    pub operator: KeyHash,

    /// DRep choice
    pub drep: DRepChoice,

    // Deposit paid
    pub deposit: Lovelace,
}

/// Anchor
#[serde_as]
#[derive(Debug, Clone, Eq, PartialEq, serde::Serialize, serde::Deserialize)]
pub struct Anchor {
    /// Metadata URL
    pub url: String,

    /// Metadata hash
    #[serde_as(as = "Hex")]
    pub data_hash: DataHash,
}

pub type DRepCredential = Credential;

/// DRep Registration = reg_drep_cert
#[derive(Debug, Clone, serde::Serialize, serde::Deserialize)]
pub struct DRepRegistration {
    /// DRep credential
    pub credential: DRepCredential,

    /// Deposit paid
    pub deposit: Lovelace,

    /// Optional anchor
    pub anchor: Option<Anchor>,
}

#[derive(Debug, Clone, serde::Serialize, serde::Deserialize)]
pub struct DRepRegistrationWithPos {
    pub reg: DRepRegistration,
    pub tx_hash: TxHash,
    pub cert_index: u64,
}

/// DRep Deregistration = unreg_drep_cert
#[derive(Debug, Clone, serde::Serialize, serde::Deserialize)]
pub struct DRepDeregistration {
    /// DRep credential
    pub credential: DRepCredential,

    /// Deposit to refund
    pub refund: Lovelace,
}

#[derive(Debug, Clone, serde::Serialize, serde::Deserialize)]
pub struct DRepDeregistrationWithPos {
    pub reg: DRepDeregistration,
    pub tx_hash: TxHash,
    pub cert_index: u64,
}

/// DRep Update = update_drep_cert
#[derive(Debug, Clone, serde::Serialize, serde::Deserialize)]
pub struct DRepUpdate {
    /// DRep credential
    pub credential: DRepCredential,

    /// Optional anchor
    pub anchor: Option<Anchor>,
}

#[derive(Debug, Clone, serde::Serialize, serde::Deserialize)]
pub struct DRepUpdateWithPos {
    pub reg: DRepUpdate,
    pub tx_hash: TxHash,
    pub cert_index: u64,
}

pub type CommitteeCredential = Credential;

/// Authorise a committee hot credential
#[derive(Debug, Clone, serde::Serialize, serde::Deserialize)]
pub struct AuthCommitteeHot {
    /// Cold credential
    pub cold_credential: CommitteeCredential,

    /// Hot credential
    pub hot_credential: CommitteeCredential,
}

/// Resign a committee cold credential
#[derive(Debug, Clone, serde::Serialize, serde::Deserialize)]
pub struct ResignCommitteeCold {
    /// Cold credential
    pub cold_credential: CommitteeCredential,

    /// Associated anchor (reasoning?)
    pub anchor: Option<Anchor>,
}

/// Governance actions data structures

#[derive(serde::Serialize, serde::Deserialize, Debug, PartialEq, Eq, Clone, Copy)]
pub struct ExUnits {
    pub mem: u64,
    pub steps: u64,
}

#[derive(serde::Serialize, serde::Deserialize, Debug, PartialEq, Eq, Clone)]
pub struct ExUnitPrices {
    pub mem_price: RationalNumber,
    pub step_price: RationalNumber,
}

#[derive(Debug, Default, Clone, PartialEq, Eq, Hash, serde::Serialize, serde::Deserialize)]
pub struct GovActionId {
    pub transaction_id: TxHash,
    pub action_index: u8,
}

impl GovActionId {
    pub fn to_bech32(&self) -> Result<String, anyhow::Error> {
        let mut buf = self.transaction_id.to_vec();
        buf.push(self.action_index);

        let gov_action_hrp = Hrp::parse("gov_action")?;
        let encoded = bech32::encode::<Bech32>(gov_action_hrp, &buf)
            .map_err(|e| anyhow!("Bech32 encoding error: {e}"))?;
        Ok(encoded)
    }

    pub fn from_bech32(bech32_str: &str) -> Result<Self, anyhow::Error> {
        let (hrp, data) = bech32::decode(bech32_str)?;

        if hrp != Hrp::parse("gov_action")? {
            return Err(anyhow!("Invalid HRP, expected 'gov_action', got: {}", hrp));
        }

        if data.len() < 33 {
            return Err(anyhow!("Invalid Bech32 governance action"));
        }

        let transaction_id: TxHash = match data[..32].try_into() {
            Ok(arr) => arr,
            Err(_) => return Err(anyhow!("Transaction ID must be 32 bytes")),
        };
        let action_index = data[32];

        Ok(GovActionId {
            transaction_id,
            action_index,
        })
    }

    pub fn set_action_index(&mut self, action_index: usize) -> Result<&Self, anyhow::Error> {
        if action_index >= 256 {
            return Err(anyhow!("Action_index {action_index} >= 256"));
        }

        self.action_index = action_index as u8;
        Ok(self)
    }
}

impl Display for GovActionId {
    fn fmt(&self, f: &mut Formatter<'_>) -> std::fmt::Result {
        match self.to_bech32() {
            Ok(s) => write!(f, "{}", s),
            Err(e) => {
                tracing::error!("GovActionId to_bech32 failed: {:?}", e);
                write!(f, "<invalid-govactionid>")
            }
        }
    }
}

#[derive(Serialize, Deserialize, Debug, PartialEq, Eq, Clone)]
pub struct CostModel(Vec<i64>);

impl CostModel {
    pub fn new(m: Vec<i64>) -> Self {
        CostModel(m)
    }

    pub fn as_vec(&self) -> &Vec<i64> {
        &self.0
    }
}

#[derive(Serialize, Deserialize, Debug, PartialEq, Eq, Clone)]
pub struct CostModels {
    pub plutus_v1: Option<CostModel>,
    pub plutus_v2: Option<CostModel>,
    pub plutus_v3: Option<CostModel>,
}

#[derive(serde::Serialize, serde::Deserialize, Debug, PartialEq, Eq, Clone)]
pub struct PoolVotingThresholds {
    pub motion_no_confidence: RationalNumber,
    pub committee_normal: RationalNumber,
    pub committee_no_confidence: RationalNumber,
    pub hard_fork_initiation: RationalNumber,
    pub security_voting_threshold: RationalNumber,
}

#[derive(serde::Serialize, serde::Deserialize, Debug, PartialEq, Eq, Clone)]
pub struct DRepVotingThresholds {
    pub motion_no_confidence: RationalNumber,
    pub committee_normal: RationalNumber,
    pub committee_no_confidence: RationalNumber,
    pub update_constitution: RationalNumber,
    pub hard_fork_initiation: RationalNumber,
    pub pp_network_group: RationalNumber,
    pub pp_economic_group: RationalNumber,
    pub pp_technical_group: RationalNumber,
    pub pp_governance_group: RationalNumber,
    pub treasury_withdrawal: RationalNumber,
}

#[derive(Debug, Clone, PartialEq, serde::Serialize, serde::Deserialize)]
pub struct SoftForkRule {
    pub init_thd: u64,
    pub min_thd: u64,
    pub thd_decrement: u64,
}

#[derive(Debug, Clone, PartialEq, serde::Serialize, serde::Deserialize)]
pub struct TxFeePolicy {
    pub multiplier: u64,
    pub summand: u64,
}

#[derive(Debug, Clone, PartialEq, serde::Serialize, serde::Deserialize)]
pub struct BlockVersionData {
    pub script_version: u16,
    pub heavy_del_thd: u64,
    pub max_block_size: u64,
    pub max_header_size: u64,
    pub max_proposal_size: u64,
    pub max_tx_size: u64,
    pub mpc_thd: u64,
    pub slot_duration: u64,

    pub softfork_rule: SoftForkRule,
    pub tx_fee_policy: TxFeePolicy,

    pub unlock_stake_epoch: u64,
    pub update_implicit: u64,
    pub update_proposal_thd: u64,
    pub update_vote_thd: u64,
}

#[derive(Debug, Clone, PartialEq, serde::Serialize, serde::Deserialize)]
pub struct ProtocolConsts {
    pub k: usize,
    pub protocol_magic: u32,
    pub vss_max_ttl: Option<u32>,
    pub vss_min_ttl: Option<u32>,
}

#[bitmask(u8)]
#[derive(serde::Serialize, serde::Deserialize)]
pub enum ProtocolParamType {
    NetworkGroup,
    EconomicGroup,
    TechnicalGroup,
    GovernanceGroup,
    SecurityProperty,
}

#[derive(Debug, Default, Clone, PartialEq, Eq, serde::Serialize, serde::Deserialize)]
pub struct ProtocolParamUpdate {
    /// The following are the fields from Conway ProtocolParamUpdate structure
    /// AKA txFeePerByte, tx_fee_per_byte (Shelley)
    #[serde(skip_serializing_if = "Option::is_none")]
    #[serde(default)]
    pub minfee_a: Option<u64>,

    /// AKA txFeeFixed, tx_fee_fixed (Shelley)
    #[serde(skip_serializing_if = "Option::is_none")]
    #[serde(default)]
    pub minfee_b: Option<u64>,

    /// (Shelley)
    #[serde(skip_serializing_if = "Option::is_none")]
    #[serde(default)]
    pub max_block_body_size: Option<u64>,

    /// AKA max_tx_size (Shelley)
    #[serde(skip_serializing_if = "Option::is_none")]
    #[serde(default)]
    pub max_transaction_size: Option<u64>,

    /// (Shelley)
    #[serde(skip_serializing_if = "Option::is_none")]
    #[serde(default)]
    pub max_block_header_size: Option<u64>,

    /// (Shelley)
    #[serde(skip_serializing_if = "Option::is_none")]
    #[serde(default)]
    pub key_deposit: Option<Lovelace>,

    /// (Shelley)
    #[serde(skip_serializing_if = "Option::is_none")]
    #[serde(default)]
    pub pool_deposit: Option<Lovelace>,

    /// AKA poolRetireMaxEpoch, eMax (Shelley)
    #[serde(skip_serializing_if = "Option::is_none")]
    #[serde(default)]
    pub maximum_epoch: Option<u64>,

    /// AKA stakePoolTargetNum, nOpt (Shelley)
    #[serde(skip_serializing_if = "Option::is_none")]
    #[serde(default)]
    pub desired_number_of_stake_pools: Option<u64>,

    /// AKA a0 (Shelley)
    #[serde(skip_serializing_if = "Option::is_none")]
    #[serde(default)]
    pub pool_pledge_influence: Option<RationalNumber>,

    /// AKA rho, monetary_expansion (Shelley)
    #[serde(skip_serializing_if = "Option::is_none")]
    #[serde(default)]
    pub expansion_rate: Option<RationalNumber>,

    /// AKA tau, treasury_cut (Shelley)
    #[serde(skip_serializing_if = "Option::is_none")]
    #[serde(default)]
    pub treasury_growth_rate: Option<RationalNumber>,

    /// (Shelley)
    #[serde(skip_serializing_if = "Option::is_none")]
    #[serde(default)]
    pub min_pool_cost: Option<Lovelace>,

    /// Cost per 8-byte word (Alonzo) - DEPRECATED after Babbage
    #[serde(skip_serializing_if = "Option::is_none")]
    #[serde(default)]
    pub lovelace_per_utxo_word: Option<Lovelace>,

    /// AKA plutus_v1_cost_model (Shelley), plutus_v2_cost_model (Babbage)
    /// plutus_v3_cost_model (Conway)
    #[serde(skip_serializing_if = "Option::is_none")]
    #[serde(default)]
    pub cost_models_for_script_languages: Option<CostModels>,

    /// AKA execution_prices (Alonzo)
    #[serde(skip_serializing_if = "Option::is_none")]
    #[serde(default)]
    pub execution_costs: Option<ExUnitPrices>,

    /// (Alonzo)
    #[serde(skip_serializing_if = "Option::is_none")]
    #[serde(default)]
    pub max_tx_ex_units: Option<ExUnits>,

    /// (Alonzo)
    #[serde(skip_serializing_if = "Option::is_none")]
    #[serde(default)]
    pub max_block_ex_units: Option<ExUnits>,

    /// (Alonzo)
    #[serde(skip_serializing_if = "Option::is_none")]
    #[serde(default)]
    pub max_value_size: Option<u64>,

    /// (Alonzo)
    #[serde(skip_serializing_if = "Option::is_none")]
    #[serde(default)]
    pub collateral_percentage: Option<u64>,

    /// (Alonzo)
    #[serde(skip_serializing_if = "Option::is_none")]
    #[serde(default)]
    pub max_collateral_inputs: Option<u64>,

    // Cost per byte (Babbage)
    #[serde(skip_serializing_if = "Option::is_none")]
    #[serde(default)]
    pub coins_per_utxo_byte: Option<Lovelace>,

    /// (Conway)
    #[serde(skip_serializing_if = "Option::is_none")]
    #[serde(default)]
    pub pool_voting_thresholds: Option<PoolVotingThresholds>,

    /// (Conway)
    #[serde(skip_serializing_if = "Option::is_none")]
    #[serde(default)]
    pub drep_voting_thresholds: Option<DRepVotingThresholds>,

    /// (Conway)
    #[serde(skip_serializing_if = "Option::is_none")]
    #[serde(default)]
    pub min_committee_size: Option<u64>,

    /// AKA committee_max_term_limit (Conway)
    #[serde(skip_serializing_if = "Option::is_none")]
    #[serde(default)]
    pub committee_term_limit: Option<u64>,

    /// AKA gov_action_lifetime (Cownay)
    #[serde(skip_serializing_if = "Option::is_none")]
    #[serde(default)]
    pub governance_action_validity_period: Option<u64>,

    /// AKA gov_action_deposit (Conway)
    #[serde(skip_serializing_if = "Option::is_none")]
    #[serde(default)]
    pub governance_action_deposit: Option<Lovelace>,

    /// AKA d_rep_deposit (Conway)
    #[serde(skip_serializing_if = "Option::is_none")]
    #[serde(default)]
    pub drep_deposit: Option<Lovelace>,

    /// AKA drep_inactivity (Conway)
    #[serde(skip_serializing_if = "Option::is_none")]
    #[serde(default)]
    pub drep_inactivity_period: Option<u64>,

    /// AKA min_fee_ref_script_cost_per_byte (Conway)
    #[serde(skip_serializing_if = "Option::is_none")]
    #[serde(default)]
    pub minfee_refscript_cost_per_byte: Option<RationalNumber>,

    /// The following are the fields from Alonzo-compatible ProtocolParamUpdate
    /// structure, not present in Conway.
    /// (Shelley)
    #[serde(skip_serializing_if = "Option::is_none")]
    #[serde(default)]
    pub decentralisation_constant: Option<RationalNumber>,

    /// (Shelley)
    #[serde(skip_serializing_if = "Option::is_none")]
    #[serde(default)]
    pub extra_enthropy: Option<protocol_params::Nonce>,

    /// (Shelley)
    #[serde(skip_serializing_if = "Option::is_none")]
    #[serde(default)]
    pub protocol_version: Option<protocol_params::ProtocolVersion>,
}

#[derive(Serialize, PartialEq, Deserialize, Debug, Clone)]
pub struct AlonzoBabbageUpdateProposal {
    pub proposals: Vec<(GenesisKeyhash, Box<ProtocolParamUpdate>)>,
    pub enactment_epoch: u64,
}

#[derive(Serialize, PartialEq, Deserialize, Debug, Clone)]
pub struct Constitution {
    pub anchor: Anchor,
    pub guardrail_script: Option<ScriptHash>,
}

#[serde_as]
#[derive(Serialize, PartialEq, Debug, Deserialize, Clone)]
pub struct Committee {
    #[serde_as(as = "Vec<(_, _)>")]
    pub members: HashMap<CommitteeCredential, u64>,
    pub threshold: RationalNumber,
}

impl Committee {
    pub fn is_empty(&self) -> bool {
        return self.members.len() == 0;
    }
}

#[derive(Debug, Clone, serde::Serialize, serde::Deserialize)]
pub struct ParameterChangeAction {
    pub previous_action_id: Option<GovActionId>,
    pub protocol_param_update: Box<ProtocolParamUpdate>,
    pub script_hash: Option<Vec<u8>>,
}

#[derive(Debug, Clone, serde::Serialize, serde::Deserialize)]
pub struct HardForkInitiationAction {
    pub previous_action_id: Option<GovActionId>,
    pub protocol_version: (u64, u64),
}

#[serde_as]
#[derive(Debug, Clone, serde::Serialize, serde::Deserialize)]
pub struct TreasuryWithdrawalsAction {
    #[serde_as(as = "Vec<(_, _)>")]
    pub rewards: HashMap<Vec<u8>, Lovelace>,
    pub script_hash: Option<Vec<u8>>,
}

#[serde_as]
#[derive(Debug, Clone, serde::Serialize, serde::Deserialize)]
pub struct CommitteeChange {
    pub removed_committee_members: HashSet<CommitteeCredential>,
    #[serde_as(as = "Vec<(_, _)>")]
    pub new_committee_members: HashMap<CommitteeCredential, u64>,
    pub terms: RationalNumber,
}

#[derive(Debug, Clone, serde::Serialize, serde::Deserialize)]
pub struct UpdateCommitteeAction {
    pub previous_action_id: Option<GovActionId>,
    pub data: CommitteeChange,
}

#[derive(Debug, Clone, serde::Serialize, serde::Deserialize)]
pub struct NewConstitutionAction {
    pub previous_action_id: Option<GovActionId>,
    pub new_constitution: Constitution,
}

#[derive(Debug, Clone, serde::Serialize, serde::Deserialize)]
pub enum GovernanceAction {
    ParameterChange(ParameterChangeAction),
    HardForkInitiation(HardForkInitiationAction),
    TreasuryWithdrawals(TreasuryWithdrawalsAction),
    NoConfidence(Option<GovActionId>),
    UpdateCommittee(UpdateCommitteeAction),
    NewConstitution(NewConstitutionAction),
    Information,
}

#[derive(
    serde::Serialize, serde::Deserialize, Debug, PartialEq, PartialOrd, Eq, Ord, Clone, Hash,
)]
pub enum Voter {
    ConstitutionalCommitteeKey(AddrKeyhash),
    ConstitutionalCommitteeScript(ScriptHash),
    DRepKey(AddrKeyhash),
    DRepScript(ScriptHash),
    StakePoolKey(AddrKeyhash),
}

impl Voter {
    pub fn to_bech32(&self, hrp: &str, buf: &[u8]) -> String {
        let voter_hrp: Hrp = Hrp::parse(hrp).unwrap();
        bech32::encode::<Bech32>(voter_hrp, &buf)
            .unwrap_or_else(|e| format!("Cannot convert {:?} to bech32: {e}", self))
    }
}

impl Display for Voter {
    fn fmt(&self, f: &mut Formatter<'_>) -> std::fmt::Result {
        match self {
            Voter::ConstitutionalCommitteeKey(h) => write!(f, "{}", self.to_bech32("cc_hot", &h)),
            Voter::ConstitutionalCommitteeScript(s) => {
                write!(f, "{}", self.to_bech32("cc_hot_script", &s))
            }
            Voter::DRepKey(k) => write!(f, "{}", self.to_bech32("drep", &k)),
            Voter::DRepScript(s) => write!(f, "{}", self.to_bech32("drep_script", &s)),
            Voter::StakePoolKey(k) => write!(f, "{}", self.to_bech32("pool", &k)),
        }
    }
}

#[derive(serde::Serialize, serde::Deserialize, Debug, PartialEq, Eq, Clone)]
pub enum Vote {
    No,
    Yes,
    Abstain,
}

#[derive(Debug, Clone, PartialEq, Eq, serde::Serialize, serde::Deserialize)]
pub struct VotingProcedure {
    pub vote: Vote,
    pub anchor: Option<Anchor>,
    pub vote_index: u32,
}

#[serde_as]
#[derive(Debug, Default, Clone, PartialEq, Eq, serde::Serialize, serde::Deserialize)]
pub struct SingleVoterVotes {
    #[serde_as(as = "Vec<(_, _)>")]
    pub voting_procedures: HashMap<GovActionId, VotingProcedure>,
}

#[serde_as]
#[derive(Debug, Default, Clone, PartialEq, Eq, serde::Serialize, serde::Deserialize)]
pub struct VotingProcedures {
    #[serde_as(as = "Vec<(_, _)>")]
    pub votes: HashMap<Voter, SingleVoterVotes>,
}

#[derive(Debug, Clone, serde::Serialize, serde::Deserialize)]
pub struct VotesCount {
    pub committee: u64,
    pub drep: u64,
    pub pool: u64,
}

impl VotesCount {
    pub fn zero() -> Self {
        Self {
            committee: 0,
            drep: 0,
            pool: 0,
        }
    }

    pub fn majorizes(&self, v: &VotesCount) -> bool {
        self.committee >= v.committee && self.drep >= v.drep && self.pool >= v.pool
    }
}

impl Display for VotesCount {
    fn fmt(&self, f: &mut Formatter<'_>) -> std::fmt::Result {
        write!(f, "c{}:d{}:p{}", self.committee, self.drep, self.pool)
    }
}

#[derive(Debug, Clone, serde::Serialize, serde::Deserialize)]
pub struct VotingOutcome {
    pub procedure: ProposalProcedure,
    pub votes_cast: VotesCount,
    pub votes_threshold: VotesCount,
    pub accepted: bool,
}

#[derive(Debug, Clone, serde::Serialize, serde::Deserialize)]
pub struct ProposalProcedure {
    pub deposit: Lovelace,
    pub reward_account: RewardAccount,
    pub gov_action_id: GovActionId,
    pub gov_action: GovernanceAction,
    pub anchor: Anchor,
}

#[serde_as]
#[derive(Debug, Clone, serde::Serialize, serde::Deserialize)]
pub struct CommitteeUpdateEnactment {
    #[serde_as(as = "Vec<(_, _)>")]
    pub members_change: HashMap<CommitteeCredential, Option<u64>>,
    pub terms: RationalNumber,
}

#[derive(Debug, Clone, serde::Serialize, serde::Deserialize)]
pub enum EnactStateElem {
    Params(Box<ProtocolParamUpdate>),
    Constitution(Constitution),
    Committee(CommitteeChange),
    NoConfidence,
}

#[derive(Debug, Clone, serde::Serialize, serde::Deserialize)]
pub enum GovernanceOutcomeVariant {
    EnactStateElem(EnactStateElem),
    TreasuryWithdrawal(TreasuryWithdrawalsAction),
    NoAction,
}

#[derive(Debug, Clone, serde::Serialize, serde::Deserialize)]
pub struct AlonzoBabbageVotingOutcome {
    pub voting: Vec<GenesisKeyhash>,
    pub votes_threshold: u32,
    pub accepted: bool,
    pub parameter_update: Box<ProtocolParamUpdate>,
}

/// The structure has info about outcome of a single governance action.
#[derive(Debug, Clone, serde::Serialize, serde::Deserialize)]
pub struct GovernanceOutcome {
    /// Information about voting results: what was the issue,
    /// how many votes cast, was it accepted or not
    pub voting: VotingOutcome,

    /// Enact state/Withdrawal, accepted after voting. If the voting failed,
    /// or if the proposal does not suppose formal action, this field is
    /// `NoFormalAction`
    pub action_to_perform: GovernanceOutcomeVariant,
}

#[derive(Debug, Clone, serde::Serialize, serde::Deserialize)]
pub struct StakeCredentialWithPos {
    pub stake_credential: StakeCredential,
    pub tx_index: u64,
    pub cert_index: u64,
}

/// Certificate in a transaction
#[derive(Debug, Clone, serde::Serialize, serde::Deserialize)]
pub enum TxCertificate {
    /// Default
    None(()),

    /// Stake registration
    StakeRegistration(StakeCredentialWithPos),

    /// Stake de-registration
    StakeDeregistration(StakeCredential),

    /// Stake Delegation to a pool
    StakeDelegation(StakeDelegation),

    /// Pool registration
    PoolRegistrationWithPos(PoolRegistrationWithPos),

    /// Pool retirement
    PoolRetirementWithPos(PoolRetirementWithPos),

    /// Genesis key delegation
    GenesisKeyDelegation(GenesisKeyDelegation),

    /// Move instantaneous rewards
    MoveInstantaneousReward(MoveInstantaneousReward),

    /// New stake registration
    Registration(Registration),

    /// Stake deregistration
    Deregistration(Deregistration),

    /// Vote delegation
    VoteDelegation(VoteDelegation),

    /// Combined stake and vote delegation
    StakeAndVoteDelegation(StakeAndVoteDelegation),

    /// Stake registration and SPO delegation
    StakeRegistrationAndDelegation(StakeRegistrationAndDelegation),

    /// Stake registration and vote delegation
    StakeRegistrationAndVoteDelegation(StakeRegistrationAndVoteDelegation),

    /// Stake registration and combined SPO and vote delegation
    StakeRegistrationAndStakeAndVoteDelegation(StakeRegistrationAndStakeAndVoteDelegation),

    /// Authorise a committee hot credential
    AuthCommitteeHot(AuthCommitteeHot),

    /// Resign a committee cold credential
    ResignCommitteeCold(ResignCommitteeCold),

    /// DRep registration
    DRepRegistration(DRepRegistrationWithPos),

    /// DRep deregistration
    DRepDeregistration(DRepDeregistrationWithPos),

    /// DRep update
    DRepUpdate(DRepUpdateWithPos),
}

#[derive(Debug, Default, Clone, serde::Serialize, serde::Deserialize)]
pub struct AssetInfoRecord {
    pub initial_mint_tx: TxIdentifier,
    pub mint_or_burn_count: u64,
    pub onchain_metadata: Option<Vec<u8>>,
    pub metadata_standard: Option<AssetMetadataStandard>,
}

#[derive(Debug, Clone, PartialEq, Eq, Hash, serde::Serialize, serde::Deserialize)]
pub struct AssetMintRecord {
    pub tx: TxIdentifier,
    pub amount: u64,
    pub burn: bool,
}

#[derive(Debug, Clone, Copy, PartialEq, serde::Serialize, serde::Deserialize)]
pub enum AssetMetadataStandard {
    CIP25v1,
    CIP25v2,
    CIP68v1,
    CIP68v2,
    CIP68v3,
}

#[derive(Debug, Clone, serde::Serialize, serde::Deserialize)]
pub struct PolicyAsset {
    pub policy: PolicyId,
    pub name: AssetName,
    pub quantity: u64,
}

#[derive(Debug, Clone, serde::Serialize, serde::Deserialize)]
pub struct AssetAddressEntry {
    pub address: ShelleyAddress,
    pub quantity: u64,
}

#[cfg(test)]
mod tests {
    use super::*;
    use anyhow::Result;

    #[test]
    fn era_order() -> Result<()> {
        assert_eq!(Era::default() as u8, 0);
        assert_eq!(Era::Byron as u8, 0);
        assert_eq!(Era::Conway as u8, 6);
        assert!(!Era::try_from(7).is_ok());

        for ei in 0..=6 {
            for ej in 0..=6 {
                assert_eq!(
                    Era::try_from(ei).unwrap() < Era::try_from(ej).unwrap(),
                    ei < ej
                );
                assert_eq!(
                    Era::try_from(ei).unwrap() > Era::try_from(ej).unwrap(),
                    ei > ej
                );
                assert_eq!(
                    Era::try_from(ei).unwrap() == Era::try_from(ej).unwrap(),
                    ei == ej
                );
            }
        }

        Ok(())
    }

    fn make_committee_credential(addr_key_hash: bool, val: u8) -> CommitteeCredential {
        if addr_key_hash {
            Credential::AddrKeyHash(vec![val])
        } else {
            Credential::ScriptHash(vec![val])
        }
    }

    #[test]
    fn governance_serialization_test() -> Result<()> {
        let gov_action_id = GovActionId::default();

        let mut voting = VotingProcedures::default();
        voting.votes.insert(
            Voter::StakePoolKey(vec![1, 2, 3, 4]),
            SingleVoterVotes::default(),
        );

        let mut single_voter = SingleVoterVotes::default();
        single_voter.voting_procedures.insert(
            gov_action_id.clone(),
            VotingProcedure {
                anchor: None,
                vote: Vote::Abstain,
                vote_index: 0,
            },
        );
        voting.votes.insert(
            Voter::StakePoolKey(vec![1, 2, 3, 4]),
            SingleVoterVotes::default(),
        );
        println!("Json: {}", serde_json::to_string(&voting)?);

        let gov_action = GovernanceAction::UpdateCommittee(UpdateCommitteeAction {
            previous_action_id: None,
            data: CommitteeChange {
                removed_committee_members: HashSet::from_iter(
                    vec![
                        make_committee_credential(true, 48),
                        make_committee_credential(false, 12),
                    ]
                    .into_iter(),
                ),
                new_committee_members: HashMap::from_iter(
                    vec![(make_committee_credential(false, 87), 1234)].into_iter(),
                ),
                terms: RationalNumber::from(1),
            },
        });

        let proposal = ProposalProcedure {
            deposit: 9876,
            reward_account: vec![7, 4, 6, 7],
            gov_action_id,
            gov_action,
            anchor: Anchor {
                url: "some.url".to_owned(),
                data_hash: vec![2, 3, 4, 5],
            },
        };
        println!("Json: {}", serde_json::to_string(&proposal)?);

        Ok(())
    }
}<|MERGE_RESOLUTION|>--- conflicted
+++ resolved
@@ -17,9 +17,7 @@
 use std::cmp::Ordering;
 use std::collections::{HashMap, HashSet};
 use std::fmt::{Display, Formatter};
-<<<<<<< HEAD
 use std::ops::Deref;
-=======
 use std::ops::Neg;
 
 #[derive(Default, Debug, Clone, PartialEq, Eq, Serialize, Deserialize)]
@@ -28,7 +26,6 @@
     #[default]
     Mainnet,
 }
->>>>>>> 1df613ce
 
 /// Protocol era
 #[derive(
@@ -125,7 +122,7 @@
 }
 
 impl Deref for BlockHash {
-    type Target = [u8];
+    type Target = [u8; 32];
     fn deref(&self) -> &Self::Target {
         &self.0
     }
@@ -151,6 +148,12 @@
 
     fn try_from(arr: &[u8]) -> Result<Self, Self::Error> {
         Ok(TxHash(arr.try_into()?))
+    }
+}
+
+impl From<[u8; 32]> for TxHash {
+    fn from(arr: [u8; 32]) -> Self {
+        TxHash(arr)
     }
 }
 
@@ -415,11 +418,6 @@
 /// Data hash used for metadata, anchors (SHA256)
 pub type DataHash = Vec<u8>;
 
-<<<<<<< HEAD
-=======
-/// Transaction hash
-pub type TxHash = [u8; 32];
-
 /// Compact transaction identifier for index states
 #[derive(
     Clone, Default, Copy, Debug, PartialEq, Eq, Hash, serde::Serialize, serde::Deserialize,
@@ -445,10 +443,6 @@
     }
 }
 
-/// Block Hash
-pub type BlockHash = [u8; 32];
-
->>>>>>> 1df613ce
 /// Amount of Ada, in Lovelace
 pub type Lovelace = u64;
 pub type LovelaceDelta = i64;
