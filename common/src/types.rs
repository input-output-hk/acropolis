--- conflicted
+++ resolved
@@ -1925,17 +1925,13 @@
     }
 }
 
-<<<<<<< HEAD
-#[derive(Debug, Default, Clone, PartialEq, serde::Serialize, serde::Deserialize)]
-=======
 impl From<HashMap<PoolId, GenesisDelegate>> for GenesisDelegates {
     fn from(map: HashMap<PoolId, GenesisDelegate>) -> Self {
         GenesisDelegates(map.into_iter().map(|(k, v)| (*k, v)).collect())
     }
 }
 
-#[derive(Debug, Clone, PartialEq, serde::Serialize, serde::Deserialize)]
->>>>>>> a965f4f6
+#[derive(Debug, Default, Clone, PartialEq, serde::Serialize, serde::Deserialize)]
 pub struct ProtocolConsts {
     pub k: usize,
     pub protocol_magic: u32,
@@ -1953,7 +1949,7 @@
     SecurityProperty,
 }
 
-#[derive(Debug, Default)]
+#[derive(Debug, Default, Clone)]
 pub struct RewardParams {
     pub expansion_rate: RationalNumber,
     pub treasury_growth_rate: RationalNumber,
@@ -2145,9 +2141,6 @@
     pub enactment_epoch: u64,
 }
 
-<<<<<<< HEAD
-#[derive(Default, Serialize, PartialEq, Eq, Deserialize, Debug, Clone)]
-=======
 impl AlonzoBabbageUpdateProposal {
     pub fn get_governance_authors(
         &self,
@@ -2165,8 +2158,7 @@
     }
 }
 
-#[derive(Serialize, PartialEq, Eq, Deserialize, Debug, Clone)]
->>>>>>> a965f4f6
+#[derive(Default, Serialize, PartialEq, Eq, Deserialize, Debug, Clone)]
 pub struct Constitution {
     pub anchor: Anchor,
     pub guardrail_script: Option<ScriptHash>,
