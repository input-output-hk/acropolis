--- conflicted
+++ resolved
@@ -1,37 +1,26 @@
 // Example: Test streaming snapshot parser with large snapshot
 //
 // Usage: cargo run --example test_streaming_parser --release -- <snapshot_path>
-
-use acropolis_common::epoch_snapshot::SnapshotsContainer;
-use acropolis_common::ledger_state::SPOState;
-use acropolis_common::snapshot::protocol_parameters::ProtocolParameters;
-<<<<<<< HEAD
-use acropolis_common::snapshot::streaming_snapshot::{
-    AccountsCallback, DRepCallback, DRepRecord, GovernanceProtocolParametersCallback, UtxoCallback,
-    UtxoEntry,
+use acropolis_common::{
+    epoch_snapshot::SnapshotsContainer,
+    ledger_state::SPOState,
+    snapshot::{
+        protocol_parameters::ProtocolParameters,
+        streaming_snapshot::{AccountsCallback, GovernanceProtocolParametersCallback},
+        utxo::UtxoEntry,
+        AccountState, DRepCallback, EpochCallback, GovernanceProposal, PoolCallback,
+        ProposalCallback, SnapshotCallbacks, SnapshotMetadata, SnapshotsCallback,
+        StreamingSnapshotParser, UtxoCallback,
+    },
+    DRepCredential, NetworkId, PoolRegistration,
 };
-use acropolis_common::snapshot::EpochCallback;
-use acropolis_common::snapshot::{
-    AccountState, GovernanceProposal, PoolCallback, ProposalCallback, SnapshotCallbacks,
-    SnapshotMetadata, SnapshotsCallback, StreamingSnapshotParser,
-=======
-use acropolis_common::snapshot::streaming_snapshot::GovernanceProtocolParametersCallback;
-use acropolis_common::snapshot::utxo::UtxoEntry;
-use acropolis_common::snapshot::EpochCallback;
-use acropolis_common::snapshot::{
-    AccountState, AccountsCallback, DRepCallback, DRepInfo, GovernanceProposal, PoolCallback,
-    ProposalCallback, SnapshotCallbacks, SnapshotMetadata, SnapshotsCallback,
-    StreamingSnapshotParser, UtxoCallback,
->>>>>>> c56899dd
-};
-use acropolis_common::{DRepCredential, NetworkId, PoolRegistration};
 use anyhow::Result;
 use std::collections::HashMap;
 use std::env;
 use std::time::Instant;
 use tracing::info;
 
-use acropolis_common::EpochBootstrapData;
+use acropolis_common::{DRepRecord, EpochBootstrapData};
 use env_logger::Env;
 
 // Simple counter callback that doesn't store data in memory
