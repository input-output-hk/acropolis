--- conflicted
+++ resolved
@@ -7,19 +7,12 @@
 use acropolis_common::snapshot::streaming_snapshot::GovernanceProtocolParametersCallback;
 use acropolis_common::snapshot::EpochCallback;
 use acropolis_common::snapshot::{
-<<<<<<< HEAD
     AccountState, AccountsCallback, DRepCallback, DRepInfo, GovernanceProposal, PoolCallback,
     ProposalCallback, RawSnapshotsContainer, SnapshotCallbacks, SnapshotMetadata,
     SnapshotsCallback, StreamingSnapshotParser, UtxoCallback, UtxoEntry,
 };
 use acropolis_common::PoolRegistration;
-=======
-    AccountState, DRepCallback, DRepInfo, GovernanceProposal, PoolCallback, ProposalCallback,
-    RawSnapshotsContainer, SnapshotCallbacks, SnapshotMetadata, SnapshotsCallback, StakeCallback,
-    StreamingSnapshotParser, UtxoCallback, UtxoEntry,
-};
 use acropolis_common::{NetworkId, PoolRegistration};
->>>>>>> 1fa60a81
 use anyhow::Result;
 use std::env;
 use std::time::Instant;
@@ -85,17 +78,10 @@
             pools.updates.len(),
             pools.retiring.len()
         );
-<<<<<<< HEAD
 
         // Keep first 10 for summary
         self.sample_pools = pools.pools.into_iter().take(10).map(|(_, v)| v).collect();
 
-=======
-
-        // Keep first 10 for summary
-        self.sample_pools = pools.pools.into_iter().take(10).map(|(_, v)| v).collect();
-
->>>>>>> 1fa60a81
         // Show sample pools
         for (i, pool) in self.sample_pools.clone().iter().enumerate() {
             eprintln!(
@@ -432,14 +418,7 @@
         if !snapshots.mark.0.is_empty() {
             eprintln!("  Sample stakes (first 5):");
             for (i, (cred, amount)) in snapshots.mark.0.iter().take(5).enumerate() {
-                let cred_str = match cred {
-                    acropolis_common::StakeCredential::AddrKeyHash(h) => {
-                        format!("KeyHash({}...)", &hex::encode(&h[..4]))
-                    }
-                    acropolis_common::StakeCredential::ScriptHash(h) => {
-                        format!("ScriptHash({}...)", &hex::encode(&h[..4]))
-                    }
-                };
+                let cred_str = cred.to_string().unwrap_or_default();
                 eprintln!(
                     "    [{}] {} -> {:.2} ADA",
                     i + 1,
@@ -456,14 +435,7 @@
         if !snapshots.set.0.is_empty() {
             eprintln!("  Sample stakes (first 5):");
             for (i, (cred, amount)) in snapshots.set.0.iter().take(5).enumerate() {
-                let cred_str = match cred {
-                    acropolis_common::StakeCredential::AddrKeyHash(h) => {
-                        format!("KeyHash({}...)", &hex::encode(&h[..4]))
-                    }
-                    acropolis_common::StakeCredential::ScriptHash(h) => {
-                        format!("ScriptHash({}...)", &hex::encode(&h[..4]))
-                    }
-                };
+                let cred_str = cred.to_string().unwrap_or_default();
                 eprintln!(
                     "    [{}] {} -> {:.2} ADA",
                     i + 1,
@@ -480,14 +452,7 @@
         if !snapshots.go.0.is_empty() {
             eprintln!("  Sample stakes (first 5):");
             for (i, (cred, amount)) in snapshots.go.0.iter().take(5).enumerate() {
-                let cred_str = match cred {
-                    acropolis_common::StakeCredential::AddrKeyHash(h) => {
-                        format!("KeyHash({}...)", &hex::encode(&h[..4]))
-                    }
-                    acropolis_common::StakeCredential::ScriptHash(h) => {
-                        format!("ScriptHash({}...)", &hex::encode(&h[..4]))
-                    }
-                };
+                let cred_str = cred.to_string().unwrap_or_default();
                 eprintln!(
                     "    [{}] {} -> {:.2} ADA",
                     i + 1,
