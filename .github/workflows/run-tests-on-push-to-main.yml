name: Run tests on push to main

on:
  push:
    branches:
      - main

  pull_request:
    branches:
      - main

env:
  CARGO_TERM_COLOR: always

jobs:
  build:
    runs-on: ubuntu-latest

    steps:
      - name: Checkout code
        uses: actions/checkout@v4

      - name: Install Shear
        run: cargo install cargo-shear

      - name: Run Format
        run: cargo fmt --all -- --check

      - name: Run Clippy
        run: cargo clippy --all-targets --all-features -- -D warnings

<<<<<<< HEAD
      - name: Run Shear
        run: cargo shear
=======
      - name: Run Audit
        uses: rustsec/audit-check@v2.0.0
        with:
          token: ${{ secrets.GITHUB_TOKEN }}
>>>>>>> 6766d2bc

      - name: Run Build
        run: cargo build --verbose

      - name: Run tests
        run: cargo test --verbose<|MERGE_RESOLUTION|>--- conflicted
+++ resolved
@@ -29,15 +29,13 @@
       - name: Run Clippy
         run: cargo clippy --all-targets --all-features -- -D warnings
 
-<<<<<<< HEAD
       - name: Run Shear
         run: cargo shear
-=======
+
       - name: Run Audit
         uses: rustsec/audit-check@v2.0.0
         with:
           token: ${{ secrets.GITHUB_TOKEN }}
->>>>>>> 6766d2bc
 
       - name: Run Build
         run: cargo build --verbose
