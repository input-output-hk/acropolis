# Acropolis architecture workspace root

[workspace]
members = [
    # Global message and common definitions
    "common",

    # Modules
    "modules/genesis_bootstrapper",     # Genesis bootstrap UTXOs
    "modules/mithril_snapshot_fetcher", # Mithril snapshot fetcher
    "modules/snapshot_bootstrapper",    # Bootstrap state from a ledger snapshot
    "modules/upstream_chain_fetcher",   # Upstream chain fetcher
    "modules/block_unpacker",           # Block to transaction unpacker
    "modules/tx_unpacker",              # Tx to UTXO unpacker
    "modules/utxo_state",               # UTXO state
    "modules/spo_state",                # SPO state
    "modules/drep_state",               # DRep state
    "modules/parameters_state",         # Keeps track of protocol parameters
    "modules/governance_state",         # Governance state
    "modules/stake_delta_filter",       # Filters address deltas
    "modules/epochs_state",             # Tracks fees and blocks minted and epochs history
    "modules/accounts_state",           # Tracks stake and reward accounts
<<<<<<< HEAD
    "modules/chain_store",              # Tracks historical information about blocks and TXs
=======
    "modules/assets_state",             # Tracks native asset mints and burns
>>>>>>> 1df613ce

    # Process builds
    "processes/omnibus",      # All-inclusive omnibus process
    "processes/replayer",     # All-inclusive process to replay messages
    "processes/golden_tests", #All-inclusive golden tests process
]
resolver = "2"

[workspace.dependencies]
caryatid_sdk = "0.12"
caryatid_process = "0.12"
caryatid_module_rest_server = "0.14"
caryatid_module_clock = "0.12"
caryatid_module_spy = "0.12"
anyhow = "1.0"
chrono = "0.4"
config = "0.15.11"
dashmap = "6.1.0"
hex = "0.4"
imbl = { version = "5.0.0", features = ["serde"] }
pallas = "0.32.1"
pallas-addresses = "0.32.0"
pallas-crypto = "0.32.0"
serde = { version = "1.0.214", features = ["derive"] }
serde_json = "1.0.132"
serde_with = { version = "3.12.0", features = ["hex"] }
tokio = { version = "1", features = ["full"] }
tracing = "0.1.40"<|MERGE_RESOLUTION|>--- conflicted
+++ resolved
@@ -20,11 +20,8 @@
     "modules/stake_delta_filter",       # Filters address deltas
     "modules/epochs_state",             # Tracks fees and blocks minted and epochs history
     "modules/accounts_state",           # Tracks stake and reward accounts
-<<<<<<< HEAD
+    "modules/assets_state",             # Tracks native asset mints and burns
     "modules/chain_store",              # Tracks historical information about blocks and TXs
-=======
-    "modules/assets_state",             # Tracks native asset mints and burns
->>>>>>> 1df613ce
 
     # Process builds
     "processes/omnibus",      # All-inclusive omnibus process
