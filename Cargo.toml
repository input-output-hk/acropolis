# Acropolis architecture workspace root

[workspace]
members = [
    # Global message and common definitions
    "codec",
    "common",

    # Modules
    "modules/genesis_bootstrapper",         # Genesis bootstrap UTXOs
    "modules/mithril_snapshot_fetcher",     # Mithril snapshot fetcher
    "modules/snapshot_bootstrapper",        # Bootstrap state from a ledger snapshot
    "modules/upstream_chain_fetcher",       # Upstream chain fetcher
    "modules/block_unpacker",               # Block to transaction unpacker
    "modules/tx_unpacker",                  # Tx to UTXO unpacker
    "modules/utxo_state",                   # UTXO state
    "modules/spo_state",                    # SPO state
    "modules/drep_state",                   # DRep state
    "modules/parameters_state",             # Keeps track of protocol parameters
    "modules/governance_state",             # Governance state
    "modules/stake_delta_filter",           # Filters address deltas
    "modules/epochs_state",                 # Tracks fees and blocks minted and epochs history
    "modules/accounts_state",               # Tracks stake and reward accounts
    "modules/assets_state",                 # Tracks native asset mints and burns
    "modules/historical_accounts_state",    # Tracks historical account information
    "modules/consensus",                    # Chooses favoured chain across multiple options
    "modules/chain_store",                  # Tracks historical information about blocks and TXs
    "modules/tx_submitter",                 # Submits TXs to peers
    "modules/block_vrf_validator",          # Validate the VRF calculation in the block header

    # Process builds
    "processes/omnibus",            # All-inclusive omnibus process
    "processes/replayer",           # All-inclusive process to replay messages
    "processes/golden_tests",       # All-inclusive golden tests process
    "processes/tx_submitter_cli",   # CLI wrapper for TX submitter
]
resolver = "2"

[workspace.dependencies]
caryatid_sdk = "0.12"
caryatid_process = "0.12"
caryatid_module_rest_server = "0.14"
caryatid_module_clock = "0.12"
caryatid_module_spy = "0.12"
anyhow = "1.0"
chrono = "0.4"
clap = { version = "4.5", features = ["derive", "string"] }
config = "0.15.11"
dashmap = "6.1.0"
hex = "0.4"
imbl = { version = "5.0.0", features = ["serde"] }
opentelemetry = { version = "0.30.0", features = ["trace"] }
opentelemetry-otlp = { version = "0.30.0", features = ["grpc-tonic", "trace", "tls"] }
opentelemetry_sdk = { version = "0.30.0", features = ["rt-tokio"] }
pallas = "0.33.0"
<<<<<<< HEAD
pallas-math = "0.33.0"
pallas-addresses = "0.33.0"
pallas-crypto = "0.33.0"
=======
>>>>>>> dffa20be
pallas-primitives = "0.33.0"
pallas-traverse = "0.33.0"
serde = { version = "1.0.214", features = ["derive"] }
serde_json = "1.0.132"
serde_with = { version = "3.12.0", features = ["hex"] }
tokio = { version = "1", features = ["full"] }
tracing = "0.1.40"
tracing-opentelemetry = "0.31.0"<|MERGE_RESOLUTION|>--- conflicted
+++ resolved
@@ -53,12 +53,7 @@
 opentelemetry-otlp = { version = "0.30.0", features = ["grpc-tonic", "trace", "tls"] }
 opentelemetry_sdk = { version = "0.30.0", features = ["rt-tokio"] }
 pallas = "0.33.0"
-<<<<<<< HEAD
 pallas-math = "0.33.0"
-pallas-addresses = "0.33.0"
-pallas-crypto = "0.33.0"
-=======
->>>>>>> dffa20be
 pallas-primitives = "0.33.0"
 pallas-traverse = "0.33.0"
 serde = { version = "1.0.214", features = ["derive"] }
