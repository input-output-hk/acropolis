--- conflicted
+++ resolved
@@ -7,7 +7,6 @@
     "common",
 
     # Modules
-<<<<<<< HEAD
     "modules/genesis_bootstrapper",         # Genesis bootstrap UTXOs
     "modules/mithril_snapshot_fetcher",     # Mithril snapshot fetcher
     "modules/snapshot_bootstrapper",        # Bootstrap state from a ledger snapshot
@@ -24,24 +23,7 @@
     "modules/accounts_state",               # Tracks stake and reward accounts
     "modules/assets_state",                 # Tracks native asset mints and burns
     "modules/historical_accounts_state",    # Tracks historical account information
-=======
-    "modules/genesis_bootstrapper",     # Genesis bootstrap UTXOs
-    "modules/mithril_snapshot_fetcher", # Mithril snapshot fetcher
-    "modules/snapshot_bootstrapper",    # Bootstrap state from a ledger snapshot
-    "modules/upstream_chain_fetcher",   # Upstream chain fetcher
-    "modules/block_unpacker",           # Block to transaction unpacker
-    "modules/tx_unpacker",              # Tx to UTXO unpacker
-    "modules/utxo_state",               # UTXO state
-    "modules/spo_state",                # SPO state
-    "modules/drep_state",               # DRep state
-    "modules/parameters_state",         # Keeps track of protocol parameters
-    "modules/governance_state",         # Governance state
-    "modules/stake_delta_filter",       # Filters address deltas
-    "modules/epochs_state",             # Tracks fees and blocks minted and epochs history
-    "modules/accounts_state",           # Tracks stake and reward accounts
-    "modules/assets_state",             # Tracks native asset mints and burns
-    "modules/chain_store",              # Tracks historical information about blocks and TXs
->>>>>>> 371aa46d
+    "modules/chain_store",                  # Tracks historical information about blocks and TXs
 
     # Process builds
     "processes/omnibus",      # All-inclusive omnibus process
