# Acropolis omnibus process
[package]
name = "acropolis_process_replayer"
version = "0.1.0"
edition = "2021"
authors = ["Dmitry Shtukenberg <dmitry.shtukenberg@gmail.com>"]
description = "Acropolis replayer process, allowing to debug any module"
license = "Apache-2.0"

[dependencies]
<<<<<<< HEAD
caryatid_process = "0.6"
caryatid_sdk = "0.6"
caryatid_module_clock = "0.6"
caryatid_module_rest_server = "0.7"
caryatid_module_spy = "0.6"
caryatid_module_playback = "0.3"
=======
caryatid_process = "0.9"
caryatid_sdk = "0.9"
caryatid_module_clock = "0.9"
caryatid_module_rest_server = "0.10"
caryatid_module_spy = "0.9"
caryatid_module_playback = "0.6"
>>>>>>> 69ed1bf2

# Core message definition
acropolis_common = { path = "../../common" }

# Modules we use
acropolis_module_genesis_bootstrapper = { path = "../../modules/genesis_bootstrapper" }
acropolis_module_mithril_snapshot_fetcher = { path = "../../modules/mithril_snapshot_fetcher" }
acropolis_module_upstream_chain_fetcher = { path = "../../modules/upstream_chain_fetcher" }
acropolis_module_block_unpacker = { path = "../../modules/block_unpacker" }
acropolis_module_tx_unpacker = { path = "../../modules/tx_unpacker" }
acropolis_module_utxo_state = { path = "../../modules/utxo_state" }
acropolis_module_spo_state = { path = "../../modules/spo_state" }
acropolis_module_drep_state = { path = "../../modules/drep_state" }
acropolis_module_governance_state = { path = "../../modules/governance_state" }

anyhow = "1.0"
config = "0.15.11"
tracing = "0.1.40"
tracing-subscriber = "0.3.18"
tokio = { version = "1", features = ["full"] }
serde = { version = "1.0.214", features = ["derive"] }
serde_json = "1.0.132"
chrono = "0.4.38"<|MERGE_RESOLUTION|>--- conflicted
+++ resolved
@@ -8,21 +8,12 @@
 license = "Apache-2.0"
 
 [dependencies]
-<<<<<<< HEAD
-caryatid_process = "0.6"
-caryatid_sdk = "0.6"
-caryatid_module_clock = "0.6"
-caryatid_module_rest_server = "0.7"
-caryatid_module_spy = "0.6"
-caryatid_module_playback = "0.3"
-=======
 caryatid_process = "0.9"
 caryatid_sdk = "0.9"
 caryatid_module_clock = "0.9"
 caryatid_module_rest_server = "0.10"
 caryatid_module_spy = "0.9"
 caryatid_module_playback = "0.6"
->>>>>>> 69ed1bf2
 
 # Core message definition
 acropolis_common = { path = "../../common" }
