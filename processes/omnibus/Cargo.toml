# Acropolis omnibus process
[package]
name = "acropolis_process_omnibus"
version = "0.1.0"
edition = "2021"
authors = ["Paul Clark <paul.clark@iohk.io>"]
description = "Acropolis omnibus process containing every module"
license = "Apache-2.0"

[dependencies]
acropolis_common = { path = "../../common" }
acropolis_module_genesis_bootstrapper = { path = "../../modules/genesis_bootstrapper" }
acropolis_module_mithril_snapshot_fetcher = { path = "../../modules/mithril_snapshot_fetcher" }
acropolis_module_upstream_chain_fetcher = { path = "../../modules/upstream_chain_fetcher" }
acropolis_module_block_unpacker = { path = "../../modules/block_unpacker" }
acropolis_module_tx_unpacker = { path = "../../modules/tx_unpacker" }
acropolis_module_utxo_state = { path = "../../modules/utxo_state" }
acropolis_module_spo_state = { path = "../../modules/spo_state" }
acropolis_module_drep_state = { path = "../../modules/drep_state" }
acropolis_module_governance_state = { path = "../../modules/governance_state" }
acropolis_module_parameters_state = { path = "../../modules/parameters_state" }
acropolis_module_stake_delta_filter = { path = "../../modules/stake_delta_filter" }
acropolis_module_epochs_state = { path = "../../modules/epochs_state" }
acropolis_module_accounts_state = { path = "../../modules/accounts_state" }
acropolis_module_rest_blockfrost = { path = "../../modules/rest_blockfrost" }
acropolis_module_spdd_state = { path = "../../modules/spdd_state" }
acropolis_module_drdd_state = { path = "../../modules/drdd_state" }
acropolis_module_assets_state = { path = "../../modules/assets_state" }
<<<<<<< HEAD
acropolis_module_chain_store = { path = "../../modules/chain_store" }
=======
acropolis_module_address_state = { path = "../../modules/address_state" }
>>>>>>> 6df44599

caryatid_process = { workspace = true }
caryatid_sdk = { workspace = true }
caryatid_module_clock = { workspace = true }
caryatid_module_rest_server = { workspace = true }
caryatid_module_spy = { workspace = true }

anyhow = { workspace = true }
config = { workspace = true }
tracing = { workspace = true }
tracing-subscriber = { version = "0.3.20", features = ["registry", "env-filter"] }
tokio = { workspace = true }
serde = { workspace = true }
serde_json = { workspace = true }
chrono = { workspace = true }
tracing-opentelemetry = "0.31.0"
opentelemetry = { version = "0.30.0", features = ["trace"] }
opentelemetry_sdk = { version = "0.30.0", features = ["rt-tokio"] }
opentelemetry-otlp = { version = "0.30.0", features = ["grpc-tonic", "trace", "tls"] }
opentelemetry-stdout = "0.30.0"

# Memory allocator
[target.'cfg(not(target_env = "msvc"))'.dependencies]
tikv-jemallocator = "0.6.0"<|MERGE_RESOLUTION|>--- conflicted
+++ resolved
@@ -26,11 +26,8 @@
 acropolis_module_spdd_state = { path = "../../modules/spdd_state" }
 acropolis_module_drdd_state = { path = "../../modules/drdd_state" }
 acropolis_module_assets_state = { path = "../../modules/assets_state" }
-<<<<<<< HEAD
 acropolis_module_chain_store = { path = "../../modules/chain_store" }
-=======
 acropolis_module_address_state = { path = "../../modules/address_state" }
->>>>>>> 6df44599
 
 caryatid_process = { workspace = true }
 caryatid_sdk = { workspace = true }
