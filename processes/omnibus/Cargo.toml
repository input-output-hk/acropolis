# Acropolis omnibus process
[package]
name = "acropolis_process_omnibus"
version = "0.1.0"
edition = "2021"
authors = ["Paul Clark <paul.clark@iohk.io>"]
description = "Acropolis omnibus process containing every module"
license = "Apache-2.0"

[dependencies]
acropolis_common = { path = "../../common" }
acropolis_module_genesis_bootstrapper = { path = "../../modules/genesis_bootstrapper" }
acropolis_module_mithril_snapshot_fetcher = { path = "../../modules/mithril_snapshot_fetcher" }
acropolis_module_upstream_chain_fetcher = { path = "../../modules/upstream_chain_fetcher" }
acropolis_module_block_unpacker = { path = "../../modules/block_unpacker" }
acropolis_module_tx_unpacker = { path = "../../modules/tx_unpacker" }
acropolis_module_utxo_state = { path = "../../modules/utxo_state" }
acropolis_module_spo_state = { path = "../../modules/spo_state" }
acropolis_module_drep_state = { path = "../../modules/drep_state" }
acropolis_module_governance_state = { path = "../../modules/governance_state" }
acropolis_module_parameters_state = { path = "../../modules/parameters_state" }
acropolis_module_stake_delta_filter = { path = "../../modules/stake_delta_filter" }
acropolis_module_epochs_state = { path = "../../modules/epochs_state" }
acropolis_module_accounts_state = { path = "../../modules/accounts_state" }
acropolis_module_rest_blockfrost = { path = "../../modules/rest_blockfrost" }
acropolis_module_spdd_state = { path = "../../modules/spdd_state" }
acropolis_module_drdd_state = { path = "../../modules/drdd_state" }
<<<<<<< HEAD
acropolis_module_chain_store = { path = "../../modules/chain_store" }
=======
acropolis_module_assets_state = { path = "../../modules/assets_state" }

caryatid_process = { workspace = true }
caryatid_sdk = { workspace = true }
caryatid_module_clock = { workspace = true }
caryatid_module_rest_server = { workspace = true }
caryatid_module_spy = { workspace = true }
>>>>>>> 1df613ce

anyhow = { workspace = true }
config = { workspace = true }
tracing = { workspace = true }
tracing-subscriber = { version = "0.3.20", features = ["registry", "env-filter"] }
tokio = { workspace = true }
serde = { workspace = true }
serde_json = { workspace = true }
chrono = { workspace = true }
tracing-opentelemetry = "0.31.0"
opentelemetry = { version = "0.30.0", features = ["trace"] }
opentelemetry_sdk = { version = "0.30.0", features = ["rt-tokio"] }
opentelemetry-otlp = { version = "0.30.0", features = ["grpc-tonic", "trace", "tls"] }
opentelemetry-stdout = "0.30.0"

# Memory allocator
[target.'cfg(not(target_env = "msvc"))'.dependencies]
tikv-jemallocator = "0.6.0"<|MERGE_RESOLUTION|>--- conflicted
+++ resolved
@@ -25,17 +25,14 @@
 acropolis_module_rest_blockfrost = { path = "../../modules/rest_blockfrost" }
 acropolis_module_spdd_state = { path = "../../modules/spdd_state" }
 acropolis_module_drdd_state = { path = "../../modules/drdd_state" }
-<<<<<<< HEAD
+acropolis_module_assets_state = { path = "../../modules/assets_state" }
 acropolis_module_chain_store = { path = "../../modules/chain_store" }
-=======
-acropolis_module_assets_state = { path = "../../modules/assets_state" }
 
 caryatid_process = { workspace = true }
 caryatid_sdk = { workspace = true }
 caryatid_module_clock = { workspace = true }
 caryatid_module_rest_server = { workspace = true }
 caryatid_module_spy = { workspace = true }
->>>>>>> 1df613ce
 
 anyhow = { workspace = true }
 config = { workspace = true }
