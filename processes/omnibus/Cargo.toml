--- conflicted
+++ resolved
@@ -8,19 +8,11 @@
 license = "Apache-2.0"
 
 [dependencies]
-<<<<<<< HEAD
-caryatid_process = "0.6"
-caryatid_sdk = "0.6"
-caryatid_module_clock = "0.6"
-caryatid_module_rest_server = "0.7"
-caryatid_module_spy = "0.6"
-=======
 caryatid_process = "0.9"
 caryatid_sdk = "0.9"
 caryatid_module_clock = "0.9"
 caryatid_module_rest_server = "0.10"
 caryatid_module_spy = "0.9"
->>>>>>> b180d6ea
 
 # Core message definition
 acropolis_common = { path = "../../common" }
