--- conflicted
+++ resolved
@@ -30,11 +30,8 @@
 acropolis_module_address_state = { path = "../../modules/address_state" }
 acropolis_module_consensus = { path = "../../modules/consensus" }
 acropolis_module_historical_accounts_state = { path = "../../modules/historical_accounts_state" }
-<<<<<<< HEAD
 acropolis_module_tx_validator_phase1 = { path = "../../modules/tx_validator_phase1" }
-=======
 acropolis_module_block_vrf_validator = { path = "../../modules/block_vrf_validator" }
->>>>>>> 5eb7ff9c
 
 caryatid_process = { workspace = true }
 caryatid_module_clock = { workspace = true }
