--- conflicted
+++ resolved
@@ -110,11 +110,10 @@
 # Enables /assets/{asset} endpoint (requires store-assets to be enabled)
 index-by-policy = false
 
-<<<<<<< HEAD
 [module.chain-store]
 # Clear state on start up (default true)
 clear-on-start = true
-=======
+
 [module.address-state]
 # Enables /addresses/{address}, /addresses/{address}/extended,
 # /addresses/{address}/utxos/{asset}, and /addresses/{address}/utxos endpoints
@@ -123,7 +122,6 @@
 store-totals = false
 # Enables /addresses/{address}/transactions endpoint
 store-transactions = false
->>>>>>> 6df44599
 
 [module.clock]
 
