--- conflicted
+++ resolved
@@ -82,9 +82,6 @@
 
 [module.accounts-state]
 
-<<<<<<< HEAD
-[module.chain-store]
-=======
 [module.assets-state]
 # Enables /assets endpoint
 store-assets = false
@@ -99,7 +96,8 @@
 store-addresses = false
 # Enables /assets/{asset} endpoint (requires store-assets to be enabled)
 index-by-policy = false
->>>>>>> 1df613ce
+
+[module.chain-store]
 
 [module.clock]
 
