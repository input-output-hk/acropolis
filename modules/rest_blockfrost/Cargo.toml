--- conflicted
+++ resolved
@@ -23,11 +23,7 @@
 tokio = { version = "1", features = ["full"] }
 tracing = "0.1.40"
 rust_decimal = "1.37.2"
-<<<<<<< HEAD
-reqwest = { version = "0.12.23", features = ["json"] }
-=======
 reqwest = { version = "0.12", default-features = false, features = ["json", "rustls-tls"] }
->>>>>>> 3f10a1bc
 
 [lib]
 path = "src/rest_blockfrost.rs"