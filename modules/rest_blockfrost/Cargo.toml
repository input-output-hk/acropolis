# Acropolis Blockfrost-Compatible REST Module

[package]
name = "acropolis_module_rest_blockfrost"
version = "0.1.0"
edition = "2021"
authors = ["William Hankins <william@sundae.fi>"]
description = "Blockfrost-compatible REST API for Acropolis"
license = "Apache-2.0"

[dependencies]
acropolis_common = { path = "../../common" }

caryatid_sdk = { workspace = true }
caryatid_module_rest_server = { workspace = true }

anyhow = { workspace = true }
async-trait = "0.1"
bech32 = "0.11"
blake2 = "0.10.6"
<<<<<<< HEAD
config = { workspace = true }
hex = { workspace = true }
=======
caryatid_sdk = "0.12"
caryatid_module_rest_server = "0.14"
config = "0.15.11"
hex = "0.4.3"
serde = { version = "1.0.214", features = ["derive"] }
serde_json = "1.0"
serde_cbor = "0.11"
serde_with = { version = "3.12.0", features = ["hex"] }
tokio = { version = "1", features = ["full"] }
tracing = "0.1.40"
rust_decimal = "1.37.2"
reqwest = { version = "0.12", default-features = false, features = ["json", "rustls-tls"] }
>>>>>>> b8f38245
num-traits = "0.2"
reqwest = { version = "0.12", default-features = false, features = ["json", "rustls-tls"] }
rust_decimal = "1.37.2"
serde = { workspace = true }
serde_json = { workspace = true }
serde_with = { workspace = true }
tokio = { workspace = true }
tracing = { workspace = true }

[lib]
path = "src/rest_blockfrost.rs"<|MERGE_RESOLUTION|>--- conflicted
+++ resolved
@@ -18,27 +18,13 @@
 async-trait = "0.1"
 bech32 = "0.11"
 blake2 = "0.10.6"
-<<<<<<< HEAD
 config = { workspace = true }
 hex = { workspace = true }
-=======
-caryatid_sdk = "0.12"
-caryatid_module_rest_server = "0.14"
-config = "0.15.11"
-hex = "0.4.3"
-serde = { version = "1.0.214", features = ["derive"] }
-serde_json = "1.0"
-serde_cbor = "0.11"
-serde_with = { version = "3.12.0", features = ["hex"] }
-tokio = { version = "1", features = ["full"] }
-tracing = "0.1.40"
-rust_decimal = "1.37.2"
-reqwest = { version = "0.12", default-features = false, features = ["json", "rustls-tls"] }
->>>>>>> b8f38245
 num-traits = "0.2"
 reqwest = { version = "0.12", default-features = false, features = ["json", "rustls-tls"] }
 rust_decimal = "1.37.2"
 serde = { workspace = true }
+serde_cbor = "0.11"
 serde_json = { workspace = true }
 serde_with = { workspace = true }
 tokio = { workspace = true }
