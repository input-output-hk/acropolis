//! Acropolis Blockfrost-Compatible REST Module

use std::{future::Future, sync::Arc};

use acropolis_common::{
    messages::{Message, RESTResponse},
    rest_helper::handle_rest_with_path_parameter,
};
use anyhow::Result;
use caryatid_sdk::{module, Context, Module};
use config::Config;
use tracing::info;
mod cost_models;
mod handlers;
mod handlers_config;
mod types;
mod utils;
use handlers::{
    accounts::handle_single_account_blockfrost,
<<<<<<< HEAD
    blocks::{
        handle_blocks_epoch_slot_blockfrost, handle_blocks_hash_number_addresses_blockfrost,
        handle_blocks_hash_number_next_blockfrost, handle_blocks_hash_number_previous_blockfrost,
        handle_blocks_latest_hash_number_blockfrost,
        handle_blocks_latest_hash_number_transactions_blockfrost,
        handle_blocks_latest_hash_number_transactions_cbor_blockfrost,
        handle_blocks_slot_blockfrost,
=======
    assets::{
        handle_asset_addresses_blockfrost, handle_asset_history_blockfrost,
        handle_asset_transactions_blockfrost, handle_assets_list_blockfrost,
>>>>>>> 1df613ce
    },
    epochs::{
        handle_epoch_info_blockfrost, handle_epoch_next_blockfrost, handle_epoch_params_blockfrost,
        handle_epoch_pool_blocks_blockfrost, handle_epoch_pool_stakes_blockfrost,
        handle_epoch_previous_blockfrost, handle_epoch_total_blocks_blockfrost,
        handle_epoch_total_stakes_blockfrost,
    },
    governance::{
        handle_drep_delegators_blockfrost, handle_drep_metadata_blockfrost,
        handle_drep_updates_blockfrost, handle_drep_votes_blockfrost, handle_dreps_list_blockfrost,
        handle_proposal_metadata_blockfrost, handle_proposal_parameters_blockfrost,
        handle_proposal_votes_blockfrost, handle_proposal_withdrawals_blockfrost,
        handle_proposals_list_blockfrost, handle_single_drep_blockfrost,
        handle_single_proposal_blockfrost,
    },
    pools::{
        handle_pool_blocks_blockfrost, handle_pool_delegators_blockfrost,
        handle_pool_history_blockfrost, handle_pool_metadata_blockfrost,
        handle_pool_relays_blockfrost, handle_pool_updates_blockfrost,
        handle_pool_votes_blockfrost, handle_pools_extended_retired_retiring_single_blockfrost,
        handle_pools_list_blockfrost,
    },
};

use crate::{
    handlers::assets::{handle_asset_single_blockfrost, handle_policy_assets_blockfrost},
    handlers_config::HandlersConfig,
};

// Accounts topics
const DEFAULT_HANDLE_SINGLE_ACCOUNT_TOPIC: (&str, &str) =
    ("handle-topic-account-single", "rest.get.accounts.*");

// Blocks topics
const DEFAULT_HANDLE_BLOCKS_LATEST_HASH_NUMBER_TOPIC: (&str, &str) =
    ("handle-blocks-latest-hash-number", "rest.get.blocks.*");
const DEFAULT_HANDLE_BLOCKS_LATEST_HASH_NUMBER_TRANSACTIONS_TOPIC: (&str, &str) = (
    "handle-blocks-latest-hash-number-transactions",
    "rest.get.blocks.*.txs",
);
const DEFAULT_HANDLE_BLOCKS_LATEST_HASH_NUMBER_TRANSACTIONS_CBOR_TOPIC: (&str, &str) = (
    "handle-blocks-latest-hash-number-transactions-cbor",
    "rest.get.blocks.*.txs.cbor",
);
const DEFAULT_HANDLE_BLOCKS_HASH_NUMBER_NEXT_TOPIC: (&str, &str) =
    ("handle-blocks-hash-number-next", "rest.get.blocks.*.next");
const DEFAULT_HANDLE_BLOCKS_HASH_NUMBER_PREVIOUS_TOPIC: (&str, &str) = (
    "handle-blocks-hash-number-previous",
    "rest.get.blocks.*.previous",
);
const DEFAULT_HANDLE_BLOCKS_SLOT_TOPIC: (&str, &str) =
    ("handle-blocks-slot", "rest.get.blocks.slot.*");
const DEFAULT_HANDLE_BLOCKS_EPOCH_SLOT_TOPIC: (&str, &str) =
    ("handle-blocks-epoch-slot", "rest.get.blocks.epoch.*.slot.*");
const DEFAULT_HANDLE_BLOCKS_HASH_NUMBER_ADDRESSES_TOPIC: (&str, &str) = (
    "handle-blocks-hash-number-addresses",
    "rest.get.blocks.*.addresses",
);

// Governance topics
const DEFAULT_HANDLE_DREPS_LIST_TOPIC: (&str, &str) =
    ("handle-topic-dreps-list", "rest.get.governance.dreps");
const DEFAULT_HANDLE_SINGLE_DREP_TOPIC: (&str, &str) =
    ("handle-topic-dreps-single", "rest.get.governance.dreps.*");
const DEFAULT_HANDLE_DREP_DELEGATORS_TOPIC: (&str, &str) = (
    "handle-topic-dreps-delegators",
    "rest.get.governance.dreps.*.delegators",
);
const DEFAULT_HANDLE_DREP_METADATA_TOPIC: (&str, &str) = (
    "handle-topic-dreps-metadata",
    "rest.get.governance.dreps.*.metadata",
);
const DEFAULT_HANDLE_DREP_UPDATES_TOPIC: (&str, &str) = (
    "handle-topic-dreps-updates",
    "rest.get.governance.dreps.*.updates",
);
const DEFAULT_HANDLE_DREP_VOTES_TOPIC: (&str, &str) = (
    "handle-topic-dreps-votes",
    "rest.get.governance.dreps.*.votes",
);
const DEFAULT_HANDLE_PROPOSALS_LIST_TOPIC: (&str, &str) = (
    "handle-topic-proposals-list",
    "rest.get.governance.proposals",
);
const DEFAULT_HANDLE_SINGLE_PROPOSAL_TOPIC: (&str, &str) = (
    "handle-topic-proposals-single",
    "rest.get.governance.proposals.*.*",
);
const DEFAULT_HANDLE_PROPOSAL_PARAMETERS_TOPIC: (&str, &str) = (
    "handle-topic-proposals-parameters",
    "rest.get.governance.proposals.*.*.parameters",
);
const DEFAULT_HANDLE_PROPOSAL_WITHDRAWALS_TOPIC: (&str, &str) = (
    "handle-topic-proposals-withdrawals",
    "rest.get.governance.proposals.*.*.withdrawals",
);
const DEFAULT_HANDLE_PROPOSAL_VOTES_TOPIC: (&str, &str) = (
    "handle-topic-proposals-votes",
    "rest.get.governance.proposals.*.*.votes",
);
const DEFAULT_HANDLE_PROPOSAL_METADATA_TOPIC: (&str, &str) = (
    "handle-topic-proposals-metadata",
    "rest.get.governance.proposals.*.*.metadata",
);

// Pools topics
const DEFAULT_HANDLE_POOLS_LIST_TOPIC: (&str, &str) = ("handle-topic-pools-list", "rest.get.pools");
const DEFAULT_HANDLE_POOLS_EXTENDED_RETIRED_RETIRING_SINGLE_TOPIC: (&str, &str) = (
    "handle-topic-pools-extended-retired-retiring-single",
    "rest.get.pools.*",
);
const DEFAULT_HANDLE_POOL_HISTORY_TOPIC: (&str, &str) =
    ("handle-topic-pool-history", "rest.get.pools.*.history");
const DEFAULT_HANDLE_POOL_METADATA_TOPIC: (&str, &str) =
    ("handle-topic-pool-metadata", "rest.get.pools.*.metadata");
const DEFAULT_HANDLE_POOL_RELAYS_TOPIC: (&str, &str) =
    ("handle-topic-pool-relays", "rest.get.pools.*.relays");
const DEFAULT_HANDLE_POOL_DELEGATORS_TOPIC: (&str, &str) = (
    "handle-topic-pool-delegators",
    "rest.get.pools.*.delegators",
);
const DEFAULT_HANDLE_POOL_BLOCKS_TOPIC: (&str, &str) =
    ("handle-topic-pool-blocks", "rest.get.pools.*.blocks");
const DEFAULT_HANDLE_POOL_UPDATES_TOPIC: (&str, &str) =
    ("handle-topic-pool-updates", "rest.get.pools.*.updates");
const DEFAULT_HANDLE_POOL_VOTES_TOPIC: (&str, &str) =
    ("handle-topic-pool-votes", "rest.get.pools.*.votes");

// Epochs topics
const DEFAULT_HANDLE_EPOCH_INFO_TOPIC: (&str, &str) =
    ("handle-topic-epoch-info", "rest.get.epochs.*"); // Both latest and specific
const DEFAULT_HANDLE_EPOCH_PARAMS_TOPIC: (&str, &str) = (
    "handle-topic-epoch-parameters",
    "rest.get.epochs.*.parameters",
); // Both latest and specific
const DEFAULT_HANDLE_EPOCH_NEXT_TOPIC: (&str, &str) =
    ("handle-topic-epoch-next", "rest.get.epochs.*.next");
const DEFAULT_HANDLE_EPOCH_PREVIOUS_TOPIC: (&str, &str) =
    ("handle-topic-epoch-previous", "rest.get.epochs.*.previous");
const DEFAULT_HANDLE_EPOCH_TOTAL_STAKES_TOPIC: (&str, &str) = (
    "handle-topic-epoch-total-stakes",
    "rest.get.epochs.*.stakes",
);
const DEFAULT_HANDLE_EPOCH_POOL_STAKES_TOPIC: (&str, &str) = (
    "handle-topic-epoch-pool-stakes",
    "rest.get.epochs.*.stakes.*",
);
const DEFAULT_HANDLE_EPOCH_TOTAL_BLOCKS_TOPIC: (&str, &str) = (
    "handle-topic-epoch-total-blocks",
    "rest.get.epochs.*.blocks",
);
const DEFAULT_HANDLE_EPOCH_POOL_BLOCKS_TOPIC: (&str, &str) = (
    "handle-topic-epoch-pool-blocks",
    "rest.get.epochs.*.blocks.*",
);

// Assets topics
const DEFAULT_HANDLE_ASSETS_LIST_TOPIC: (&str, &str) =
    ("handle-topic-assets-list", "rest.get.assets");
const DEFAULT_HANDLE_ASSET_SINGLE_TOPIC: (&str, &str) = (
    "handle-topic-policy-assets-asset-single",
    "rest.get.assets.*",
);
const DEFAULT_HANDLE_ASSET_HISTORY_TOPIC: (&str, &str) =
    ("handle-topic-asset-history", "rest.get.assets.*.history");
const DEFAULT_HANDLE_ASSET_TRANSACTIONS_TOPIC: (&str, &str) = (
    "handle-topic-asset-transactions",
    "rest.get.assets.*.transactions",
);
const DEFAULT_HANDLE_ASSET_ADDRESSES_TOPIC: (&str, &str) = (
    "handle-topic-asset-addresses",
    "rest.get.assets.*.addresses",
);
const DEFAULT_HANDLE_POLICY_ASSETS_TOPIC: (&str, &str) =
    ("handle-topic-policy-assets", "rest.get.assets.policy.*");

#[module(
    message_type(Message),
    name = "rest-blockfrost",
    description = "Blockfrost-compatible REST API for Acropolis"
)]

pub struct BlockfrostREST;

impl BlockfrostREST {
    pub async fn init(&self, context: Arc<Context<Message>>, config: Arc<Config>) -> Result<()> {
        // load query topics from config
        let handlers_config = Arc::new(HandlersConfig::from(config));

        info!("Blockfrost REST enabled");

        // Handler for /accounts/{stake_address}
        register_handler(
            context.clone(),
            DEFAULT_HANDLE_SINGLE_ACCOUNT_TOPIC,
            handlers_config.clone(),
            handle_single_account_blockfrost,
        );

        // Handler for /blocks/latest, /blocks/{hash_or_number}
        register_handler(
            context.clone(),
            DEFAULT_HANDLE_BLOCKS_LATEST_HASH_NUMBER_TOPIC,
            handlers_config.clone(),
            handle_blocks_latest_hash_number_blockfrost,
        );

        // Handler for /blocks/latest/txs, /blocks/{hash_or_number}/txs
        register_handler(
            context.clone(),
            DEFAULT_HANDLE_BLOCKS_LATEST_HASH_NUMBER_TRANSACTIONS_TOPIC,
            handlers_config.clone(),
            handle_blocks_latest_hash_number_transactions_blockfrost,
        );

        // Handler for /blocks/latest/txs/cbor, /blocks/{hash_or_number}/txs/cbor
        register_handler(
            context.clone(),
            DEFAULT_HANDLE_BLOCKS_LATEST_HASH_NUMBER_TRANSACTIONS_CBOR_TOPIC,
            handlers_config.clone(),
            handle_blocks_latest_hash_number_transactions_cbor_blockfrost,
        );

        // Handler for /blocks/{hash_or_number}/next
        register_handler(
            context.clone(),
            DEFAULT_HANDLE_BLOCKS_HASH_NUMBER_NEXT_TOPIC,
            handlers_config.clone(),
            handle_blocks_hash_number_next_blockfrost,
        );

        // Handler for /blocks/{hash_or_number}/previous
        register_handler(
            context.clone(),
            DEFAULT_HANDLE_BLOCKS_HASH_NUMBER_PREVIOUS_TOPIC,
            handlers_config.clone(),
            handle_blocks_hash_number_previous_blockfrost,
        );

        // Handler for /blocks/slot/{slot_number}
        register_handler(
            context.clone(),
            DEFAULT_HANDLE_BLOCKS_SLOT_TOPIC,
            handlers_config.clone(),
            handle_blocks_slot_blockfrost,
        );

        // Handler for /blocks/epoch/{epoch_number}/slot/{slot_number}
        register_handler(
            context.clone(),
            DEFAULT_HANDLE_BLOCKS_EPOCH_SLOT_TOPIC,
            handlers_config.clone(),
            handle_blocks_epoch_slot_blockfrost,
        );

        // Handler for /blocks/{hash_or_number}/addresses
        register_handler(
            context.clone(),
            DEFAULT_HANDLE_BLOCKS_HASH_NUMBER_ADDRESSES_TOPIC,
            handlers_config.clone(),
            handle_blocks_hash_number_addresses_blockfrost,
        );

        // Handler for /governance/dreps
        register_handler(
            context.clone(),
            DEFAULT_HANDLE_DREPS_LIST_TOPIC,
            handlers_config.clone(),
            handle_dreps_list_blockfrost,
        );

        // Handler for /governance/dreps/{drep_id}
        register_handler(
            context.clone(),
            DEFAULT_HANDLE_SINGLE_DREP_TOPIC,
            handlers_config.clone(),
            handle_single_drep_blockfrost,
        );

        // Handler for /governance/dreps/{drep_id}/delegators
        register_handler(
            context.clone(),
            DEFAULT_HANDLE_DREP_DELEGATORS_TOPIC,
            handlers_config.clone(),
            handle_drep_delegators_blockfrost,
        );

        // Handler for /governance/dreps/{drep_id}/metadata
        register_handler(
            context.clone(),
            DEFAULT_HANDLE_DREP_METADATA_TOPIC,
            handlers_config.clone(),
            handle_drep_metadata_blockfrost,
        );

        // Handler for /governance/dreps/{drep_id}/updates
        register_handler(
            context.clone(),
            DEFAULT_HANDLE_DREP_UPDATES_TOPIC,
            handlers_config.clone(),
            handle_drep_updates_blockfrost,
        );

        // Handler for /governance/dreps/{drep_id}/votes
        register_handler(
            context.clone(),
            DEFAULT_HANDLE_DREP_VOTES_TOPIC,
            handlers_config.clone(),
            handle_drep_votes_blockfrost,
        );

        // Handler for /governance/proposals
        register_handler(
            context.clone(),
            DEFAULT_HANDLE_PROPOSALS_LIST_TOPIC,
            handlers_config.clone(),
            handle_proposals_list_blockfrost,
        );

        // Handler for /governance/proposals/{tx_hash}/{cert_index}
        register_handler(
            context.clone(),
            DEFAULT_HANDLE_SINGLE_PROPOSAL_TOPIC,
            handlers_config.clone(),
            handle_single_proposal_blockfrost,
        );

        // Handler for /governance/proposals/{tx_hash}/{cert_index}/parameters
        register_handler(
            context.clone(),
            DEFAULT_HANDLE_PROPOSAL_PARAMETERS_TOPIC,
            handlers_config.clone(),
            handle_proposal_parameters_blockfrost,
        );

        // Handler for /governance/proposals/{tx_hash}/{cert_index}/withdrawals
        register_handler(
            context.clone(),
            DEFAULT_HANDLE_PROPOSAL_WITHDRAWALS_TOPIC,
            handlers_config.clone(),
            handle_proposal_withdrawals_blockfrost,
        );

        // Handler for /governance/proposals/{tx_hash}/{cert_index}/votes
        register_handler(
            context.clone(),
            DEFAULT_HANDLE_PROPOSAL_VOTES_TOPIC,
            handlers_config.clone(),
            handle_proposal_votes_blockfrost,
        );

        // Handler for /governance/proposals/{tx_hash}/{cert_index}/metadata
        register_handler(
            context.clone(),
            DEFAULT_HANDLE_PROPOSAL_METADATA_TOPIC,
            handlers_config.clone(),
            handle_proposal_metadata_blockfrost,
        );

        // Handler for /pools
        register_handler(
            context.clone(),
            DEFAULT_HANDLE_POOLS_LIST_TOPIC,
            handlers_config.clone(),
            handle_pools_list_blockfrost,
        );

        // Handler for /pools/extended, /pools/retired, /pools/retiring, and /pools/{pool_id}
        register_handler(
            context.clone(),
            DEFAULT_HANDLE_POOLS_EXTENDED_RETIRED_RETIRING_SINGLE_TOPIC,
            handlers_config.clone(),
            handle_pools_extended_retired_retiring_single_blockfrost,
        );

        // Handler for /pools/{pool_id}/history
        register_handler(
            context.clone(),
            DEFAULT_HANDLE_POOL_HISTORY_TOPIC,
            handlers_config.clone(),
            handle_pool_history_blockfrost,
        );

        // Handler for /pools/{pool_id}/metadata
        register_handler(
            context.clone(),
            DEFAULT_HANDLE_POOL_METADATA_TOPIC,
            handlers_config.clone(),
            handle_pool_metadata_blockfrost,
        );

        // Handler for /pools/{pool_id}/relays
        register_handler(
            context.clone(),
            DEFAULT_HANDLE_POOL_RELAYS_TOPIC,
            handlers_config.clone(),
            handle_pool_relays_blockfrost,
        );

        // Handler for /pools/{pool_id}/delegators
        register_handler(
            context.clone(),
            DEFAULT_HANDLE_POOL_DELEGATORS_TOPIC,
            handlers_config.clone(),
            handle_pool_delegators_blockfrost,
        );

        // Handler for /pools/{pool_id}/blocks
        register_handler(
            context.clone(),
            DEFAULT_HANDLE_POOL_BLOCKS_TOPIC,
            handlers_config.clone(),
            handle_pool_blocks_blockfrost,
        );

        // Handler for /pools/{pool_id}/updates
        register_handler(
            context.clone(),
            DEFAULT_HANDLE_POOL_UPDATES_TOPIC,
            handlers_config.clone(),
            handle_pool_updates_blockfrost,
        );

        // Handler for /pools/{pool_id}/votes
        register_handler(
            context.clone(),
            DEFAULT_HANDLE_POOL_VOTES_TOPIC,
            handlers_config.clone(),
            handle_pool_votes_blockfrost,
        );

        // Handler for /epochs/latest and /epoches/{number}
        register_handler(
            context.clone(),
            DEFAULT_HANDLE_EPOCH_INFO_TOPIC,
            handlers_config.clone(),
            handle_epoch_info_blockfrost,
        );

        // Handler for /epochs/latest/parameters and /epochs/{number}/parameters
        register_handler(
            context.clone(),
            DEFAULT_HANDLE_EPOCH_PARAMS_TOPIC,
            handlers_config.clone(),
            handle_epoch_params_blockfrost,
        );

        // Handler for /epochs/{number}/next
        register_handler(
            context.clone(),
            DEFAULT_HANDLE_EPOCH_NEXT_TOPIC,
            handlers_config.clone(),
            handle_epoch_next_blockfrost,
        );

        // Handler for /epochs/{number}/previous
        register_handler(
            context.clone(),
            DEFAULT_HANDLE_EPOCH_PREVIOUS_TOPIC,
            handlers_config.clone(),
            handle_epoch_previous_blockfrost,
        );

        // Handler for /epochs/{number}/stakes
        register_handler(
            context.clone(),
            DEFAULT_HANDLE_EPOCH_TOTAL_STAKES_TOPIC,
            handlers_config.clone(),
            handle_epoch_total_stakes_blockfrost,
        );

        // Handler for /epochs/{number}/stakes/{pool_id}
        register_handler(
            context.clone(),
            DEFAULT_HANDLE_EPOCH_POOL_STAKES_TOPIC,
            handlers_config.clone(),
            handle_epoch_pool_stakes_blockfrost,
        );

        // Handler for /epochs/{number}/blocks
        register_handler(
            context.clone(),
            DEFAULT_HANDLE_EPOCH_TOTAL_BLOCKS_TOPIC,
            handlers_config.clone(),
            handle_epoch_total_blocks_blockfrost,
        );

        // Handler for /epochs/{number}/blocks/{pool_id}
        register_handler(
            context.clone(),
            DEFAULT_HANDLE_EPOCH_POOL_BLOCKS_TOPIC,
            handlers_config.clone(),
            handle_epoch_pool_blocks_blockfrost,
        );

        // Handler for /assets
        register_handler(
            context.clone(),
            DEFAULT_HANDLE_ASSETS_LIST_TOPIC,
            handlers_config.clone(),
            handle_assets_list_blockfrost,
        );

        // Handler for /assets/{asset}
        register_handler(
            context.clone(),
            DEFAULT_HANDLE_ASSET_SINGLE_TOPIC,
            handlers_config.clone(),
            handle_asset_single_blockfrost,
        );

        // Handler for /assets/{asset}/history
        register_handler(
            context.clone(),
            DEFAULT_HANDLE_ASSET_HISTORY_TOPIC,
            handlers_config.clone(),
            handle_asset_history_blockfrost,
        );

        // Handler for /assets/{asset}/transactions
        register_handler(
            context.clone(),
            DEFAULT_HANDLE_ASSET_TRANSACTIONS_TOPIC,
            handlers_config.clone(),
            handle_asset_transactions_blockfrost,
        );

        // Handler for /assets/{asset}/addresses
        register_handler(
            context.clone(),
            DEFAULT_HANDLE_ASSET_ADDRESSES_TOPIC,
            handlers_config.clone(),
            handle_asset_addresses_blockfrost,
        );

        // Handler for /assets/policy/{policy_id}
        register_handler(
            context.clone(),
            DEFAULT_HANDLE_POLICY_ASSETS_TOPIC,
            handlers_config.clone(),
            handle_policy_assets_blockfrost,
        );

        Ok(())
    }
}

fn register_handler<F, Fut>(
    context: Arc<Context<Message>>,
    topic: (&str, &str),
    handlers_config: Arc<HandlersConfig>,
    handler_fn: F,
) where
    F: Fn(Arc<Context<Message>>, Vec<String>, Arc<HandlersConfig>) -> Fut
        + Send
        + Sync
        + Clone
        + 'static,
    Fut: Future<Output = Result<RESTResponse>> + Send + 'static,
{
    let topic_name = context.config.get_string(topic.0).unwrap_or_else(|_| topic.1.to_string());

    tracing::info!("Creating request handler on '{}'", topic_name);

    handle_rest_with_path_parameter(context.clone(), &topic_name, move |params| {
        let context = context.clone();
        let handler_fn = handler_fn.clone();
        let params: Vec<String> = params.iter().map(|s| s.to_string()).collect();
        let handlers_config = handlers_config.clone();

        async move { handler_fn(context, params, handlers_config).await }
    });
}<|MERGE_RESOLUTION|>--- conflicted
+++ resolved
@@ -17,7 +17,10 @@
 mod utils;
 use handlers::{
     accounts::handle_single_account_blockfrost,
-<<<<<<< HEAD
+    assets::{
+        handle_asset_addresses_blockfrost, handle_asset_history_blockfrost,
+        handle_asset_transactions_blockfrost, handle_assets_list_blockfrost,
+    },
     blocks::{
         handle_blocks_epoch_slot_blockfrost, handle_blocks_hash_number_addresses_blockfrost,
         handle_blocks_hash_number_next_blockfrost, handle_blocks_hash_number_previous_blockfrost,
@@ -25,11 +28,6 @@
         handle_blocks_latest_hash_number_transactions_blockfrost,
         handle_blocks_latest_hash_number_transactions_cbor_blockfrost,
         handle_blocks_slot_blockfrost,
-=======
-    assets::{
-        handle_asset_addresses_blockfrost, handle_asset_history_blockfrost,
-        handle_asset_transactions_blockfrost, handle_assets_list_blockfrost,
->>>>>>> 1df613ce
     },
     epochs::{
         handle_epoch_info_blockfrost, handle_epoch_next_blockfrost, handle_epoch_params_blockfrost,
