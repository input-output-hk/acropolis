--- conflicted
+++ resolved
@@ -17,16 +17,13 @@
 mod utils;
 use handlers::{
     accounts::handle_single_account_blockfrost,
-<<<<<<< HEAD
     assets::handle_assets_list_blockfrost,
-=======
     epochs::{
         handle_epoch_info_blockfrost, handle_epoch_next_blockfrost, handle_epoch_params_blockfrost,
         handle_epoch_pool_blocks_blockfrost, handle_epoch_pool_stakes_blockfrost,
         handle_epoch_previous_blockfrost, handle_epoch_total_blocks_blockfrost,
         handle_epoch_total_stakes_blockfrost,
     },
->>>>>>> 30a5585c
     governance::{
         handle_drep_delegators_blockfrost, handle_drep_metadata_blockfrost,
         handle_drep_updates_blockfrost, handle_drep_votes_blockfrost, handle_dreps_list_blockfrost,
@@ -119,11 +116,6 @@
 const DEFAULT_HANDLE_POOL_VOTES_TOPIC: (&str, &str) =
     ("handle-topic-pool-votes", "rest.get.pools.*.votes");
 
-<<<<<<< HEAD
-// Assets topics
-const DEFAULT_HANDLE_ASSETS_LIST_TOPIC: (&str, &str) =
-    ("handle-topic-assets-list", "rest.get.assets");
-=======
 // Epochs topics
 const DEFAULT_HANDLE_EPOCH_INFO_TOPIC: (&str, &str) =
     ("handle-topic-epoch-info", "rest.get.epoch.*"); // Both latest and specific
@@ -151,7 +143,10 @@
     "handle-topic-epoch-pool-blocks",
     "rest.get.epochs.*.blocks.*",
 );
->>>>>>> 30a5585c
+
+// Assets topics
+const DEFAULT_HANDLE_ASSETS_LIST_TOPIC: (&str, &str) =
+    ("handle-topic-assets-list", "rest.get.assets");
 
 #[module(
     message_type(Message),
@@ -343,77 +338,76 @@
             handle_pool_votes_blockfrost,
         );
 
-<<<<<<< HEAD
+        // Handler for /epochs/latest and /epoches/{number}
+        register_handler(
+            context.clone(),
+            DEFAULT_HANDLE_EPOCH_INFO_TOPIC,
+            handlers_config.clone(),
+            handle_epoch_info_blockfrost,
+        );
+
+        // Handler for /epochs/latest/parameters and /epochs/{number}/parameters
+        register_handler(
+            context.clone(),
+            DEFAULT_HANDLE_EPOCH_PARAMS_TOPIC,
+            handlers_config.clone(),
+            handle_epoch_params_blockfrost,
+        );
+
+        // Handler for /epochs/{number}/next
+        register_handler(
+            context.clone(),
+            DEFAULT_HANDLE_EPOCH_NEXT_TOPIC,
+            handlers_config.clone(),
+            handle_epoch_next_blockfrost,
+        );
+
+        // Handler for /epochs/{number}/previous
+        register_handler(
+            context.clone(),
+            DEFAULT_HANDLE_EPOCH_PREVIOUS_TOPIC,
+            handlers_config.clone(),
+            handle_epoch_previous_blockfrost,
+        );
+
+        // Handler for /epochs/{number}/stakes
+        register_handler(
+            context.clone(),
+            DEFAULT_HANDLE_EPOCH_TOTAL_STAKES_TOPIC,
+            handlers_config.clone(),
+            handle_epoch_total_stakes_blockfrost,
+        );
+
+        // Handler for /epochs/{number}/stakes/{pool_id}
+        register_handler(
+            context.clone(),
+            DEFAULT_HANDLE_EPOCH_POOL_STAKES_TOPIC,
+            handlers_config.clone(),
+            handle_epoch_pool_stakes_blockfrost,
+        );
+
+        // Handler for /epochs/{number}/blocks
+        register_handler(
+            context.clone(),
+            DEFAULT_HANDLE_EPOCH_TOTAL_BLOCKS_TOPIC,
+            handlers_config.clone(),
+            handle_epoch_total_blocks_blockfrost,
+        );
+
+        // Handler for /epochs/{number}/blocks/{pool_id}
+        register_handler(
+            context.clone(),
+            DEFAULT_HANDLE_EPOCH_POOL_BLOCKS_TOPIC,
+            handlers_config.clone(),
+            handle_epoch_pool_blocks_blockfrost,
+        );
+
         // Handler for /assets
         register_handler(
             context.clone(),
             DEFAULT_HANDLE_ASSETS_LIST_TOPIC,
             handlers_config.clone(),
             handle_assets_list_blockfrost,
-=======
-        // Handler for /epochs/latest and /epoches/{number}
-        register_handler(
-            context.clone(),
-            DEFAULT_HANDLE_EPOCH_INFO_TOPIC,
-            handlers_config.clone(),
-            handle_epoch_info_blockfrost,
-        );
-
-        // Handler for /epochs/latest/parameters and /epochs/{number}/parameters
-        register_handler(
-            context.clone(),
-            DEFAULT_HANDLE_EPOCH_PARAMS_TOPIC,
-            handlers_config.clone(),
-            handle_epoch_params_blockfrost,
-        );
-
-        // Handler for /epochs/{number}/next
-        register_handler(
-            context.clone(),
-            DEFAULT_HANDLE_EPOCH_NEXT_TOPIC,
-            handlers_config.clone(),
-            handle_epoch_next_blockfrost,
-        );
-
-        // Handler for /epochs/{number}/previous
-        register_handler(
-            context.clone(),
-            DEFAULT_HANDLE_EPOCH_PREVIOUS_TOPIC,
-            handlers_config.clone(),
-            handle_epoch_previous_blockfrost,
-        );
-
-        // Handler for /epochs/{number}/stakes
-        register_handler(
-            context.clone(),
-            DEFAULT_HANDLE_EPOCH_TOTAL_STAKES_TOPIC,
-            handlers_config.clone(),
-            handle_epoch_total_stakes_blockfrost,
-        );
-
-        // Handler for /epochs/{number}/stakes/{pool_id}
-        register_handler(
-            context.clone(),
-            DEFAULT_HANDLE_EPOCH_POOL_STAKES_TOPIC,
-            handlers_config.clone(),
-            handle_epoch_pool_stakes_blockfrost,
-        );
-
-        // Handler for /epochs/{number}/blocks
-        register_handler(
-            context.clone(),
-            DEFAULT_HANDLE_EPOCH_TOTAL_BLOCKS_TOPIC,
-            handlers_config.clone(),
-            handle_epoch_total_blocks_blockfrost,
-        );
-
-        // Handler for /epochs/{number}/blocks/{pool_id}
-        register_handler(
-            context.clone(),
-            DEFAULT_HANDLE_EPOCH_POOL_BLOCKS_TOPIC,
-            handlers_config.clone(),
-            handle_epoch_pool_blocks_blockfrost,
->>>>>>> 30a5585c
         );
 
         Ok(())
