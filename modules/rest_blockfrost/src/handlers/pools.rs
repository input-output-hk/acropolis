--- conflicted
+++ resolved
@@ -992,15 +992,9 @@
     };
 
     let mut delegators_rest = Vec::<PoolDelegatorRest>::new();
-<<<<<<< HEAD
     for (stake_address, l) in pool_delegators {
         let bech32 = stake_address
             .to_string()
-=======
-    for (d, l) in pool_delegators {
-        let bech32 = StakeCredential::AddrKeyHash(d)
-            .to_stake_bech32()
->>>>>>> 4586648c
             .map_err(|e| anyhow::anyhow!("Invalid stake address in pool delegators: {e}"))?;
         delegators_rest.push(PoolDelegatorRest {
             address: bech32,
