use crate::{
    handlers_config::HandlersConfig,
    types::{
        AssetAddressRest, AssetInfoRest, AssetMetadataREST, AssetMintRecordRest,
        AssetTransactionRest, PolicyAssetRest,
    },
    utils::split_policy_and_asset,
};
use acropolis_common::queries::errors::QueryError;
use acropolis_common::rest_error::RESTError;
use acropolis_common::{
    messages::{Message, RESTResponse, StateQuery, StateQueryResponse},
    queries::{
        assets::{AssetsStateQuery, AssetsStateQueryResponse},
        utils::query_state,
    },
    serialization::Bech32WithHrp,
<<<<<<< HEAD
    AssetMetadataStandard, PolicyId,
=======
    AssetName, PolicyId,
>>>>>>> c54e5acf
};
use blake2::{digest::consts::U20, Blake2b, Digest};
use caryatid_sdk::Context;
use hex::FromHex;
use reqwest::Client;
use serde_cbor::Value as CborValue;
use serde_json::Value;
use std::sync::Arc;

pub async fn handle_assets_list_blockfrost(
    context: Arc<Context<Message>>,
    _params: Vec<String>,
    handlers_config: Arc<HandlersConfig>,
) -> Result<RESTResponse, RESTError> {
    let assets_list_msg = Arc::new(Message::StateQuery(StateQuery::Assets(
        AssetsStateQuery::GetAssetsList,
    )));

    let assets = query_state(
        &context,
        &handlers_config.assets_query_topic,
        assets_list_msg,
        |message| match message {
            Message::StateQueryResponse(StateQueryResponse::Assets(
                AssetsStateQueryResponse::AssetsList(assets),
            )) => Ok(assets),
            Message::StateQueryResponse(StateQueryResponse::Assets(
                AssetsStateQueryResponse::Error(e),
            )) => Err(e),
            _ => Err(QueryError::internal_error(
                "Unexpected response while retrieving asset list",
            )),
        },
    )
    .await?;

    let rest_assets: Vec<PolicyAssetRest> = assets.iter().map(Into::into).collect();
    let json = serde_json::to_string_pretty(&rest_assets)?;
    Ok(RESTResponse::with_json(200, &json))
}

pub async fn handle_asset_single_blockfrost(
    context: Arc<Context<Message>>,
    params: Vec<String>,
    handlers_config: Arc<HandlersConfig>,
) -> Result<RESTResponse, RESTError> {
    let asset = params[0].clone();
    let (policy, name) = split_policy_and_asset(&asset)?;

    let (policy_str, name_str) = asset.split_at(56);

    let bytes = hex::decode(&asset)?;
    let mut hasher = Blake2b::<U20>::new();
    hasher.update(&bytes);
    let hash: Vec<u8> = hasher.finalize().to_vec();
    let fingerprint = hash
        .to_bech32_with_hrp("asset")
        .map_err(|e| RESTError::encoding_failed(&format!("asset fingerprint: {e}")))?;

    let off_chain_metadata =
        fetch_asset_metadata(&asset, &handlers_config.offchain_token_registry_url).await;

    let policy_id = policy_str.to_string();
    let asset_name = name_str.to_string();

    let asset_query_msg = Arc::new(Message::StateQuery(StateQuery::Assets(
        AssetsStateQuery::GetAssetInfo { policy, name },
    )));

    let (quantity, info) = query_state(
        &context,
        &handlers_config.assets_query_topic,
        asset_query_msg,
        move |message| match message {
            Message::StateQueryResponse(StateQueryResponse::Assets(
                AssetsStateQueryResponse::AssetInfo((quantity, info)),
            )) => Ok((quantity, info)),
            Message::StateQueryResponse(StateQueryResponse::Assets(
                AssetsStateQueryResponse::Error(QueryError::NotFound { .. }),
            )) => Err(QueryError::not_found("Asset not found")),
            Message::StateQueryResponse(StateQueryResponse::Assets(
                AssetsStateQueryResponse::Error(e),
            )) => Err(e),
            _ => Err(QueryError::internal_error(
                "Unexpected response while retrieving asset info",
            )),
        },
    )
    .await?;

    let (onchain_metadata_json, onchain_metadata_extra, onchain_metadata_standard) =
        if let Some(raw) = info.metadata.cip68_metadata.as_ref() {
            let (json, extra) = normalize_onchain_metadata(raw);
            (json, extra, info.metadata.cip68_version)
        } else if let Some(raw) = info.metadata.cip25_metadata.as_ref() {
            let (json, _) = normalize_onchain_metadata(raw);
            (json, None, info.metadata.cip25_version)
        } else {
            (None, None, None)
        };

    // TODO: Query transaction_state once implemented to fetch inital_mint_tx_hash based on TxIdentifier
    let response = AssetInfoRest {
        asset,
        policy_id,
        asset_name,
        fingerprint,
        quantity: quantity.to_string(),
        initial_mint_tx_hash: "transaction_state not yet implemented".to_string(),
        mint_or_burn_count: info.mint_or_burn_count,
        onchain_metadata: onchain_metadata_json,
        onchain_metadata_standard,
        onchain_metadata_extra,
        metadata: off_chain_metadata,
    };

    let json = serde_json::to_string_pretty(&response)?;
    Ok(RESTResponse::with_json(200, &json))
}

pub async fn handle_asset_history_blockfrost(
    context: Arc<Context<Message>>,
    params: Vec<String>,
    handlers_config: Arc<HandlersConfig>,
) -> Result<RESTResponse, RESTError> {
    let (policy, name) = split_policy_and_asset(&params[0])?;

    let asset_query_msg = Arc::new(Message::StateQuery(StateQuery::Assets(
        AssetsStateQuery::GetAssetHistory { policy, name },
    )));

    let history = query_state(
        &context,
        &handlers_config.assets_query_topic,
        asset_query_msg,
        |message| match message {
            Message::StateQueryResponse(StateQueryResponse::Assets(
                AssetsStateQueryResponse::AssetHistory(history),
            )) => Ok(history),
            Message::StateQueryResponse(StateQueryResponse::Assets(
                AssetsStateQueryResponse::Error(QueryError::NotFound { .. }),
            )) => Err(QueryError::not_found("Asset history not found")),
            Message::StateQueryResponse(StateQueryResponse::Assets(
                AssetsStateQueryResponse::Error(e),
            )) => Err(e),
            _ => Err(QueryError::internal_error(
                "Unexpected response while retrieving asset history",
            )),
        },
    )
    .await?;

    let rest_history: Vec<AssetMintRecordRest> = history.iter().map(Into::into).collect();
    let json = serde_json::to_string_pretty(&rest_history)?;
    Ok(RESTResponse::with_json(200, &json))
}

pub async fn handle_asset_transactions_blockfrost(
    context: Arc<Context<Message>>,
    params: Vec<String>,
    handlers_config: Arc<HandlersConfig>,
) -> Result<RESTResponse, RESTError> {
    let (policy, name) = split_policy_and_asset(&params[0])?;

    let asset_query_msg = Arc::new(Message::StateQuery(StateQuery::Assets(
        AssetsStateQuery::GetAssetTransactions { policy, name },
    )));

    let txs = query_state(
        &context,
        &handlers_config.assets_query_topic,
        asset_query_msg,
        |message| match message {
            Message::StateQueryResponse(StateQueryResponse::Assets(
                AssetsStateQueryResponse::AssetTransactions(txs),
            )) => Ok(txs),
            Message::StateQueryResponse(StateQueryResponse::Assets(
                AssetsStateQueryResponse::Error(QueryError::NotFound { resource }),
            )) => Err(QueryError::not_found(resource)),
            Message::StateQueryResponse(StateQueryResponse::Assets(
                AssetsStateQueryResponse::Error(e),
            )) => Err(e),
            _ => Err(QueryError::internal_error(
                "Unexpected response while retrieving asset transactions",
            )),
        },
    )
    .await?;

    // TODO: Query transaction_state once implemented to fetch tx_hash and block_time using TxIdentifier
    let rest_txs: Vec<AssetTransactionRest> = txs
        .iter()
        .map(|identifier| AssetTransactionRest {
            tx_hash: "transaction_state not yet implemented".to_string(),
            tx_index: identifier.tx_index(),
            block_height: identifier.block_number(),
            block_time: "transaction_state not yet implemented".to_string(),
        })
        .collect();

    let json = serde_json::to_string_pretty(&rest_txs)?;
    Ok(RESTResponse::with_json(200, &json))
}

pub async fn handle_asset_addresses_blockfrost(
    context: Arc<Context<Message>>,
    params: Vec<String>,
    handlers_config: Arc<HandlersConfig>,
) -> Result<RESTResponse, RESTError> {
    let (policy, name) = split_policy_and_asset(&params[0])?;

    let asset_query_msg = Arc::new(Message::StateQuery(StateQuery::Assets(
        AssetsStateQuery::GetAssetAddresses { policy, name },
    )));

    let addresses = query_state(
        &context,
        &handlers_config.assets_query_topic,
        asset_query_msg,
        |message| match message {
            Message::StateQueryResponse(StateQueryResponse::Assets(
                AssetsStateQueryResponse::AssetAddresses(addresses),
            )) => Ok(addresses),
            Message::StateQueryResponse(StateQueryResponse::Assets(
                AssetsStateQueryResponse::Error(QueryError::NotFound { .. }),
            )) => Err(QueryError::not_found("Asset")),
            Message::StateQueryResponse(StateQueryResponse::Assets(
                AssetsStateQueryResponse::Error(e),
            )) => Err(e),
            _ => Err(QueryError::internal_error(
                "Unexpected response while retrieving asset addresses",
            )),
        },
    )
    .await?;

    let rest_addrs =
        addresses.iter().map(AssetAddressRest::try_from).collect::<Result<Vec<_>, _>>().map_err(
            |e| RESTError::InternalServerError(format!("Failed to convert address entry: {e}")),
        )?;

    let json = serde_json::to_string_pretty(&rest_addrs)?;
    Ok(RESTResponse::with_json(200, &json))
}

pub async fn handle_policy_assets_blockfrost(
    context: Arc<Context<Message>>,
    params: Vec<String>,
    handlers_config: Arc<HandlersConfig>,
) -> Result<RESTResponse, RESTError> {
    let policy: PolicyId = <[u8; 28]>::from_hex(&params[0])
        .map_err(|_| RESTError::invalid_param("policy_id", "invalid hex"))?;

    let asset_query_msg = Arc::new(Message::StateQuery(StateQuery::Assets(
        AssetsStateQuery::GetPolicyIdAssets { policy },
    )));

    let assets = query_state(
        &context,
        &handlers_config.assets_query_topic,
        asset_query_msg,
        |message| match message {
            Message::StateQueryResponse(StateQueryResponse::Assets(
                AssetsStateQueryResponse::PolicyIdAssets(assets),
            )) => Ok(assets),
            Message::StateQueryResponse(StateQueryResponse::Assets(
                AssetsStateQueryResponse::Error(QueryError::NotFound { .. }),
            )) => Err(QueryError::not_found("Policy assets")),
            Message::StateQueryResponse(StateQueryResponse::Assets(
                AssetsStateQueryResponse::Error(e),
            )) => Err(e),
            _ => Err(QueryError::internal_error(
                "Unexpected response while retrieving policy assets",
            )),
        },
    )
    .await?;

    let rest_assets: Vec<PolicyAssetRest> = assets.iter().map(Into::into).collect();
    let json = serde_json::to_string_pretty(&rest_assets)?;
    Ok(RESTResponse::with_json(200, &json))
}

pub async fn fetch_asset_metadata(
    asset: &str,
    offchain_registry_url: &str,
) -> Option<AssetMetadataREST> {
    let url = format!("{}{}.json", offchain_registry_url, asset);

    let client = Client::new();
    let res = client.get(&url).send().await.ok()?;
    if !res.status().is_success() {
        return None;
    }

    let raw: Value = res.json().await.ok()?;

    // Name and description are required
    let get_str = |key: &str| {
        raw.get(key).and_then(|f| f.get("value")).and_then(|v| v.as_str()).map(|s| s.to_string())
    };
    let name = get_str("name")?;
    let description = get_str("description")?;

    // Remaining fields are optional
    let ticker = get_str("ticker");
    let url = get_str("url");
    let logo = get_str("logo");
    let decimals = raw
        .get("decimals")
        .and_then(|f| f.get("value"))
        .and_then(|v| v.as_u64())
        .and_then(|n| u8::try_from(n).ok());

    Some(AssetMetadataREST {
        name,
        description,
        ticker,
        url,
        logo,
        decimals,
    })
}

/// Normalize on-chain metadata for CIP-25 and CIP-68.
/// Returns (metadata_json, metadata_extra, cip68_version).
pub fn normalize_onchain_metadata(raw: &[u8]) -> (Option<Value>, Option<String>) {
    let decoded: CborValue = match serde_cbor::from_slice(raw) {
        Ok(val) => val,
        Err(_) => return (None, None),
    };

    match decoded {
        CborValue::Tag(_, boxed) => {
            normalize_onchain_metadata(&serde_cbor::to_vec(&*boxed).unwrap_or_default())
        }

        // CIP-68
        CborValue::Array(mut arr) if arr.len() >= 2 => {
            let metadata = arr.remove(0);
            let extra = arr.pop().unwrap_or(CborValue::Array(vec![]));

            let json_meta = match metadata {
                CborValue::Map(map) => {
                    let mut obj = serde_json::Map::new();
                    for (k, v) in map {
                        let key_str = match k {
                            CborValue::Bytes(b) => {
                                String::from_utf8(b.clone()).unwrap_or_else(|_| hex::encode(b))
                            }
                            CborValue::Text(t) => t,
                            _ => continue,
                        };
                        obj.insert(key_str, cbor_to_json(v));
                    }
                    Some(Value::Object(obj))
                }
                _ => None,
            };

            let extra_hex = serde_cbor::to_vec(&extra)
                .ok()
                .map(hex::encode)
                .filter(|val| !matches!(val.as_str(), "80" | "f6"));
            (json_meta, extra_hex)
        }

        // CIP-25: plain map
        CborValue::Map(map) => {
            let mut obj = serde_json::Map::new();
            for (k, v) in map {
                if let CborValue::Text(key) = k {
                    obj.insert(key, cbor_to_json(v));
                }
            }
            (Some(Value::Object(obj)), None)
        }

        _ => (None, None),
    }
}

// NOTE: Blockfrost preserves the on-chain field order for `onchain_metadata`.
//       This REST handler serializes with `serde`, which produces fields in lexicographical order.
fn cbor_to_json(val: CborValue) -> Value {
    match val {
        CborValue::Text(s) => Value::String(s),
        CborValue::Integer(i) => {
            if let Some(n) = serde_json::Number::from_i128(i) {
                Value::Number(n)
            } else {
                Value::String(i.to_string())
            }
        }
        CborValue::Bytes(b) => match String::from_utf8(b) {
            Ok(s) => Value::String(s),
            Err(b) => Value::String(hex::encode(b.into_bytes())),
        },
        CborValue::Array(arr) => Value::Array(arr.into_iter().map(cbor_to_json).collect()),
        CborValue::Map(map) => {
            let mut obj = serde_json::Map::new();
            for (k, v) in map {
                if let CborValue::Text(key) = k {
                    obj.insert(key, cbor_to_json(v));
                }
            }
            Value::Object(obj)
        }
        _ => Value::Null,
    }
}

#[cfg(test)]
mod tests {
    use crate::handlers::assets::split_policy_and_asset;
    use hex;

    fn policy_bytes() -> [u8; 28] {
        [0u8; 28]
    }

    #[test]
    fn invalid_hex_string() {
        let result = split_policy_and_asset("zzzz");
        assert!(result.is_err());
        let err = result.unwrap_err();
        assert_eq!(err.status_code(), 400);
        assert_eq!(
            err.message(),
            "Invalid hex string: Invalid character 'z' at position 0"
        );
    }

    #[test]
    fn too_short_input() {
        let hex_str = hex::encode([1u8, 2, 3]);
        let result = split_policy_and_asset(&hex_str);
        assert!(result.is_err());
        let err = result.unwrap_err();
        assert_eq!(err.status_code(), 400);
        assert_eq!(err.message(), "Asset identifier must be at least 28 bytes");
    }

    #[test]
    fn invalid_asset_name_too_long() {
        let mut bytes = policy_bytes().to_vec();
        bytes.extend(vec![0u8; 33]);
        let hex_str = hex::encode(bytes);
        let result = split_policy_and_asset(&hex_str);
        assert!(result.is_err());
        let err = result.unwrap_err();
        assert_eq!(err.status_code(), 400);
        assert_eq!(err.message(), "Asset name must be less than 32 bytes");
    }

    #[test]
    fn valid_policy_and_asset() {
        let mut bytes = policy_bytes().to_vec();
        bytes.extend_from_slice(b"MyToken");
        let hex_str = hex::encode(bytes);
        let result = split_policy_and_asset(&hex_str);
        assert!(result.is_ok());
        let (policy, name) = result.unwrap();
        assert_eq!(policy, policy_bytes());
        assert_eq!(name.as_slice(), b"MyToken");
    }
}<|MERGE_RESOLUTION|>--- conflicted
+++ resolved
@@ -15,11 +15,7 @@
         utils::query_state,
     },
     serialization::Bech32WithHrp,
-<<<<<<< HEAD
-    AssetMetadataStandard, PolicyId,
-=======
-    AssetName, PolicyId,
->>>>>>> c54e5acf
+    PolicyId,
 };
 use blake2::{digest::consts::U20, Blake2b, Digest};
 use caryatid_sdk::Context;
@@ -430,60 +426,4 @@
         }
         _ => Value::Null,
     }
-}
-
-#[cfg(test)]
-mod tests {
-    use crate::handlers::assets::split_policy_and_asset;
-    use hex;
-
-    fn policy_bytes() -> [u8; 28] {
-        [0u8; 28]
-    }
-
-    #[test]
-    fn invalid_hex_string() {
-        let result = split_policy_and_asset("zzzz");
-        assert!(result.is_err());
-        let err = result.unwrap_err();
-        assert_eq!(err.status_code(), 400);
-        assert_eq!(
-            err.message(),
-            "Invalid hex string: Invalid character 'z' at position 0"
-        );
-    }
-
-    #[test]
-    fn too_short_input() {
-        let hex_str = hex::encode([1u8, 2, 3]);
-        let result = split_policy_and_asset(&hex_str);
-        assert!(result.is_err());
-        let err = result.unwrap_err();
-        assert_eq!(err.status_code(), 400);
-        assert_eq!(err.message(), "Asset identifier must be at least 28 bytes");
-    }
-
-    #[test]
-    fn invalid_asset_name_too_long() {
-        let mut bytes = policy_bytes().to_vec();
-        bytes.extend(vec![0u8; 33]);
-        let hex_str = hex::encode(bytes);
-        let result = split_policy_and_asset(&hex_str);
-        assert!(result.is_err());
-        let err = result.unwrap_err();
-        assert_eq!(err.status_code(), 400);
-        assert_eq!(err.message(), "Asset name must be less than 32 bytes");
-    }
-
-    #[test]
-    fn valid_policy_and_asset() {
-        let mut bytes = policy_bytes().to_vec();
-        bytes.extend_from_slice(b"MyToken");
-        let hex_str = hex::encode(bytes);
-        let result = split_policy_and_asset(&hex_str);
-        assert!(result.is_ok());
-        let (policy, name) = result.unwrap();
-        assert_eq!(policy, policy_bytes());
-        assert_eq!(name.as_slice(), b"MyToken");
-    }
 }