--- conflicted
+++ resolved
@@ -1,3 +1,7 @@
+use crate::{
+    handlers_config::HandlersConfig,
+    types::{AssetInfoRest, AssetMetadata, AssetMintRecordRest, PolicyAssetRest},
+};
 use acropolis_common::{
     messages::{Message, RESTResponse, StateQuery, StateQueryResponse},
     queries::{
@@ -13,18 +17,8 @@
 use hex::FromHex;
 use reqwest::Client;
 use serde_cbor::Value as CborValue;
-use serde_json::{json, Value};
+use serde_json::Value;
 use std::sync::Arc;
-use tracing::info;
-
-<<<<<<< HEAD
-use crate::{handlers_config::HandlersConfig, types::AssetInfoRest};
-=======
-use crate::{
-    handlers_config::HandlersConfig,
-    types::{AssetMintRecordRest, PolicyAssetRest},
-};
->>>>>>> c90c0f64
 
 pub async fn handle_assets_list_blockfrost(
     context: Arc<Context<Message>>,
@@ -108,16 +102,6 @@
             Message::StateQueryResponse(StateQueryResponse::Assets(
                 AssetsStateQueryResponse::AssetInfo((quantity, info)),
             )) => {
-                if let Some(raw) = info.onchain_metadata.as_ref() {
-                    info!(
-                        "Raw onchain_metadata (len={}): {}",
-                        raw.len(),
-                        hex::encode(raw.as_slice())
-                    );
-                } else {
-                    info!("Raw onchain_metadata: None");
-                }
-
                 let (onchain_metadata_json, onchain_metadata_extra, cip68_version) = info
                     .onchain_metadata
                     .as_ref()
@@ -324,8 +308,7 @@
     Ok((policy_id, asset_name))
 }
 
-<<<<<<< HEAD
-pub async fn fetch_asset_metadata(asset: &str) -> Option<Value> {
+pub async fn fetch_asset_metadata(asset: &str) -> Option<AssetMetadata> {
     let url = format!(
         "https://raw.githubusercontent.com/cardano-foundation/cardano-token-registry/master/mappings/{}.json",
         asset
@@ -333,23 +316,37 @@
 
     let client = Client::new();
     let res = client.get(&url).send().await.ok()?;
-
     if !res.status().is_success() {
         return None;
     }
 
     let raw: Value = res.json().await.ok()?;
 
-    let output = json!({
-        "name": raw.get("name").and_then(|f| f.get("value")),
-        "ticker": raw.get("ticker").and_then(|f| f.get("value")),
-        "decimals": raw.get("decimals").and_then(|f| f.get("value")),
-        "description": raw.get("description").and_then(|f| f.get("value")),
-        "logo": raw.get("logo").and_then(|f| f.get("value")),
-        "url": raw.get("url").and_then(|f| f.get("value")),
-    });
-
-    Some(output)
+    // Name and description are required
+    let get_str = |key: &str| {
+        raw.get(key).and_then(|f| f.get("value")).and_then(|v| v.as_str()).map(|s| s.to_string())
+    };
+    let name = get_str("name")?;
+    let description = get_str("description")?;
+
+    // Remaining fields are optional
+    let ticker = get_str("ticker");
+    let url = get_str("url");
+    let logo = get_str("logo");
+    let decimals = raw
+        .get("decimals")
+        .and_then(|f| f.get("value"))
+        .and_then(|v| v.as_u64())
+        .and_then(|n| u8::try_from(n).ok());
+
+    Some(AssetMetadata {
+        name,
+        description,
+        ticker,
+        url,
+        logo,
+        decimals,
+    })
 }
 
 /// Normalize on-chain metadata for CIP-25 and CIP-68.
@@ -399,7 +396,7 @@
             let extra_hex = serde_cbor::to_vec(&extra)
                 .ok()
                 .map(hex::encode)
-                .filter(|val| val != "80" && val != "f6");
+                .filter(|val| !matches!(val.as_str(), "80" | "f6"));
             (json_meta, extra_hex, version)
         }
 
@@ -444,7 +441,9 @@
             Value::Object(obj)
         }
         _ => Value::Null,
-=======
+    }
+}
+
 #[cfg(test)]
 mod tests {
     use crate::handlers::assets::split_policy_and_asset;
@@ -495,6 +494,5 @@
         let (policy, name) = result.unwrap();
         assert_eq!(policy, policy_bytes());
         assert_eq!(name.as_slice(), b"MyToken");
->>>>>>> c90c0f64
     }
 }