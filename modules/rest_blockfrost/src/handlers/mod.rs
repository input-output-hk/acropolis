--- conflicted
+++ resolved
@@ -1,8 +1,5 @@
 pub mod accounts;
-<<<<<<< HEAD
 pub mod assets;
-=======
 pub mod epochs;
->>>>>>> 6e10a706
 pub mod governance;
 pub mod pools;