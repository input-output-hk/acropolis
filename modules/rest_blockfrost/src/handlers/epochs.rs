--- conflicted
+++ resolved
@@ -15,11 +15,7 @@
         utils::query_state,
     },
     serialization::Bech32WithHrp,
-<<<<<<< HEAD
-    AddressNetwork, StakeAddress, StakeCredential,
-=======
-    NetworkId, StakeAddress, StakeAddressPayload,
->>>>>>> 0659d3c3
+    NetworkId, StakeAddress, StakeCredential,
 };
 use anyhow::{anyhow, Result};
 use caryatid_sdk::Context;
