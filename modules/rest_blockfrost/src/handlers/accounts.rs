//! REST handlers for Acropolis Blockfrost /accounts endpoints
use std::sync::Arc;

use crate::handlers_config::HandlersConfig;
use crate::types::{
    AccountAddressREST, AccountRewardREST, AccountWithdrawalREST, DelegationUpdateREST,
    RegistrationUpdateREST,
};
use acropolis_common::messages::{Message, RESTResponse, StateQuery, StateQueryResponse};
use acropolis_common::queries::accounts::{AccountsStateQuery, AccountsStateQueryResponse};
use acropolis_common::queries::addresses::{AddressStateQuery, AddressStateQueryResponse};
use acropolis_common::queries::blocks::{
    BlocksStateQuery, BlocksStateQueryResponse, TransactionHashes,
};
use acropolis_common::queries::errors::QueryError;
use acropolis_common::queries::utils::query_state;
use acropolis_common::queries::utxos::{UTxOStateQuery, UTxOStateQueryResponse};
use acropolis_common::serialization::{Bech32Conversion, Bech32WithHrp};
use acropolis_common::{DRepChoice, Datum, ReferenceScript, StakeAddress};
use anyhow::{anyhow, Result};
use blake2::{Blake2b512, Digest};
use caryatid_sdk::Context;

<<<<<<< HEAD
use crate::handlers_config::HandlersConfig;
use crate::types::{
    AccountAddressREST, AccountRewardREST, AccountUTxOREST, AccountWithdrawalREST,
    DelegationUpdateREST, RegistrationUpdateREST,
};

=======
>>>>>>> 81eb75dc
#[derive(serde::Serialize)]
pub struct StakeAccountRest {
    pub utxo_value: u64,
    pub rewards: u64,
    pub delegated_spo: Option<String>,
    pub delegated_drep: Option<DRepChoiceRest>,
}

#[derive(serde::Serialize)]
pub struct DRepChoiceRest {
    pub drep_type: String,
    pub value: Option<String>,
}

/// Handle `/accounts/{stake_address}` Blockfrost-compatible endpoint
pub async fn handle_single_account_blockfrost(
    context: Arc<Context<Message>>,
    params: Vec<String>,
    handlers_config: Arc<HandlersConfig>,
) -> Result<RESTResponse> {
    let account = match parse_stake_address(&params) {
        Ok(addr) => addr,
        Err(resp) => return Ok(resp),
    };
    // Prepare the message
    let msg = Arc::new(Message::StateQuery(StateQuery::Accounts(
        AccountsStateQuery::GetAccountInfo { account },
    )));
    let account = query_state(
        &context,
        &handlers_config.accounts_query_topic,
        msg,
        |message| match message {
            Message::StateQueryResponse(StateQueryResponse::Accounts(
                AccountsStateQueryResponse::AccountInfo(account),
            )) => Ok(Some(account)),
            Message::StateQueryResponse(StateQueryResponse::Accounts(
                AccountsStateQueryResponse::Error(QueryError::NotFound { .. }),
            )) => Ok(None),
            Message::StateQueryResponse(StateQueryResponse::Accounts(
                AccountsStateQueryResponse::Error(e),
            )) => Err(anyhow::anyhow!(
                "Internal server error while retrieving account info: {e}"
            )),
            _ => Err(anyhow::anyhow!(
                "Unexpected message type while retrieving account info"
            )),
        },
    )
    .await?;

    let Some(account) = account else {
        return Ok(RESTResponse::with_text(404, "Account not found"));
    };

    let delegated_spo = match &account.delegated_spo {
        Some(spo) => match spo.to_bech32() {
            Ok(val) => Some(val),
            Err(e) => {
                return Ok(RESTResponse::with_text(
                    500,
                    &format!("Internal server error while mapping SPO: {e}"),
                ));
            }
        },
        None => None,
    };

    let delegated_drep = match &account.delegated_drep {
        Some(drep) => match map_drep_choice(drep) {
            Ok(val) => Some(val),
            Err(e) => {
                return Ok(RESTResponse::with_text(
                    500,
                    &format!("Internal server error while mapping dRep: {e}"),
                ))
            }
        },
        None => None,
    };

    let rest_response = StakeAccountRest {
        utxo_value: account.utxo_value,
        rewards: account.rewards,
        delegated_spo,
        delegated_drep,
    };

    match serde_json::to_string_pretty(&rest_response) {
        Ok(json) => Ok(RESTResponse::with_json(200, &json)),
        Err(e) => Ok(RESTResponse::with_text(
            500,
            &format!("Internal server error while retrieving account info: {e}"),
        )),
    }
}

/// Handle `/accounts/{stake_address}/registrations` Blockfrost-compatible endpoint
pub async fn handle_account_registrations_blockfrost(
    context: Arc<Context<Message>>,
    params: Vec<String>,
    handlers_config: Arc<HandlersConfig>,
) -> Result<RESTResponse> {
    let account = match parse_stake_address(&params) {
        Ok(addr) => addr,
        Err(resp) => return Ok(resp),
    };

    // Prepare the message
    let msg = Arc::new(Message::StateQuery(StateQuery::Accounts(
        AccountsStateQuery::GetAccountRegistrationHistory { account },
    )));

    // Get registrations from historical accounts state
    let registrations = query_state(
        &context,
        &handlers_config.historical_accounts_query_topic,
        msg,
        |message| match message {
            Message::StateQueryResponse(StateQueryResponse::Accounts(
                AccountsStateQueryResponse::AccountRegistrationHistory(registrations),
            )) => Ok(Some(registrations)),
            Message::StateQueryResponse(StateQueryResponse::Accounts(
                AccountsStateQueryResponse::Error(QueryError::NotFound { .. }),
            )) => Ok(None),
            Message::StateQueryResponse(StateQueryResponse::Accounts(
                AccountsStateQueryResponse::Error(e),
            )) => Err(anyhow::anyhow!(
                "Internal server error while retrieving account registrations: {e}"
            )),
            _ => Err(anyhow::anyhow!(
                "Unexpected message type while retrieving account registrations"
            )),
        },
    )
    .await?;

    let Some(registrations) = registrations else {
        return Ok(RESTResponse::with_text(404, "Account not found"));
    };

    // Get TxHashes from TxIdentifiers
    let tx_ids: Vec<_> = registrations.iter().map(|r| r.tx_identifier).collect();
    let msg = Arc::new(Message::StateQuery(StateQuery::Blocks(
        BlocksStateQuery::GetTransactionHashes { tx_ids },
    )));
    let tx_hashes = query_state(
        &context,
        &handlers_config.blocks_query_topic,
        msg,
        |message| match message {
            Message::StateQueryResponse(StateQueryResponse::Blocks(
                BlocksStateQueryResponse::TransactionHashes(TransactionHashes { tx_hashes }),
            )) => Ok(tx_hashes),
            Message::StateQueryResponse(StateQueryResponse::Blocks(
                BlocksStateQueryResponse::Error(e),
            )) => Err(anyhow::anyhow!(
                "Internal server error while resolving transaction hashes: {e}"
            )),
            _ => Err(anyhow::anyhow!(
                "Unexpected message type while resolving transaction hashes"
            )),
        },
    )
    .await?;

    let mut rest_response = Vec::new();

    for r in registrations {
        let Some(tx_hash) = tx_hashes.get(&r.tx_identifier) else {
            return Ok(RESTResponse::with_text(
                500,
                "Missing tx hash for registration",
            ));
        };

        rest_response.push(RegistrationUpdateREST {
            tx_hash: hex::encode(tx_hash),
            action: r.status.to_string(),
        });
    }

    match serde_json::to_string_pretty(&rest_response) {
        Ok(json) => Ok(RESTResponse::with_json(200, &json)),
        Err(e) => Ok(RESTResponse::with_text(
            500,
            &format!("Internal server error while serializing registration history: {e}"),
        )),
    }
}

/// Handle `/accounts/{stake_address}/delegations` Blockfrost-compatible endpoint
pub async fn handle_account_delegations_blockfrost(
    context: Arc<Context<Message>>,
    params: Vec<String>,
    handlers_config: Arc<HandlersConfig>,
) -> Result<RESTResponse> {
    let account = match parse_stake_address(&params) {
        Ok(addr) => addr,
        Err(resp) => return Ok(resp),
    };

    // Prepare the message
    let msg = Arc::new(Message::StateQuery(StateQuery::Accounts(
        AccountsStateQuery::GetAccountDelegationHistory { account },
    )));

    // Get delegations from historical accounts state
    let delegations = query_state(
        &context,
        &handlers_config.historical_accounts_query_topic,
        msg,
        |message| match message {
            Message::StateQueryResponse(StateQueryResponse::Accounts(
                AccountsStateQueryResponse::AccountDelegationHistory(delegations),
            )) => Ok(Some(delegations)),
            Message::StateQueryResponse(StateQueryResponse::Accounts(
                AccountsStateQueryResponse::Error(QueryError::NotFound { .. }),
            )) => Ok(None),
            Message::StateQueryResponse(StateQueryResponse::Accounts(
                AccountsStateQueryResponse::Error(e),
            )) => Err(anyhow::anyhow!(
                "Internal server error while retrieving account delegations: {e}"
            )),
            _ => Err(anyhow::anyhow!(
                "Unexpected message type while retrieving account delegations"
            )),
        },
    )
    .await?;

    let Some(delegations) = delegations else {
        return Ok(RESTResponse::with_text(404, "Account not found"));
    };

    // Get TxHashes from TxIdentifiers
    let tx_ids: Vec<_> = delegations.iter().map(|r| r.tx_identifier).collect();
    let msg = Arc::new(Message::StateQuery(StateQuery::Blocks(
        BlocksStateQuery::GetTransactionHashes { tx_ids },
    )));
    let tx_hashes = query_state(
        &context,
        &handlers_config.blocks_query_topic,
        msg,
        |message| match message {
            Message::StateQueryResponse(StateQueryResponse::Blocks(
                BlocksStateQueryResponse::TransactionHashes(TransactionHashes { tx_hashes }),
            )) => Ok(tx_hashes),
            Message::StateQueryResponse(StateQueryResponse::Blocks(
                BlocksStateQueryResponse::Error(e),
            )) => Err(anyhow::anyhow!(
                "Internal server error while resolving transaction hashes: {e}"
            )),
            _ => Err(anyhow::anyhow!(
                "Unexpected message type while resolving transaction hashes"
            )),
        },
    )
    .await?;

    let mut rest_response = Vec::new();

    for r in delegations {
        let Some(tx_hash) = tx_hashes.get(&r.tx_identifier) else {
            return Ok(RESTResponse::with_text(
                500,
                "Missing tx hash for delegation",
            ));
        };

        let pool_id = match r.pool.to_bech32() {
            Ok(p) => p,
            Err(e) => {
                return Ok(RESTResponse::with_text(
                    500,
                    &format!("Failed to encode pool ID: {e}"),
                ));
            }
        };

        rest_response.push(DelegationUpdateREST {
            active_epoch: r.active_epoch,
            tx_hash: hex::encode(tx_hash),
            amount: r.amount.to_string(),
            pool_id,
        });
    }

    match serde_json::to_string_pretty(&rest_response) {
        Ok(json) => Ok(RESTResponse::with_json(200, &json)),
        Err(e) => Ok(RESTResponse::with_text(
            500,
            &format!("Internal server error while serializing delegation history: {e}"),
        )),
    }
}

/// Handle `/accounts/{stake_address}/mirs` Blockfrost-compatible endpoint
pub async fn handle_account_mirs_blockfrost(
    context: Arc<Context<Message>>,
    params: Vec<String>,
    handlers_config: Arc<HandlersConfig>,
) -> Result<RESTResponse> {
    let account = match parse_stake_address(&params) {
        Ok(addr) => addr,
        Err(resp) => return Ok(resp),
    };

    // Prepare the message
    let msg = Arc::new(Message::StateQuery(StateQuery::Accounts(
        AccountsStateQuery::GetAccountMIRHistory { account },
    )));

    // Get MIRs from historical accounts state
    let mirs = query_state(
        &context,
        &handlers_config.historical_accounts_query_topic,
        msg,
        |message| match message {
            Message::StateQueryResponse(StateQueryResponse::Accounts(
                AccountsStateQueryResponse::AccountMIRHistory(mirs),
            )) => Ok(Some(mirs)),
            Message::StateQueryResponse(StateQueryResponse::Accounts(
                AccountsStateQueryResponse::Error(QueryError::NotFound { .. }),
            )) => Ok(None),
            Message::StateQueryResponse(StateQueryResponse::Accounts(
                AccountsStateQueryResponse::Error(e),
            )) => Err(anyhow::anyhow!(
                "Internal server error while retrieving account mirs: {e}"
            )),
            _ => Err(anyhow::anyhow!(
                "Unexpected message type while retrieving account mirs"
            )),
        },
    )
    .await?;

    let Some(mirs) = mirs else {
        return Ok(RESTResponse::with_text(404, "Account not found"));
    };

    // Get TxHashes from TxIdentifiers
    let tx_ids: Vec<_> = mirs.iter().map(|r| r.tx_identifier).collect();
    let msg = Arc::new(Message::StateQuery(StateQuery::Blocks(
        BlocksStateQuery::GetTransactionHashes { tx_ids },
    )));
    let tx_hashes = query_state(
        &context,
        &handlers_config.blocks_query_topic,
        msg,
        |message| match message {
            Message::StateQueryResponse(StateQueryResponse::Blocks(
                BlocksStateQueryResponse::TransactionHashes(TransactionHashes { tx_hashes }),
            )) => Ok(tx_hashes),
            Message::StateQueryResponse(StateQueryResponse::Blocks(
                BlocksStateQueryResponse::Error(e),
            )) => Err(anyhow::anyhow!(
                "Internal server error while resolving transaction hashes: {e}"
            )),
            _ => Err(anyhow::anyhow!(
                "Unexpected message type while resolving transaction hashes"
            )),
        },
    )
    .await?;

    let mut rest_response = Vec::new();

    for r in mirs {
        let Some(tx_hash) = tx_hashes.get(&r.tx_identifier) else {
            return Ok(RESTResponse::with_text(
                500,
                "Missing tx hash for MIR record",
            ));
        };

        rest_response.push(AccountWithdrawalREST {
            tx_hash: hex::encode(tx_hash),
            amount: r.amount.to_string(),
        });
    }

    match serde_json::to_string_pretty(&rest_response) {
        Ok(json) => Ok(RESTResponse::with_json(200, &json)),
        Err(e) => Ok(RESTResponse::with_text(
            500,
            &format!("Internal server error while serializing MIR history: {e}"),
        )),
    }
}

pub async fn handle_account_withdrawals_blockfrost(
    context: Arc<Context<Message>>,
    params: Vec<String>,
    handlers_config: Arc<HandlersConfig>,
) -> Result<RESTResponse> {
    let account = match parse_stake_address(&params) {
        Ok(addr) => addr,
        Err(resp) => return Ok(resp),
    };

    // Prepare the message
    let msg = Arc::new(Message::StateQuery(StateQuery::Accounts(
        AccountsStateQuery::GetAccountRegistrationHistory { account },
    )));

    // Get withdrawals from historical accounts state
    let withdrawals = query_state(
        &context,
        &handlers_config.historical_accounts_query_topic,
        msg,
        |message| match message {
            Message::StateQueryResponse(StateQueryResponse::Accounts(
                AccountsStateQueryResponse::AccountWithdrawalHistory(withdrawals),
            )) => Ok(Some(withdrawals)),
            Message::StateQueryResponse(StateQueryResponse::Accounts(
                AccountsStateQueryResponse::Error(QueryError::NotFound { .. }),
            )) => Ok(None),
            Message::StateQueryResponse(StateQueryResponse::Accounts(
                AccountsStateQueryResponse::Error(e),
            )) => Err(anyhow::anyhow!(
                "Internal server error while retrieving account withdrawals: {e}"
            )),
            _ => Err(anyhow::anyhow!(
                "Unexpected message type while retrieving account withdrawals"
            )),
        },
    )
    .await?;

    let Some(withdrawals) = withdrawals else {
        return Ok(RESTResponse::with_text(404, "Account not found"));
    };

    // Get TxHashes from TxIdentifiers
    let tx_ids: Vec<_> = withdrawals.iter().map(|r| r.tx_identifier).collect();
    let msg = Arc::new(Message::StateQuery(StateQuery::Blocks(
        BlocksStateQuery::GetTransactionHashes { tx_ids },
    )));
    let tx_hashes = query_state(
        &context,
        &handlers_config.blocks_query_topic,
        msg,
        |message| match message {
            Message::StateQueryResponse(StateQueryResponse::Blocks(
                BlocksStateQueryResponse::TransactionHashes(TransactionHashes { tx_hashes }),
            )) => Ok(tx_hashes),
            Message::StateQueryResponse(StateQueryResponse::Blocks(
                BlocksStateQueryResponse::Error(e),
            )) => Err(anyhow::anyhow!(
                "Internal server error while resolving transaction hashes: {e}"
            )),
            _ => Err(anyhow::anyhow!(
                "Unexpected message type while resolving transaction hashes"
            )),
        },
    )
    .await?;

    let mut rest_response = Vec::new();

    for w in withdrawals {
        let Some(tx_hash) = tx_hashes.get(&w.tx_identifier) else {
            return Ok(RESTResponse::with_text(
                500,
                "Missing tx hash for withdrawal",
            ));
        };

        rest_response.push(AccountWithdrawalREST {
            tx_hash: hex::encode(tx_hash),
            amount: w.amount.to_string(),
        });
    }

    match serde_json::to_string_pretty(&rest_response) {
        Ok(json) => Ok(RESTResponse::with_json(200, &json)),
        Err(e) => Ok(RESTResponse::with_text(
            500,
            &format!("Internal server error while serializing withdrawal history: {e}"),
        )),
    }
}

pub async fn handle_account_rewards_blockfrost(
    context: Arc<Context<Message>>,
    params: Vec<String>,
    handlers_config: Arc<HandlersConfig>,
) -> Result<RESTResponse> {
    let account = match parse_stake_address(&params) {
        Ok(addr) => addr,
        Err(resp) => return Ok(resp),
    };

    // Prepare the message
    let msg = Arc::new(Message::StateQuery(StateQuery::Accounts(
        AccountsStateQuery::GetAccountRewardHistory { account },
    )));

    // Get rewards from historical accounts state
    let rewards = query_state(
        &context,
        &handlers_config.historical_accounts_query_topic,
        msg,
        |message| match message {
            Message::StateQueryResponse(StateQueryResponse::Accounts(
                AccountsStateQueryResponse::AccountRewardHistory(rewards),
            )) => Ok(Some(rewards)),
            Message::StateQueryResponse(StateQueryResponse::Accounts(
                AccountsStateQueryResponse::Error(QueryError::NotFound { .. }),
            )) => Ok(None),
            Message::StateQueryResponse(StateQueryResponse::Accounts(
                AccountsStateQueryResponse::Error(e),
            )) => Err(anyhow::anyhow!(
                "Internal server error while retrieving account rewards: {e}"
            )),
            _ => Err(anyhow::anyhow!(
                "Unexpected message type while retrieving account rewards"
            )),
        },
    )
    .await?;

    let Some(rewards) = rewards else {
        return Ok(RESTResponse::with_text(404, "Account not found"));
    };

    let rest_response =
        match rewards.iter().map(|r| r.try_into()).collect::<Result<Vec<AccountRewardREST>, _>>() {
            Ok(v) => v,
            Err(e) => {
                return Ok(RESTResponse::with_text(
                    500,
                    &format!("Failed to convert reward entry: {e}"),
                ))
            }
        };

    match serde_json::to_string_pretty(&rest_response) {
        Ok(json) => Ok(RESTResponse::with_json(200, &json)),
        Err(e) => Ok(RESTResponse::with_text(
            500,
            &format!("Internal server error while serializing reward history: {e}"),
        )),
    }
}

pub async fn handle_account_addresses_blockfrost(
    context: Arc<Context<Message>>,
    params: Vec<String>,
    handlers_config: Arc<HandlersConfig>,
) -> Result<RESTResponse> {
    let account = match parse_stake_address(&params) {
        Ok(addr) => addr,
        Err(resp) => return Ok(resp),
    };

    // Prepare the message
    let msg = Arc::new(Message::StateQuery(StateQuery::Accounts(
        AccountsStateQuery::GetAccountAssociatedAddresses { account },
    )));

    // Get addresses from historical accounts state
    let addresses = query_state(
        &context,
        &handlers_config.historical_accounts_query_topic,
        msg,
        |message| match message {
            Message::StateQueryResponse(StateQueryResponse::Accounts(
                AccountsStateQueryResponse::AccountAssociatedAddresses(addresses),
            )) => Ok(Some(addresses)),
            Message::StateQueryResponse(StateQueryResponse::Accounts(
                AccountsStateQueryResponse::Error(QueryError::NotFound { .. }),
            )) => Ok(None),
            Message::StateQueryResponse(StateQueryResponse::Accounts(
                AccountsStateQueryResponse::Error(e),
            )) => Err(anyhow::anyhow!(
                "Internal server error while retrieving account addresses: {e}"
            )),
            _ => Err(anyhow::anyhow!(
                "Unexpected message type while retrieving account addresses"
            )),
        },
    )
    .await?;

    let Some(addresses) = addresses else {
        return Ok(RESTResponse::with_text(404, "Account not found"));
    };

    let rest_response = match addresses
        .iter()
        .map(|r| {
            Ok::<_, anyhow::Error>(AccountAddressREST {
                address: r.to_string().map_err(|e| anyhow!("invalid address: {e}"))?,
            })
        })
        .collect::<Result<Vec<AccountAddressREST>, _>>()
    {
        Ok(v) => v,
        Err(e) => {
            return Ok(RESTResponse::with_text(
                500,
                &format!("Failed to convert address entry: {e}"),
            ));
        }
    };

    match serde_json::to_string_pretty(&rest_response) {
        Ok(json) => Ok(RESTResponse::with_json(200, &json)),
        Err(e) => Ok(RESTResponse::with_text(
            500,
            &format!("Internal server error while serializing addresses: {e}"),
        )),
    }
}

/// Handle `/accounts/{stake_address}/addresses/assets` Blockfrost-compatible endpoint
pub async fn handle_account_assets_blockfrost(
    _context: Arc<Context<Message>>,
    _params: Vec<String>,
    _handlers_config: Arc<HandlersConfig>,
) -> Result<RESTResponse> {
    Ok(RESTResponse::with_text(501, "Not implemented"))
}

/// Handle `/accounts/{stake_address}/addresses/total` Blockfrost-compatible endpoint
pub async fn handle_account_totals_blockfrost(
    _context: Arc<Context<Message>>,
    _params: Vec<String>,
    _handlers_config: Arc<HandlersConfig>,
) -> Result<RESTResponse> {
    Ok(RESTResponse::with_text(501, "Not implemented"))
}

/// Handle `/accounts/{stake_address}/utxos` Blockfrost-compatible endpoint
pub async fn handle_account_utxos_blockfrost(
    context: Arc<Context<Message>>,
    params: Vec<String>,
    handlers_config: Arc<HandlersConfig>,
) -> Result<RESTResponse> {
    let account = match parse_stake_address(&params) {
        Ok(addr) => addr,
        Err(resp) => return Ok(resp),
    };

    // Get addresses from historical accounts state
    let msg = Arc::new(Message::StateQuery(StateQuery::Accounts(
        AccountsStateQuery::GetAccountAssociatedAddresses { account },
    )));
    let addresses = query_state(
        &context,
        &handlers_config.historical_accounts_query_topic,
        msg,
        |message| match message {
            Message::StateQueryResponse(StateQueryResponse::Accounts(
                AccountsStateQueryResponse::AccountAssociatedAddresses(addresses),
            )) => Ok(Some(addresses)),
            Message::StateQueryResponse(StateQueryResponse::Accounts(
                AccountsStateQueryResponse::NotFound,
            )) => Ok(None),
            Message::StateQueryResponse(StateQueryResponse::Accounts(
                AccountsStateQueryResponse::Error(e),
            )) => Err(anyhow::anyhow!(
                "Internal server error while retrieving account addresses: {e}"
            )),
            _ => Err(anyhow::anyhow!(
                "Unexpected message type while retrieving account addresses"
            )),
        },
    )
    .await?;

    let Some(addresses) = addresses else {
        return Ok(RESTResponse::with_text(404, "Account not found"));
    };

    // Get utxos from address state
    let msg = Arc::new(Message::StateQuery(StateQuery::Addresses(
        AddressStateQuery::GetAddressesUTxOs { addresses },
    )));
    let utxo_identifiers = query_state(
        &context,
        &handlers_config.addresses_query_topic,
        msg,
        |message| match message {
            Message::StateQueryResponse(StateQueryResponse::Addresses(
                AddressStateQueryResponse::AddressesUTxOs(utxos),
            )) => Ok(utxos),
            Message::StateQueryResponse(StateQueryResponse::Addresses(
                AddressStateQueryResponse::Error(e),
            )) => Err(anyhow::anyhow!(
                "Internal server error while retrieving account UTxOs: {e}"
            )),
            _ => Err(anyhow::anyhow!(
                "Unexpected message type while retrieving account UTxOs"
            )),
        },
    )
    .await?;

    // Get TxHashes and BlockHashes from UTxOIdentifiers
    let msg = Arc::new(Message::StateQuery(StateQuery::Blocks(
        BlocksStateQuery::GetUTxOHashes {
            utxo_ids: utxo_identifiers.clone(),
        },
    )));

    let hashes = query_state(
        &context,
        &handlers_config.blocks_query_topic,
        msg,
        |message| match message {
            Message::StateQueryResponse(StateQueryResponse::Blocks(
                BlocksStateQueryResponse::UTxOHashes(utxos),
            )) => Ok(utxos),
            Message::StateQueryResponse(StateQueryResponse::Blocks(
                BlocksStateQueryResponse::Error(e),
            )) => Err(anyhow::anyhow!(
                "Internal server error while retrieving utxo hashes: {e}"
            )),
            _ => Err(anyhow::anyhow!(
                "Unexpected message type while retrieving account UTxOs"
            )),
        },
    )
    .await?;

    // Get UTxO balances from utxo state
    let msg = Arc::new(Message::StateQuery(StateQuery::UTxOs(
        UTxOStateQuery::GetUTxOs {
            utxo_identifiers: utxo_identifiers.clone(),
        },
    )));
    let entries = query_state(
        &context,
        &handlers_config.utxos_query_topic,
        msg,
        |message| match message {
            Message::StateQueryResponse(StateQueryResponse::UTxOs(
                UTxOStateQueryResponse::UTxOs(utxos),
            )) => Ok(utxos),
            Message::StateQueryResponse(StateQueryResponse::UTxOs(
                UTxOStateQueryResponse::Error(e),
            )) => Err(anyhow::anyhow!(
                "Internal server error while retrieving UTxO entries: {e}"
            )),
            _ => Err(anyhow::anyhow!(
                "Unexpected message type while retrieving UTxO entries"
            )),
        },
    )
    .await?;

    let mut rest_response = Vec::with_capacity(entries.len());
    for (i, entry) in entries.into_iter().enumerate() {
        let tx_hash = hashes.tx_hashes.get(i).map(hex::encode).unwrap_or_default();
        let block_hash = hashes.block_hashes.get(i).map(hex::encode).unwrap_or_default();
        let output_index = utxo_identifiers.get(i).map(|id| id.output_index()).unwrap_or(0);
        let (data_hash, inline_datum) = match &entry.datum {
            Some(Datum::Hash(h)) => (Some(hex::encode(h)), None),
            Some(Datum::Inline(bytes)) => (None, Some(hex::encode(bytes))),
            None => (None, None),
        };
        let reference_script_hash = match &entry.reference_script {
            Some(script) => {
                let bytes = match script {
                    ReferenceScript::Native(b)
                    | ReferenceScript::PlutusV1(b)
                    | ReferenceScript::PlutusV2(b)
                    | ReferenceScript::PlutusV3(b) => b,
                };
                let mut hasher = Blake2b512::new();
                hasher.update(bytes);
                let result = hasher.finalize();
                Some(hex::encode(&result[..32]))
            }
            None => None,
        };

        rest_response.push(AccountUTxOREST {
            address: entry.address.to_string()?,
            tx_hash,
            output_index,
            amount: entry.value.into(),
            block: block_hash,
            data_hash,
            inline_datum,
            reference_script_hash,
        })
    }

    match serde_json::to_string_pretty(&rest_response) {
        Ok(json) => Ok(RESTResponse::with_json(200, &json)),
        Err(e) => Ok(RESTResponse::with_text(
            500,
            &format!("Internal server error while serializing addresses: {e}"),
        )),
    }
}

fn parse_stake_address(params: &[String]) -> Result<StakeAddress, RESTResponse> {
    let Some(stake_key) = params.first() else {
        return Err(RESTResponse::with_text(
            400,
            "Missing stake address parameter",
        ));
    };

    StakeAddress::from_string(stake_key).map_err(|_| {
        RESTResponse::with_text(400, &format!("Not a valid stake address: {stake_key}"))
    })
}

fn map_drep_choice(drep: &DRepChoice) -> Result<DRepChoiceRest> {
    match drep {
        DRepChoice::Key(hash) => {
            let val = hash
                .to_vec()
                .to_bech32_with_hrp("drep")
                .map_err(|e| anyhow!("Bech32 encoding failed for DRep Key: {e}"))?;
            Ok(DRepChoiceRest {
                drep_type: "Key".to_string(),
                value: Some(val),
            })
        }
        DRepChoice::Script(hash) => {
            let val = hash
                .to_vec()
                .to_bech32_with_hrp("drep_script")
                .map_err(|e| anyhow!("Bech32 encoding failed for DRep Script: {e}"))?;
            Ok(DRepChoiceRest {
                drep_type: "Script".to_string(),
                value: Some(val),
            })
        }
        DRepChoice::Abstain => Ok(DRepChoiceRest {
            drep_type: "Abstain".to_string(),
            value: None,
        }),
        DRepChoice::NoConfidence => Ok(DRepChoiceRest {
            drep_type: "NoConfidence".to_string(),
            value: None,
        }),
    }
}<|MERGE_RESOLUTION|>--- conflicted
+++ resolved
@@ -3,8 +3,8 @@
 
 use crate::handlers_config::HandlersConfig;
 use crate::types::{
-    AccountAddressREST, AccountRewardREST, AccountWithdrawalREST, DelegationUpdateREST,
-    RegistrationUpdateREST,
+    AccountAddressREST, AccountRewardREST, AccountUTxOREST, AccountWithdrawalREST,
+    DelegationUpdateREST, RegistrationUpdateREST,
 };
 use acropolis_common::messages::{Message, RESTResponse, StateQuery, StateQueryResponse};
 use acropolis_common::queries::accounts::{AccountsStateQuery, AccountsStateQueryResponse};
@@ -21,15 +21,6 @@
 use blake2::{Blake2b512, Digest};
 use caryatid_sdk::Context;
 
-<<<<<<< HEAD
-use crate::handlers_config::HandlersConfig;
-use crate::types::{
-    AccountAddressREST, AccountRewardREST, AccountUTxOREST, AccountWithdrawalREST,
-    DelegationUpdateREST, RegistrationUpdateREST,
-};
-
-=======
->>>>>>> 81eb75dc
 #[derive(serde::Serialize)]
 pub struct StakeAccountRest {
     pub utxo_value: u64,
@@ -689,7 +680,7 @@
                 AccountsStateQueryResponse::AccountAssociatedAddresses(addresses),
             )) => Ok(Some(addresses)),
             Message::StateQueryResponse(StateQueryResponse::Accounts(
-                AccountsStateQueryResponse::NotFound,
+                AccountsStateQueryResponse::Error(QueryError::NotFound { .. }),
             )) => Ok(None),
             Message::StateQueryResponse(StateQueryResponse::Accounts(
                 AccountsStateQueryResponse::Error(e),
