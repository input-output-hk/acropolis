//! REST handlers for Acropolis Blockfrost /accounts endpoints
use std::sync::Arc;

use crate::handlers_config::HandlersConfig;
use crate::types::{
    AccountAddressREST, AccountRewardREST, AccountUTxOREST, AccountWithdrawalREST, AmountList,
    DelegationUpdateREST, RegistrationUpdateREST,
};
use acropolis_common::messages::{Message, RESTResponse, StateQuery, StateQueryResponse};
use acropolis_common::queries::accounts::{AccountsStateQuery, AccountsStateQueryResponse};
use acropolis_common::queries::addresses::{AddressStateQuery, AddressStateQueryResponse};
use acropolis_common::queries::blocks::{
    BlocksStateQuery, BlocksStateQueryResponse, TransactionHashes,
};
use acropolis_common::queries::errors::QueryError;
use acropolis_common::queries::utils::query_state;
use acropolis_common::queries::utxos::{UTxOStateQuery, UTxOStateQueryResponse};
use acropolis_common::rest_error::RESTError;
use acropolis_common::serialization::{Bech32Conversion, Bech32WithHrp};
use acropolis_common::{DRepChoice, Datum, ReferenceScript, StakeAddress};
use blake2::{Blake2b512, Digest};
use caryatid_sdk::Context;

#[derive(serde::Serialize)]
pub struct StakeAccountRest {
    pub utxo_value: u64,
    pub rewards: u64,
    pub delegated_spo: Option<String>,
    pub delegated_drep: Option<DRepChoiceRest>,
}

#[derive(serde::Serialize)]
pub struct DRepChoiceRest {
    pub drep_type: String,
    pub value: Option<String>,
}

/// Handle `/accounts/{stake_address}` Blockfrost-compatible endpoint
pub async fn handle_single_account_blockfrost(
    context: Arc<Context<Message>>,
    params: Vec<String>,
    handlers_config: Arc<HandlersConfig>,
) -> Result<RESTResponse, RESTError> {
    let account = parse_stake_address(&params)?;

    // Prepare the message
    let msg = Arc::new(Message::StateQuery(StateQuery::Accounts(
        AccountsStateQuery::GetAccountInfo { account },
    )));

    let account = query_state(
        &context,
        &handlers_config.accounts_query_topic,
        msg,
        |message| match message {
            Message::StateQueryResponse(StateQueryResponse::Accounts(
                AccountsStateQueryResponse::AccountInfo(account),
            )) => Ok(Some(account)),
            Message::StateQueryResponse(StateQueryResponse::Accounts(
                AccountsStateQueryResponse::Error(QueryError::NotFound { .. }),
            )) => Ok(None),
            Message::StateQueryResponse(StateQueryResponse::Accounts(
                AccountsStateQueryResponse::Error(e),
            )) => Err(e),
            _ => Err(QueryError::internal_error(
                "Unexpected message type while retrieving account info",
            )),
        },
    )
    .await?;

    let Some(account) = account else {
        return Err(RESTError::not_found("Account not found"));
    };

    let delegated_spo = account
        .delegated_spo
        .as_ref()
        .map(|spo| spo.to_bech32())
        .transpose()
        .map_err(|e| RESTError::encoding_failed(&format!("SPO: {e}")))?;

    let delegated_drep = account
        .delegated_drep
        .as_ref()
        .map(map_drep_choice)
        .transpose()
        .map_err(|e| RESTError::encoding_failed(&format!("dRep: {e}")))?;

    let rest_response = StakeAccountRest {
        utxo_value: account.utxo_value,
        rewards: account.rewards,
        delegated_spo,
        delegated_drep,
    };

    let json = serde_json::to_string_pretty(&rest_response)?;
    Ok(RESTResponse::with_json(200, &json))
}

/// Handle `/accounts/{stake_address}/registrations` Blockfrost-compatible endpoint
pub async fn handle_account_registrations_blockfrost(
    context: Arc<Context<Message>>,
    params: Vec<String>,
    handlers_config: Arc<HandlersConfig>,
) -> Result<RESTResponse, RESTError> {
    let account = parse_stake_address(&params)?;

    // Prepare the message
    let msg = Arc::new(Message::StateQuery(StateQuery::Accounts(
        AccountsStateQuery::GetAccountRegistrationHistory { account },
    )));

    // Get registrations from historical accounts state
    let registrations = query_state(
        &context,
        &handlers_config.historical_accounts_query_topic,
        msg,
        |message| match message {
            Message::StateQueryResponse(StateQueryResponse::Accounts(
                AccountsStateQueryResponse::AccountRegistrationHistory(registrations),
            )) => Ok(Some(registrations)),
            Message::StateQueryResponse(StateQueryResponse::Accounts(
                AccountsStateQueryResponse::Error(QueryError::NotFound { .. }),
            )) => Ok(None),
            Message::StateQueryResponse(StateQueryResponse::Accounts(
                AccountsStateQueryResponse::Error(e),
            )) => Err(e),
            _ => Err(QueryError::internal_error(
                "Unexpected message type while retrieving account registrations",
            )),
        },
    )
    .await?;

    let Some(registrations) = registrations else {
        return Err(RESTError::not_found("Account not found"));
    };

    // Get TxHashes from TxIdentifiers
    let tx_ids: Vec<_> = registrations.iter().map(|r| r.tx_identifier).collect();
    let msg = Arc::new(Message::StateQuery(StateQuery::Blocks(
        BlocksStateQuery::GetTransactionHashes { tx_ids },
    )));
    let tx_hashes = query_state(
        &context,
        &handlers_config.blocks_query_topic,
        msg,
        |message| match message {
            Message::StateQueryResponse(StateQueryResponse::Blocks(
                BlocksStateQueryResponse::TransactionHashes(TransactionHashes { tx_hashes }),
            )) => Ok(tx_hashes),
            Message::StateQueryResponse(StateQueryResponse::Blocks(
                BlocksStateQueryResponse::Error(e),
            )) => Err(e),
            _ => Err(QueryError::internal_error(
                "Unexpected message type while resolving transaction hashes",
            )),
        },
    )
    .await?;

    let mut rest_response = Vec::new();

    for r in registrations {
        let Some(tx_hash) = tx_hashes.get(&r.tx_identifier) else {
            return Err(RESTError::InternalServerError(
                "Missing tx hash for registration".to_string(),
            ));
        };

        rest_response.push(RegistrationUpdateREST {
            tx_hash: hex::encode(tx_hash),
            action: r.status.to_string(),
        });
    }

    let json = serde_json::to_string_pretty(&rest_response)?;
    Ok(RESTResponse::with_json(200, &json))
}

/// Handle `/accounts/{stake_address}/delegations` Blockfrost-compatible endpoint
pub async fn handle_account_delegations_blockfrost(
    context: Arc<Context<Message>>,
    params: Vec<String>,
    handlers_config: Arc<HandlersConfig>,
) -> Result<RESTResponse, RESTError> {
    let account = parse_stake_address(&params)?;

    // Prepare the message
    let msg = Arc::new(Message::StateQuery(StateQuery::Accounts(
        AccountsStateQuery::GetAccountDelegationHistory { account },
    )));

    // Get delegations from historical accounts state
    let delegations = query_state(
        &context,
        &handlers_config.historical_accounts_query_topic,
        msg,
        |message| match message {
            Message::StateQueryResponse(StateQueryResponse::Accounts(
                AccountsStateQueryResponse::AccountDelegationHistory(delegations),
            )) => Ok(Some(delegations)),
            Message::StateQueryResponse(StateQueryResponse::Accounts(
                AccountsStateQueryResponse::Error(QueryError::NotFound { .. }),
            )) => Ok(None),
            Message::StateQueryResponse(StateQueryResponse::Accounts(
                AccountsStateQueryResponse::Error(e),
            )) => Err(e),
            _ => Err(QueryError::internal_error(
                "Unexpected message type while retrieving account delegations",
            )),
        },
    )
    .await?;

    let Some(delegations) = delegations else {
        return Err(RESTError::not_found("Account not found"));
    };

    // Get TxHashes from TxIdentifiers
    let tx_ids: Vec<_> = delegations.iter().map(|r| r.tx_identifier).collect();
    let msg = Arc::new(Message::StateQuery(StateQuery::Blocks(
        BlocksStateQuery::GetTransactionHashes { tx_ids },
    )));
    let tx_hashes = query_state(
        &context,
        &handlers_config.blocks_query_topic,
        msg,
        |message| match message {
            Message::StateQueryResponse(StateQueryResponse::Blocks(
                BlocksStateQueryResponse::TransactionHashes(TransactionHashes { tx_hashes }),
            )) => Ok(tx_hashes),
            Message::StateQueryResponse(StateQueryResponse::Blocks(
                BlocksStateQueryResponse::Error(e),
            )) => Err(e),
            _ => Err(QueryError::internal_error(
                "Unexpected message type while resolving transaction hashes",
            )),
        },
    )
    .await?;

    let mut rest_response = Vec::new();

    for r in delegations {
        let Some(tx_hash) = tx_hashes.get(&r.tx_identifier) else {
            return Err(RESTError::InternalServerError(
                "Missing tx hash for delegation".to_string(),
            ));
        };

        let pool_id =
            r.pool.to_bech32().map_err(|e| RESTError::encoding_failed(&format!("pool ID: {e}")))?;

        rest_response.push(DelegationUpdateREST {
            active_epoch: r.active_epoch,
            tx_hash: hex::encode(tx_hash),
            amount: r.amount.to_string(),
            pool_id,
        });
    }

    let json = serde_json::to_string_pretty(&rest_response)?;
    Ok(RESTResponse::with_json(200, &json))
}

/// Handle `/accounts/{stake_address}/mirs` Blockfrost-compatible endpoint
pub async fn handle_account_mirs_blockfrost(
    context: Arc<Context<Message>>,
    params: Vec<String>,
    handlers_config: Arc<HandlersConfig>,
) -> Result<RESTResponse, RESTError> {
    let account = parse_stake_address(&params)?;

    // Prepare the message
    let msg = Arc::new(Message::StateQuery(StateQuery::Accounts(
        AccountsStateQuery::GetAccountMIRHistory { account },
    )));

    // Get MIRs from historical accounts state
    let mirs = query_state(
        &context,
        &handlers_config.historical_accounts_query_topic,
        msg,
        |message| match message {
            Message::StateQueryResponse(StateQueryResponse::Accounts(
                AccountsStateQueryResponse::AccountMIRHistory(mirs),
            )) => Ok(Some(mirs)),
            Message::StateQueryResponse(StateQueryResponse::Accounts(
                AccountsStateQueryResponse::Error(QueryError::NotFound { .. }),
            )) => Ok(None),
            Message::StateQueryResponse(StateQueryResponse::Accounts(
                AccountsStateQueryResponse::Error(e),
            )) => Err(e),
            _ => Err(QueryError::internal_error(
                "Unexpected message type while retrieving account mirs",
            )),
        },
    )
    .await?;

    let Some(mirs) = mirs else {
        return Err(RESTError::not_found("Account not found"));
    };

    // Get TxHashes from TxIdentifiers
    let tx_ids: Vec<_> = mirs.iter().map(|r| r.tx_identifier).collect();
    let msg = Arc::new(Message::StateQuery(StateQuery::Blocks(
        BlocksStateQuery::GetTransactionHashes { tx_ids },
    )));
    let tx_hashes = query_state(
        &context,
        &handlers_config.blocks_query_topic,
        msg,
        |message| match message {
            Message::StateQueryResponse(StateQueryResponse::Blocks(
                BlocksStateQueryResponse::TransactionHashes(TransactionHashes { tx_hashes }),
            )) => Ok(tx_hashes),
            Message::StateQueryResponse(StateQueryResponse::Blocks(
                BlocksStateQueryResponse::Error(e),
            )) => Err(e),
            _ => Err(QueryError::internal_error(
                "Unexpected message type while resolving transaction hashes",
            )),
        },
    )
    .await?;

    let mut rest_response = Vec::new();

    for r in mirs {
        let Some(tx_hash) = tx_hashes.get(&r.tx_identifier) else {
            return Err(RESTError::InternalServerError(
                "Missing tx hash for MIR record".to_string(),
            ));
        };

        rest_response.push(AccountWithdrawalREST {
            tx_hash: hex::encode(tx_hash),
            amount: r.amount.to_string(),
        });
    }

    let json = serde_json::to_string_pretty(&rest_response)?;
    Ok(RESTResponse::with_json(200, &json))
}

pub async fn handle_account_withdrawals_blockfrost(
    context: Arc<Context<Message>>,
    params: Vec<String>,
    handlers_config: Arc<HandlersConfig>,
) -> Result<RESTResponse, RESTError> {
    let account = parse_stake_address(&params)?;

    // Prepare the message
    let msg = Arc::new(Message::StateQuery(StateQuery::Accounts(
        AccountsStateQuery::GetAccountRegistrationHistory { account },
    )));

    // Get withdrawals from historical accounts state
    let withdrawals = query_state(
        &context,
        &handlers_config.historical_accounts_query_topic,
        msg,
        |message| match message {
            Message::StateQueryResponse(StateQueryResponse::Accounts(
                AccountsStateQueryResponse::AccountWithdrawalHistory(withdrawals),
            )) => Ok(Some(withdrawals)),
            Message::StateQueryResponse(StateQueryResponse::Accounts(
                AccountsStateQueryResponse::Error(QueryError::NotFound { .. }),
            )) => Ok(None),
            Message::StateQueryResponse(StateQueryResponse::Accounts(
                AccountsStateQueryResponse::Error(e),
            )) => Err(e),
            _ => Err(QueryError::internal_error(
                "Unexpected message type while retrieving account withdrawals",
            )),
        },
    )
    .await?;

    let Some(withdrawals) = withdrawals else {
        return Err(RESTError::not_found("Account not found"));
    };

    // Get TxHashes from TxIdentifiers
    let tx_ids: Vec<_> = withdrawals.iter().map(|r| r.tx_identifier).collect();
    let msg = Arc::new(Message::StateQuery(StateQuery::Blocks(
        BlocksStateQuery::GetTransactionHashes { tx_ids },
    )));
    let tx_hashes = query_state(
        &context,
        &handlers_config.blocks_query_topic,
        msg,
        |message| match message {
            Message::StateQueryResponse(StateQueryResponse::Blocks(
                BlocksStateQueryResponse::TransactionHashes(TransactionHashes { tx_hashes }),
            )) => Ok(tx_hashes),
            Message::StateQueryResponse(StateQueryResponse::Blocks(
                BlocksStateQueryResponse::Error(e),
            )) => Err(e),
            _ => Err(QueryError::internal_error(
                "Unexpected message type while resolving transaction hashes",
            )),
        },
    )
    .await?;

    let mut rest_response = Vec::new();

    for w in withdrawals {
        let Some(tx_hash) = tx_hashes.get(&w.tx_identifier) else {
            return Err(RESTError::InternalServerError(
                "Missing tx hash for withdrawal".to_string(),
            ));
        };

        rest_response.push(AccountWithdrawalREST {
            tx_hash: hex::encode(tx_hash),
            amount: w.amount.to_string(),
        });
    }

    let json = serde_json::to_string_pretty(&rest_response)?;
    Ok(RESTResponse::with_json(200, &json))
}

pub async fn handle_account_rewards_blockfrost(
    context: Arc<Context<Message>>,
    params: Vec<String>,
    handlers_config: Arc<HandlersConfig>,
) -> Result<RESTResponse, RESTError> {
    let account = parse_stake_address(&params)?;

    // Prepare the message
    let msg = Arc::new(Message::StateQuery(StateQuery::Accounts(
        AccountsStateQuery::GetAccountRewardHistory { account },
    )));

    // Get rewards from historical accounts state
    let rewards = query_state(
        &context,
        &handlers_config.historical_accounts_query_topic,
        msg,
        |message| match message {
            Message::StateQueryResponse(StateQueryResponse::Accounts(
                AccountsStateQueryResponse::AccountRewardHistory(rewards),
            )) => Ok(Some(rewards)),
            Message::StateQueryResponse(StateQueryResponse::Accounts(
                AccountsStateQueryResponse::Error(QueryError::NotFound { .. }),
            )) => Ok(None),
            Message::StateQueryResponse(StateQueryResponse::Accounts(
                AccountsStateQueryResponse::Error(e),
            )) => Err(e),
            _ => Err(QueryError::internal_error(
                "Unexpected message type while retrieving account rewards",
            )),
        },
    )
    .await?;

    let Some(rewards) = rewards else {
        return Err(RESTError::not_found("Account not found"));
    };

    let rest_response = rewards
        .iter()
        .map(|r| r.try_into())
        .collect::<Result<Vec<AccountRewardREST>, _>>()
        .map_err(|e| {
            RESTError::InternalServerError(format!("Failed to convert reward entry: {e}"))
        })?;

    let json = serde_json::to_string_pretty(&rest_response)?;
    Ok(RESTResponse::with_json(200, &json))
}

pub async fn handle_account_addresses_blockfrost(
    context: Arc<Context<Message>>,
    params: Vec<String>,
    handlers_config: Arc<HandlersConfig>,
) -> Result<RESTResponse, RESTError> {
    let account = parse_stake_address(&params)?;

    // Prepare the message
    let msg = Arc::new(Message::StateQuery(StateQuery::Accounts(
        AccountsStateQuery::GetAccountAssociatedAddresses { account },
    )));

    // Get addresses from historical accounts state
    let addresses = query_state(
        &context,
        &handlers_config.historical_accounts_query_topic,
        msg,
        |message| match message {
            Message::StateQueryResponse(StateQueryResponse::Accounts(
                AccountsStateQueryResponse::AccountAssociatedAddresses(addresses),
            )) => Ok(Some(addresses)),
            Message::StateQueryResponse(StateQueryResponse::Accounts(
                AccountsStateQueryResponse::Error(QueryError::NotFound { .. }),
            )) => Ok(None),
            Message::StateQueryResponse(StateQueryResponse::Accounts(
                AccountsStateQueryResponse::Error(e),
            )) => Err(e),
            _ => Err(QueryError::internal_error(
                "Unexpected message type while retrieving account addresses",
            )),
        },
    )
    .await?;

    let Some(addresses) = addresses else {
        return Err(RESTError::not_found("Account not found"));
    };

    let rest_response = addresses
        .iter()
        .map(|r| {
            Ok(AccountAddressREST {
                address: r
                    .to_string()
                    .map_err(|e| RESTError::InternalServerError(format!("Invalid address: {e}")))?,
            })
        })
        .collect::<Result<Vec<AccountAddressREST>, RESTError>>()?;

    let json = serde_json::to_string_pretty(&rest_response)?;
    Ok(RESTResponse::with_json(200, &json))
}

/// Handle `/accounts/{stake_address}/addresses/assets` Blockfrost-compatible endpoint
pub async fn handle_account_assets_blockfrost(
<<<<<<< HEAD
    context: Arc<Context<Message>>,
    params: Vec<String>,
    handlers_config: Arc<HandlersConfig>,
) -> Result<RESTResponse> {
    let account = match parse_stake_address(&params) {
        Ok(addr) => addr,
        Err(resp) => return Ok(resp),
    };

    // Get addresses from historical accounts state
    let msg = Arc::new(Message::StateQuery(StateQuery::Accounts(
        AccountsStateQuery::GetAccountAssociatedAddresses { account },
    )));
    let addresses = query_state(
        &context,
        &handlers_config.historical_accounts_query_topic,
        msg,
        |message| match message {
            Message::StateQueryResponse(StateQueryResponse::Accounts(
                AccountsStateQueryResponse::AccountAssociatedAddresses(addresses),
            )) => Ok(Some(addresses)),
            Message::StateQueryResponse(StateQueryResponse::Accounts(
                AccountsStateQueryResponse::Error(QueryError::NotFound { .. }),
            )) => Ok(None),
            Message::StateQueryResponse(StateQueryResponse::Accounts(
                AccountsStateQueryResponse::Error(e),
            )) => Err(anyhow::anyhow!(
                "Internal server error while retrieving account addresses: {e}"
            )),
            _ => Err(anyhow::anyhow!(
                "Unexpected message type while retrieving account addresses"
            )),
        },
    )
    .await?;

    let Some(addresses) = addresses else {
        return Ok(RESTResponse::with_text(404, "Account not found"));
    };

    // Get utxos from address state
    let msg = Arc::new(Message::StateQuery(StateQuery::Addresses(
        AddressStateQuery::GetAddressesUTxOs { addresses },
    )));
    let utxo_identifiers = query_state(
        &context,
        &handlers_config.addresses_query_topic,
        msg,
        |message| match message {
            Message::StateQueryResponse(StateQueryResponse::Addresses(
                AddressStateQueryResponse::AddressesUTxOs(utxos),
            )) => Ok(utxos),
            Message::StateQueryResponse(StateQueryResponse::Addresses(
                AddressStateQueryResponse::Error(e),
            )) => Err(anyhow::anyhow!(
                "Internal server error while retrieving account UTxOs: {e}"
            )),
            _ => Err(anyhow::anyhow!(
                "Unexpected message type while retrieving account UTxOs"
            )),
        },
    )
    .await?;

    // Get utxo balance sum from utxo state
    let msg = Arc::new(Message::StateQuery(StateQuery::UTxOs(
        UTxOStateQuery::GetUTxOsSum { utxo_identifiers },
    )));
    let utxos_balance = query_state(
        &context,
        &handlers_config.utxos_query_topic,
        msg,
        |message| match message {
            Message::StateQueryResponse(StateQueryResponse::UTxOs(
                UTxOStateQueryResponse::UTxOsSum(sum),
            )) => Ok(sum),
            Message::StateQueryResponse(StateQueryResponse::UTxOs(
                UTxOStateQueryResponse::Error(e),
            )) => Err(anyhow::anyhow!(
                "Internal server error while retrieving UTxO sum: {e}"
            )),
            _ => Err(anyhow::anyhow!(
                "Unexpected message type while retrieving UTxO sum"
            )),
        },
    )
    .await?;

    let mut rest_response = AmountList::from(utxos_balance).0;
    if !rest_response.is_empty() {
        rest_response.drain(..1);
    }

    match serde_json::to_string_pretty(&rest_response) {
        Ok(json) => Ok(RESTResponse::with_json(200, &json)),
        Err(e) => Ok(RESTResponse::with_text(
            500,
            &format!("Internal server error while serializing assets: {e}"),
        )),
    }
=======
    _context: Arc<Context<Message>>,
    _params: Vec<String>,
    _handlers_config: Arc<HandlersConfig>,
) -> Result<RESTResponse, RESTError> {
    Err(RESTError::not_implemented("Account assets not implemented"))
>>>>>>> 35bd8162
}

/// Handle `/accounts/{stake_address}/addresses/total` Blockfrost-compatible endpoint
pub async fn handle_account_totals_blockfrost(
    _context: Arc<Context<Message>>,
    _params: Vec<String>,
    _handlers_config: Arc<HandlersConfig>,
) -> Result<RESTResponse, RESTError> {
    Err(RESTError::not_implemented("Account totals not implemented"))
}

/// Handle `/accounts/{stake_address}/utxos` Blockfrost-compatible endpoint
pub async fn handle_account_utxos_blockfrost(
    context: Arc<Context<Message>>,
    params: Vec<String>,
    handlers_config: Arc<HandlersConfig>,
) -> Result<RESTResponse, RESTError> {
    let account = parse_stake_address(&params)?;

    // Get addresses from historical accounts state
    let msg = Arc::new(Message::StateQuery(StateQuery::Accounts(
        AccountsStateQuery::GetAccountAssociatedAddresses { account },
    )));
    let addresses = query_state(
        &context,
        &handlers_config.historical_accounts_query_topic,
        msg,
        |message| match message {
            Message::StateQueryResponse(StateQueryResponse::Accounts(
                AccountsStateQueryResponse::AccountAssociatedAddresses(addresses),
            )) => Ok(Some(addresses)),
            Message::StateQueryResponse(StateQueryResponse::Accounts(
                AccountsStateQueryResponse::Error(e),
            )) => Err(e),
            _ => Err(QueryError::internal_error(
                "Unexpected message type while retrieving account addresses",
            )),
        },
    )
    .await?;

    let Some(addresses) = addresses else {
        return Ok(RESTResponse::with_text(404, "Account not found"));
    };

    // Get utxos from address state
    let msg = Arc::new(Message::StateQuery(StateQuery::Addresses(
        AddressStateQuery::GetAddressesUTxOs { addresses },
    )));
    let utxo_identifiers = query_state(
        &context,
        &handlers_config.addresses_query_topic,
        msg,
        |message| match message {
            Message::StateQueryResponse(StateQueryResponse::Addresses(
                AddressStateQueryResponse::AddressesUTxOs(utxos),
            )) => Ok(utxos),
            Message::StateQueryResponse(StateQueryResponse::Addresses(
                AddressStateQueryResponse::Error(e),
            )) => Err(e),
            _ => Err(QueryError::internal_error(
                "Unexpected message type while retrieving account UTxOs",
            )),
        },
    )
    .await?;

    // Get TxHashes and BlockHashes from UTxOIdentifiers
    let msg = Arc::new(Message::StateQuery(StateQuery::Blocks(
        BlocksStateQuery::GetUTxOHashes {
            utxo_ids: utxo_identifiers.clone(),
        },
    )));

    let hashes = query_state(
        &context,
        &handlers_config.blocks_query_topic,
        msg,
        |message| match message {
            Message::StateQueryResponse(StateQueryResponse::Blocks(
                BlocksStateQueryResponse::UTxOHashes(utxos),
            )) => Ok(utxos),
            Message::StateQueryResponse(StateQueryResponse::Blocks(
                BlocksStateQueryResponse::Error(e),
            )) => Err(e),
            _ => Err(QueryError::internal_error(
                "Unexpected message type while retrieving account UTxOs",
            )),
        },
    )
    .await?;

    // Get UTxO balances from utxo state
    let msg = Arc::new(Message::StateQuery(StateQuery::UTxOs(
        UTxOStateQuery::GetUTxOs {
            utxo_identifiers: utxo_identifiers.clone(),
        },
    )));
    let entries = query_state(
        &context,
        &handlers_config.utxos_query_topic,
        msg,
        |message| match message {
            Message::StateQueryResponse(StateQueryResponse::UTxOs(
                UTxOStateQueryResponse::UTxOs(utxos),
            )) => Ok(utxos),
            Message::StateQueryResponse(StateQueryResponse::UTxOs(
                UTxOStateQueryResponse::Error(e),
            )) => Err(e),
            _ => Err(QueryError::internal_error(
                "Unexpected message type while retrieving UTxO entries",
            )),
        },
    )
    .await?;

    let mut rest_response = Vec::with_capacity(entries.len());
    for (i, entry) in entries.into_iter().enumerate() {
        let tx_hash = hashes.tx_hashes.get(i).map(hex::encode).unwrap_or_default();
        let block_hash = hashes.block_hashes.get(i).map(hex::encode).unwrap_or_default();
        let output_index = utxo_identifiers.get(i).map(|id| id.output_index()).unwrap_or(0);
        let (data_hash, inline_datum) = match &entry.datum {
            Some(Datum::Hash(h)) => (Some(hex::encode(h)), None),
            Some(Datum::Inline(bytes)) => (None, Some(hex::encode(bytes))),
            None => (None, None),
        };
        let reference_script_hash = match &entry.reference_script {
            Some(script) => {
                let bytes = match script {
                    ReferenceScript::Native(b)
                    | ReferenceScript::PlutusV1(b)
                    | ReferenceScript::PlutusV2(b)
                    | ReferenceScript::PlutusV3(b) => b,
                };
                let mut hasher = Blake2b512::new();
                hasher.update(bytes);
                let result = hasher.finalize();
                Some(hex::encode(&result[..32]))
            }
            None => None,
        };

        rest_response.push(AccountUTxOREST {
            address: entry.address.to_string()?,
            tx_hash,
            output_index,
            amount: entry.value.into(),
            block: block_hash,
            data_hash,
            inline_datum,
            reference_script_hash,
        })
    }

<<<<<<< HEAD
    match serde_json::to_string_pretty(&rest_response) {
        Ok(json) => Ok(RESTResponse::with_json(200, &json)),
        Err(e) => Ok(RESTResponse::with_text(
            500,
            &format!("Internal server error while serializing utxos: {e}"),
        )),
    }
=======
    let json = serde_json::to_string_pretty(&rest_response)?;
    Ok(RESTResponse::with_json(200, &json))
>>>>>>> 35bd8162
}

fn parse_stake_address(params: &[String]) -> Result<StakeAddress, RESTError> {
    let Some(stake_key) = params.first() else {
        return Err(RESTError::param_missing("stake address"));
    };

    StakeAddress::from_string(stake_key)
        .map_err(|_| RESTError::invalid_param("stake address", "not a valid stake address"))
}

fn map_drep_choice(drep: &DRepChoice) -> Result<DRepChoiceRest, RESTError> {
    match drep {
        DRepChoice::Key(hash) => {
            let val = hash
                .to_vec()
                .to_bech32_with_hrp("drep")
                .map_err(|e| RESTError::encoding_failed(&format!("DRep Key: {e}")))?;
            Ok(DRepChoiceRest {
                drep_type: "Key".to_string(),
                value: Some(val),
            })
        }
        DRepChoice::Script(hash) => {
            let val = hash
                .to_vec()
                .to_bech32_with_hrp("drep_script")
                .map_err(|e| RESTError::encoding_failed(&format!("DRep Script: {e}")))?;
            Ok(DRepChoiceRest {
                drep_type: "Script".to_string(),
                value: Some(val),
            })
        }
        DRepChoice::Abstain => Ok(DRepChoiceRest {
            drep_type: "Abstain".to_string(),
            value: None,
        }),
        DRepChoice::NoConfidence => Ok(DRepChoiceRest {
            drep_type: "NoConfidence".to_string(),
            value: None,
        }),
    }
}<|MERGE_RESOLUTION|>--- conflicted
+++ resolved
@@ -531,15 +531,11 @@
 
 /// Handle `/accounts/{stake_address}/addresses/assets` Blockfrost-compatible endpoint
 pub async fn handle_account_assets_blockfrost(
-<<<<<<< HEAD
     context: Arc<Context<Message>>,
     params: Vec<String>,
     handlers_config: Arc<HandlersConfig>,
-) -> Result<RESTResponse> {
-    let account = match parse_stake_address(&params) {
-        Ok(addr) => addr,
-        Err(resp) => return Ok(resp),
-    };
+) -> Result<RESTResponse, RESTError> {
+    let account = parse_stake_address(&params)?;
 
     // Get addresses from historical accounts state
     let msg = Arc::new(Message::StateQuery(StateQuery::Accounts(
@@ -558,11 +554,9 @@
             )) => Ok(None),
             Message::StateQueryResponse(StateQueryResponse::Accounts(
                 AccountsStateQueryResponse::Error(e),
-            )) => Err(anyhow::anyhow!(
-                "Internal server error while retrieving account addresses: {e}"
-            )),
-            _ => Err(anyhow::anyhow!(
-                "Unexpected message type while retrieving account addresses"
+            )) => Err(e),
+            _ => Err(QueryError::internal_error(
+                "Unexpected message type while retrieving account addresses",
             )),
         },
     )
@@ -586,11 +580,9 @@
             )) => Ok(utxos),
             Message::StateQueryResponse(StateQueryResponse::Addresses(
                 AddressStateQueryResponse::Error(e),
-            )) => Err(anyhow::anyhow!(
-                "Internal server error while retrieving account UTxOs: {e}"
-            )),
-            _ => Err(anyhow::anyhow!(
-                "Unexpected message type while retrieving account UTxOs"
+            )) => Err(e),
+            _ => Err(QueryError::internal_error(
+                "Unexpected message type while retrieving account UTxOs",
             )),
         },
     )
@@ -610,11 +602,9 @@
             )) => Ok(sum),
             Message::StateQueryResponse(StateQueryResponse::UTxOs(
                 UTxOStateQueryResponse::Error(e),
-            )) => Err(anyhow::anyhow!(
-                "Internal server error while retrieving UTxO sum: {e}"
-            )),
-            _ => Err(anyhow::anyhow!(
-                "Unexpected message type while retrieving UTxO sum"
+            )) => Err(e),
+            _ => Err(QueryError::internal_error(
+                "Unexpected message type while retrieving UTxO sum",
             )),
         },
     )
@@ -625,20 +615,8 @@
         rest_response.drain(..1);
     }
 
-    match serde_json::to_string_pretty(&rest_response) {
-        Ok(json) => Ok(RESTResponse::with_json(200, &json)),
-        Err(e) => Ok(RESTResponse::with_text(
-            500,
-            &format!("Internal server error while serializing assets: {e}"),
-        )),
-    }
-=======
-    _context: Arc<Context<Message>>,
-    _params: Vec<String>,
-    _handlers_config: Arc<HandlersConfig>,
-) -> Result<RESTResponse, RESTError> {
-    Err(RESTError::not_implemented("Account assets not implemented"))
->>>>>>> 35bd8162
+    let json = serde_json::to_string_pretty(&rest_response)?;
+    Ok(RESTResponse::with_json(200, &json))
 }
 
 /// Handle `/accounts/{stake_address}/addresses/total` Blockfrost-compatible endpoint
@@ -793,18 +771,8 @@
         })
     }
 
-<<<<<<< HEAD
-    match serde_json::to_string_pretty(&rest_response) {
-        Ok(json) => Ok(RESTResponse::with_json(200, &json)),
-        Err(e) => Ok(RESTResponse::with_text(
-            500,
-            &format!("Internal server error while serializing utxos: {e}"),
-        )),
-    }
-=======
     let json = serde_json::to_string_pretty(&rest_response)?;
     Ok(RESTResponse::with_json(200, &json))
->>>>>>> 35bd8162
 }
 
 fn parse_stake_address(params: &[String]) -> Result<StakeAddress, RESTError> {
