--- conflicted
+++ resolved
@@ -21,15 +21,12 @@
 use blake2::{Blake2b512, Digest};
 use caryatid_sdk::Context;
 
-<<<<<<< HEAD
 use crate::handlers_config::HandlersConfig;
 use crate::types::{
     AccountAddressREST, AccountRewardREST, AccountTotalsREST, AccountUTxOREST,
     AccountWithdrawalREST, AmountList, DelegationUpdateREST, RegistrationUpdateREST,
 };
 
-=======
->>>>>>> 53f4cf12
 #[derive(serde::Serialize)]
 pub struct StakeAccountRest {
     pub utxo_value: u64,
