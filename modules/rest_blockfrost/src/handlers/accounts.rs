--- conflicted
+++ resolved
@@ -14,17 +14,11 @@
 };
 use acropolis_common::queries::errors::QueryError;
 use acropolis_common::queries::utils::query_state;
-<<<<<<< HEAD
+use acropolis_common::queries::utxos::{UTxOStateQuery, UTxOStateQueryResponse};
 use acropolis_common::rest_error::RESTError;
 use acropolis_common::serialization::{Bech32Conversion, Bech32WithHrp};
-use acropolis_common::{DRepChoice, StakeAddress};
-=======
-use acropolis_common::queries::utxos::{UTxOStateQuery, UTxOStateQueryResponse};
-use acropolis_common::serialization::{Bech32Conversion, Bech32WithHrp};
 use acropolis_common::{DRepChoice, Datum, ReferenceScript, StakeAddress};
-use anyhow::{anyhow, Result};
 use blake2::{Blake2b512, Digest};
->>>>>>> 53f4cf12
 use caryatid_sdk::Context;
 
 #[derive(serde::Serialize)]
@@ -531,19 +525,21 @@
         })
         .collect::<Result<Vec<AccountAddressREST>, RESTError>>()?;
 
-    let json = serde_json::to_string_pretty(&rest_response)?;
-    Ok(RESTResponse::with_json(200, &json))
-}
-
-<<<<<<< HEAD
-fn parse_stake_address(params: &[String]) -> Result<StakeAddress, RESTError> {
-=======
+    match serde_json::to_string_pretty(&rest_response) {
+        Ok(json) => Ok(RESTResponse::with_json(200, &json)),
+        Err(e) => Ok(RESTResponse::with_text(
+            500,
+            &format!("Internal server error while serializing addresses: {e}"),
+        )),
+    }
+}
+
 /// Handle `/accounts/{stake_address}/addresses/assets` Blockfrost-compatible endpoint
 pub async fn handle_account_assets_blockfrost(
     _context: Arc<Context<Message>>,
     _params: Vec<String>,
     _handlers_config: Arc<HandlersConfig>,
-) -> Result<RESTResponse> {
+) -> Result<RESTResponse, RESTError> {
     Ok(RESTResponse::with_text(501, "Not implemented"))
 }
 
@@ -552,7 +548,7 @@
     _context: Arc<Context<Message>>,
     _params: Vec<String>,
     _handlers_config: Arc<HandlersConfig>,
-) -> Result<RESTResponse> {
+) -> Result<RESTResponse, RESTError> {
     Ok(RESTResponse::with_text(501, "Not implemented"))
 }
 
@@ -561,11 +557,8 @@
     context: Arc<Context<Message>>,
     params: Vec<String>,
     handlers_config: Arc<HandlersConfig>,
-) -> Result<RESTResponse> {
-    let account = match parse_stake_address(&params) {
-        Ok(addr) => addr,
-        Err(resp) => return Ok(resp),
-    };
+) -> Result<RESTResponse, RESTError> {
+    let account = parse_stake_address(&params)?;
 
     // Get addresses from historical accounts state
     let msg = Arc::new(Message::StateQuery(StateQuery::Accounts(
@@ -580,15 +573,10 @@
                 AccountsStateQueryResponse::AccountAssociatedAddresses(addresses),
             )) => Ok(Some(addresses)),
             Message::StateQueryResponse(StateQueryResponse::Accounts(
-                AccountsStateQueryResponse::Error(QueryError::NotFound { .. }),
-            )) => Ok(None),
-            Message::StateQueryResponse(StateQueryResponse::Accounts(
                 AccountsStateQueryResponse::Error(e),
-            )) => Err(anyhow::anyhow!(
-                "Internal server error while retrieving account addresses: {e}"
-            )),
-            _ => Err(anyhow::anyhow!(
-                "Unexpected message type while retrieving account addresses"
+            )) => Err(e),
+            _ => Err(QueryError::internal_error(
+                "Unexpected message type while retrieving account addresses",
             )),
         },
     )
@@ -612,11 +600,9 @@
             )) => Ok(utxos),
             Message::StateQueryResponse(StateQueryResponse::Addresses(
                 AddressStateQueryResponse::Error(e),
-            )) => Err(anyhow::anyhow!(
-                "Internal server error while retrieving account UTxOs: {e}"
-            )),
-            _ => Err(anyhow::anyhow!(
-                "Unexpected message type while retrieving account UTxOs"
+            )) => Err(e),
+            _ => Err(QueryError::internal_error(
+                "Unexpected message type while retrieving account UTxOs",
             )),
         },
     )
@@ -639,11 +625,9 @@
             )) => Ok(utxos),
             Message::StateQueryResponse(StateQueryResponse::Blocks(
                 BlocksStateQueryResponse::Error(e),
-            )) => Err(anyhow::anyhow!(
-                "Internal server error while retrieving utxo hashes: {e}"
-            )),
-            _ => Err(anyhow::anyhow!(
-                "Unexpected message type while retrieving account UTxOs"
+            )) => Err(e),
+            _ => Err(QueryError::internal_error(
+                "Unexpected message type while retrieving account UTxOs",
             )),
         },
     )
@@ -665,11 +649,9 @@
             )) => Ok(utxos),
             Message::StateQueryResponse(StateQueryResponse::UTxOs(
                 UTxOStateQueryResponse::Error(e),
-            )) => Err(anyhow::anyhow!(
-                "Internal server error while retrieving UTxO entries: {e}"
-            )),
-            _ => Err(anyhow::anyhow!(
-                "Unexpected message type while retrieving UTxO entries"
+            )) => Err(e),
+            _ => Err(QueryError::internal_error(
+                "Unexpected message type while retrieving UTxO entries",
             )),
         },
     )
@@ -722,8 +704,7 @@
     }
 }
 
-fn parse_stake_address(params: &[String]) -> Result<StakeAddress, RESTResponse> {
->>>>>>> 53f4cf12
+fn parse_stake_address(params: &[String]) -> Result<StakeAddress, RESTError> {
     let Some(stake_key) = params.first() else {
         return Err(RESTError::param_missing("stake address"));
     };
