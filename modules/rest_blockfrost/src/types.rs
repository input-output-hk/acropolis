--- conflicted
+++ resolved
@@ -19,24 +19,10 @@
 #[derive(Serialize)]
 pub struct EpochActivityRest {
     pub epoch: u64,
-<<<<<<< HEAD
-    pub total_blocks: usize,
-    pub total_fees: u64,
-    pub spo_blocks: Vec<SPOBlockCount>,
-
-    #[serde_as(as = "Option<Hex>")]
-    pub nonce: Option<NonceHash>,
-}
-
-#[derive(Serialize)]
-pub struct SPOBlockCount {
-    pub spo_id: String,
-=======
     pub start_time: u64,
     pub end_time: u64,
     pub first_block_time: u64,
     pub last_block_time: u64,
->>>>>>> 4dd51df0
     pub block_count: usize,
     pub tx_count: u64,
     #[serde_as(as = "DisplayFromStr")]
@@ -51,19 +37,6 @@
     fn from(ea_message: EpochActivityMessage) -> Self {
         Self {
             epoch: ea_message.epoch,
-<<<<<<< HEAD
-            total_blocks: ea_message.total_blocks,
-            total_fees: ea_message.total_fees,
-            spo_blocks: ea_message
-                .spo_blocks
-                .iter()
-                .map(|(key, count)| SPOBlockCount {
-                    spo_id: hex::encode(key),
-                    block_count: *count,
-                })
-                .collect(),
-            nonce: ea_message.nonce.clone(),
-=======
             start_time: ea_message.epoch_start_time,
             end_time: ea_message.epoch_end_time,
             first_block_time: ea_message.first_block_time,
@@ -73,7 +46,6 @@
             output: ea_message.total_outputs,
             fees: ea_message.total_fees,
             active_stake: None,
->>>>>>> 4dd51df0
         }
     }
 }
