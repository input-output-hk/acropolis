--- conflicted
+++ resolved
@@ -1,12 +1,8 @@
 use crate::cost_models::{PLUTUS_V1, PLUTUS_V2, PLUTUS_V3};
 use acropolis_common::{
     messages::EpochActivityMessage,
-<<<<<<< HEAD
-    protocol_params::{Nonce, NonceHash, NonceVariant, ProtocolParams},
+    protocol_params::{Nonce, NonceVariant, ProtocolParams},
     queries::blocks::BlockInfo,
-=======
-    protocol_params::{Nonce, NonceVariant, ProtocolParams},
->>>>>>> 4dd51df0
     queries::governance::DRepActionUpdate,
     rest_helper::ToCheckedF64,
     AssetAddressEntry, AssetMetadataStandard, AssetMintRecord, KeyHash, PolicyAsset,
