use crate::{
    cost_models::{PLUTUS_V1, PLUTUS_V2, PLUTUS_V3},
    handlers::addresses::AmountListExtended,
};
use acropolis_common::{
    messages::EpochActivityMessage,
    protocol_params::{Nonce, NonceVariant, ProtocolParams},
    queries::{accounts::AccountReward, blocks::BlockInfo, governance::DRepActionUpdate},
    rest_helper::ToCheckedF64,
    serialization::{Bech32WithHrp, DisplayFromBech32, PoolPrefix},
    AssetAddressEntry, AssetMetadataStandard, AssetMintRecord, Datum, KeyHash, PolicyAsset,
    PoolEpochState, PoolId, PoolUpdateAction, ReferenceScript, Relay, TxHash, UTXOValue,
    UTxOIdentifier, ValueMap, Vote, VrfKeyHash,
};
use anyhow::Result;
use blake2::{Blake2b512, Digest};
use num_traits::ToPrimitive;
use rust_decimal::Decimal;
use serde::Serialize;
use serde_json::{json, Value};
use serde_with::{hex::Hex, serde_as, DisplayFromStr};
use std::collections::HashMap;

// REST response structure for /epoch
#[serde_as]
#[derive(Serialize)]
pub struct EpochActivityRest {
    pub epoch: u64,
    pub start_time: u64,
    pub end_time: u64,
    pub first_block_time: u64,
    pub last_block_time: u64,
    pub block_count: usize,
    pub tx_count: u64,
    #[serde_as(as = "DisplayFromStr")]
    pub output: u128,
    #[serde_as(as = "DisplayFromStr")]
    pub fees: u64,
    #[serde_as(as = "Option<DisplayFromStr>")]
    pub active_stake: Option<u64>,
}

impl From<EpochActivityMessage> for EpochActivityRest {
    fn from(ea_message: EpochActivityMessage) -> Self {
        Self {
            epoch: ea_message.epoch,
            start_time: ea_message.epoch_start_time,
            end_time: ea_message.epoch_end_time,
            first_block_time: ea_message.first_block_time,
            last_block_time: ea_message.last_block_time,
            block_count: ea_message.total_blocks,
            tx_count: ea_message.total_txs,
            output: ea_message.total_outputs,
            fees: ea_message.total_fees,
            active_stake: None,
        }
    }
}

// REST response structure for /blocks/latest
#[derive(Serialize)]
pub struct BlockInfoREST(pub BlockInfo);

// REST response structure for /epochs/{number}/stakes
#[serde_as]
#[derive(Serialize)]
pub struct SPDDByEpochItemRest {
    pub stake_address: String,
    #[serde_as(as = "DisplayFromBech32<PoolPrefix>")]
    pub pool_id: PoolId,
    #[serde_as(as = "DisplayFromStr")]
    pub amount: u64,
}

// REST response structure for /epochs/{number}/stakes/{pool_id}
#[serde_as]
#[derive(Serialize)]
pub struct SPDDByEpochAndPoolItemRest {
    pub stake_address: String,
    #[serde_as(as = "DisplayFromStr")]
    pub amount: u64,
}

// REST response structure for /governance/dreps
#[derive(Serialize)]
pub struct DRepsListREST {
    pub drep_id: String,
    pub hex: String,
}

// REST response structure for /governance/dreps/{drep_id}
#[derive(Serialize)]
pub struct DRepInfoREST {
    pub drep_id: String,
    pub hex: String,
    pub amount: String,
    pub active: bool,
    pub active_epoch: Option<u64>,
    pub has_script: bool,
    pub retired: bool,
    pub expired: bool,
    pub last_active_epoch: u64,
}

// REST response structure for /governance/dreps/{drep_id}/delegators
#[allow(dead_code)]
#[derive(Serialize)]
pub struct DRepDelegatorREST {
    pub address: String,
    pub amount: String,
}

// REST response structure for /governance/dreps/{drep_id}/metadata
#[derive(Serialize)]
pub struct DRepMetadataREST {
    pub drep_id: String,
    pub hex: String,
    pub url: String,
    pub hash: String,
    pub json_metadata: Value,
    pub bytes: String,
}

// REST response stucture for /governance/dreps/{drep_id}/updates
#[derive(Serialize)]
pub struct DRepUpdateREST {
    pub tx_hash: String,
    pub cert_index: u64,
    pub action: DRepActionUpdate,
}

// REST response structure for /governance/dreps/{drep_id}/votes
#[derive(Serialize)]
pub struct DRepVoteREST {
    pub tx_hash: String,
    pub cert_index: u32,
    pub vote: Vote,
}

// REST response structure for /governance/proposals
#[allow(dead_code)]
#[derive(Serialize)]
pub struct ProposalsListREST {
    pub tx_hash: String,
    pub cert_index: u64,
    pub governance_type: ProposalTypeREST,
}

#[allow(dead_code)]
#[derive(Serialize)]
#[serde(rename_all = "snake_case")]
pub enum ProposalTypeREST {
    HardForkInitiation,
    NewCommittee,
    NewConstitution,
    InfoAction,
    NoConfidence,
    ParameterChange,
    TreasuryWithdrawals,
}

// REST response structure for /governance/proposals/{tx_hash}/{cert_index}
#[allow(dead_code)]
#[derive(Serialize)]
pub struct ProposalInfoREST {
    pub tx_hash: String,
    pub cert_index: u64,
    pub governance_type: ProposalTypeREST,
    pub deposit: u64,
    pub return_address: String,
    pub governance_description: String,
    pub ratified_epoch: Option<u64>,
    pub enacted_epoch: Option<u64>,
    pub dropped_epoch: Option<u64>,
    pub expired_epoch: Option<u64>,
    pub expiration: u64,
}

// REST response structure for /governance/proposals/{tx_hash}/{cert_index}/parameters
#[allow(dead_code)]
#[derive(Serialize)]
pub struct ProposalParametersREST {
    pub tx_hash: String,
    pub cert_index: u64,
    pub parameters: ParametersREST,
}

#[derive(Serialize)]
pub struct ParametersREST {
    pub epoch: Option<u64>,
    pub min_fee_a: Option<u64>,
    pub min_fee_b: Option<u64>,
    pub max_block_size: Option<u64>,
    pub max_tx_size: Option<u64>,
    pub max_block_header_size: Option<u64>,
    pub key_deposit: Option<String>,
    pub pool_deposit: Option<String>,
    pub e_max: Option<u64>,
    pub n_opt: Option<u64>,
    pub a0: Option<f64>,
    pub rho: Option<f64>,
    pub tau: Option<f64>,
    pub decentralisation_param: Option<f64>,
    pub extra_entropy: Option<String>,
    pub protocol_major_ver: Option<u64>,
    pub protocol_minor_ver: Option<u64>,
    pub min_utxo: Option<String>,
    pub min_pool_cost: Option<String>,
    pub cost_models: Option<HashMap<String, Vec<u64>>>,
    pub price_mem: Option<f64>,
    pub price_step: Option<f64>,
    pub max_tx_ex_mem: Option<String>,
    pub max_tx_ex_steps: Option<String>,
    pub max_block_ex_mem: Option<String>,
    pub max_block_ex_steps: Option<String>,
    pub max_val_size: Option<String>,
    pub collateral_percent: Option<u64>,
    pub max_collateral_inputs: Option<u64>,
    pub coins_per_utxo_size: Option<String>,
    pub coins_per_utxo_word: Option<String>,
    pub pvt_motion_no_confidence: Option<u64>,
    pub pvt_committee_normal: Option<u64>,
    pub pvt_committee_no_confidence: Option<u64>,
    pub pvt_hard_fork_initation: Option<u64>,
    pub dvt_motion_no_confidence: Option<u64>,
    pub dvt_committee_normal: Option<u64>,
    pub dvt_committee_no_confidence: Option<u64>,
    pub dvt_update_to_constitution: Option<u64>,
    pub dvt_hard_fork_initation: Option<u64>,
    pub dvt_p_p_network_group: Option<u64>,
    pub dvt_p_p_economic_group: Option<u64>,
    pub dvt_p_p_technical_group: Option<u64>,
    pub dvt_p_p_gov_group: Option<u64>,
    pub dvt_treasury_withdrawal: Option<u64>,
    pub committee_min_size: Option<String>,
    pub committee_max_term_length: Option<String>,
    pub gov_action_lifetime: Option<String>,
    pub gov_action_deposit: Option<String>,
    pub drep_deposit: Option<String>,
    pub drep_activity: Option<String>,
    pub pvtpp_security_group: Option<u64>,
    pub pvt_p_p_security_group: Option<u64>,
    pub min_fee_ref_script_cost_per_byte: Option<u64>,
}

// REST response structure for /governance/proposals/{tx_hash}/{cert_index}/withdrawals
#[allow(dead_code)]
#[derive(Serialize)]
pub struct ProposalWithdrawalsREST {
    pub stake_address: String,
    pub amount: String,
}

// REST response structure for /governance/proposals/{tx_hash}/{cert_index}/votes
#[derive(Serialize)]
pub struct ProposalVoteREST {
    pub tx_hash: String,
    pub cert_index: u8,
    pub voter_role: VoterRoleREST,
    pub voter: String,
    pub vote: Vote,
}

#[derive(Serialize)]
#[serde(rename_all = "snake_case")]
pub enum VoterRoleREST {
    ConstitutionalCommittee,
    Drep,
    Spo,
}

// REST response structure for /governance/proposals/{tx_hash}/{cert_index}/metadata
#[allow(dead_code)]
#[derive(Serialize)]
pub struct ProposalMetadataREST {
    pub tx_hash: String,
    pub cert_index: u64,
    pub url: String,
    pub hash: String,
    pub json_meta_data: Value,
    pub bytes: String,
}

// RET response structure for /pools/extended
#[serde_as]
#[derive(Serialize)]
pub struct PoolExtendedRest {
    pub pool_id: String,
    #[serde_as(as = "Hex")]
    pub hex: Vec<u8>,
    #[serde_as(as = "Option<DisplayFromStr>")]
    pub active_stake: Option<u64>,
    #[serde_as(as = "DisplayFromStr")]
    pub live_stake: u64,
    pub blocks_minted: u64,
    pub live_saturation: Decimal,
    #[serde_as(as = "DisplayFromStr")]
    pub declared_pledge: u64,
    pub margin_cost: f32,
    #[serde_as(as = "DisplayFromStr")]
    pub fixed_cost: u64,
}

// REST response structure for /pools/retired and /pools/retiring
#[derive(Serialize)]
pub struct PoolRetirementRest {
    pub pool_id: String,
    pub epoch: u64,
}

// REST response structure for /pools/{pool_id}/history
#[serde_as]
#[derive(Serialize)]
pub struct PoolEpochStateRest {
    pub epoch: u64,
    pub blocks: u64,
    #[serde_as(as = "DisplayFromStr")]
    pub active_stake: u64,
    pub active_size: f64,
    #[serde_as(as = "DisplayFromStr")]
    pub delegators_count: u64,
    #[serde_as(as = "DisplayFromStr")]
    pub rewards: u64,
    #[serde_as(as = "DisplayFromStr")]
    pub fees: u64,
}

impl From<PoolEpochState> for PoolEpochStateRest {
    fn from(state: PoolEpochState) -> Self {
        Self {
            epoch: state.epoch,
            blocks: state.blocks_minted,
            active_stake: state.active_stake,
            active_size: state.active_size.to_checked_f64("active_size").unwrap_or(0.0),
            delegators_count: state.delegators_count,
            rewards: state.pool_reward,
            fees: state.spo_reward,
        }
    }
}

// REST response structure for /pools/{pool_id}/metadata
#[derive(Serialize)]
pub struct PoolMetadataRest {
    pub pool_id: String,
    pub hex: String,
    pub url: String,
    pub hash: String,
    pub ticker: String,
    pub name: String,
    pub description: String,
    pub homepage: String,
}

// REST response structure for /pools/{pool_id}/delegators
#[derive(Serialize)]
pub struct PoolDelegatorRest {
    // stake bech32
    pub address: String,
    // live stake
    pub live_stake: String,
}

// REST response structure for /pools/{pool_id}/relays
#[derive(Serialize)]
pub struct PoolRelayRest {
    pub ipv4: Option<String>,
    pub ipv6: Option<String>,
    pub dns: Option<String>,
    pub dns_srv: Option<String>,
    pub port: u16,
}

impl From<Relay> for PoolRelayRest {
    fn from(value: Relay) -> Self {
        //todo: port is required on BlockFrost. Need a default value, if not provided
        let default_port = 3001;

        match value {
            Relay::SingleHostAddr(s) => PoolRelayRest {
                ipv4: s.ipv4.map(|bytes| {
                    let ipv4_addr = std::net::Ipv4Addr::from(bytes);
                    format!("{:?}", ipv4_addr)
                }),
                ipv6: s.ipv6.map(|bytes| {
                    let ipv6_addr = std::net::Ipv6Addr::from(bytes);
                    format!("{:?}", ipv6_addr)
                }),
                dns: None,
                dns_srv: None,
                port: s.port.unwrap_or(default_port),
            },
            Relay::SingleHostName(s) => PoolRelayRest {
                ipv4: None,
                ipv6: None,
                dns: Some(s.dns_name),
                dns_srv: None,
                port: s.port.unwrap_or(default_port),
            },
            Relay::MultiHostName(m) => PoolRelayRest {
                ipv4: None,
                ipv6: None,
                dns: None,
                dns_srv: Some(m.dns_name),
                port: default_port,
            },
        }
    }
}

// REST response structure for /pools/{pool_id}/updates
#[serde_as]
#[derive(Serialize)]
pub struct PoolUpdateEventRest {
    pub tx_hash: String,
    pub cert_index: u64,
    pub action: PoolUpdateAction,
}

// REST response structure for /pools/{pool_id}/votes
#[serde_as]
#[derive(Serialize)]
pub struct PoolVoteRest {
    #[serde_as(as = "Hex")]
    pub tx_hash: TxHash,
    pub vote_index: u32,
    pub vote: Vote,
}

// REST response structure for /pools/{pool_id}
#[serde_as]
#[derive(Serialize)]
pub struct PoolInfoRest {
    pub pool_id: String,
    #[serde_as(as = "Hex")]
    pub hex: KeyHash,
    #[serde_as(as = "Hex")]
    pub vrf_key: VrfKeyHash,
    pub blocks_minted: u64,
    pub blocks_epoch: u64,
    #[serde_as(as = "DisplayFromStr")]
    pub live_stake: u64,
    pub live_size: Decimal,
    pub live_saturation: Decimal,
    pub live_delegators: u64,
    #[serde_as(as = "Option<DisplayFromStr>")]
    pub active_stake: Option<u64>,
    pub active_size: Option<f64>,
    #[serde_as(as = "DisplayFromStr")]
    pub declared_pledge: u64,
    #[serde_as(as = "DisplayFromStr")]
    pub live_pledge: u64,
    pub margin_cost: f32,
    #[serde_as(as = "DisplayFromStr")]
    pub fixed_cost: u64,
    pub reward_account: String,
    pub pool_owners: Vec<String>,
    // TODO: Query chain store module to retrieve TxHash from TxIdentifier
    pub registration: String,
    pub retirement: String,
}

// REST response structure for protocol params
#[derive(Serialize)]
pub struct ProtocolParamsRest {
    pub epoch: u64,
    pub min_fee_a: Option<u32>,
    pub min_fee_b: Option<u32>,
    pub max_block_size: Option<u32>,
    pub max_tx_size: Option<u32>,
    pub max_block_header_size: Option<u32>,
    pub key_deposit: Option<String>,
    pub pool_deposit: Option<String>,
    pub e_max: Option<u64>,
    pub n_opt: Option<u32>,
    pub a0: Option<f64>,
    pub rho: Option<f64>,
    pub tau: Option<f64>,
    pub decentralisation_param: Option<f64>,
    pub extra_entropy: Option<String>,
    pub protocol_major_ver: Option<u64>,
    pub protocol_minor_ver: Option<u64>,
    pub min_utxo: Option<String>,
    pub min_pool_cost: Option<String>,
    pub nonce: Option<String>,
    pub cost_models: Option<serde_json::Value>,
    pub cost_models_raw: Option<serde_json::Value>,
    pub price_mem: Option<f64>,
    pub price_step: Option<f64>,
    pub max_tx_ex_mem: Option<String>,
    pub max_tx_ex_steps: Option<String>,
    pub max_block_ex_mem: Option<String>,
    pub max_block_ex_steps: Option<String>,
    pub max_val_size: Option<String>,
    pub collateral_percent: Option<u32>,
    pub max_collateral_inputs: Option<u32>,
    pub coins_per_utxo_size: Option<String>,
    pub coins_per_utxo_word: Option<String>,
    pub pvt_motion_no_confidence: Option<f64>,
    pub pvt_committee_normal: Option<f64>,
    pub pvt_committee_no_confidence: Option<f64>,
    pub pvt_hard_fork_initiation: Option<f64>,
    pub dvt_motion_no_confidence: Option<f64>,
    pub dvt_committee_normal: Option<f64>,
    pub dvt_committee_no_confidence: Option<f64>,
    pub dvt_update_to_constitution: Option<f64>,
    pub dvt_hard_fork_initiation: Option<f64>,
    pub dvt_p_p_network_group: Option<f64>,
    pub dvt_p_p_economic_group: Option<f64>,
    pub dvt_p_p_technical_group: Option<f64>,
    pub dvt_p_p_gov_group: Option<f64>,
    pub dvt_treasury_withdrawal: Option<f64>,
    pub committee_min_size: Option<String>,
    pub committee_max_term_length: Option<String>,
    pub gov_action_lifetime: Option<String>,
    pub gov_action_deposit: Option<String>,
    pub drep_deposit: Option<String>,
    pub drep_activity: Option<String>,
    pub pvtpp_security_group: Option<f64>,
    pub pvt_p_p_security_group: Option<f64>,
    pub min_fee_ref_script_cost_per_byte: Option<f64>,
}

impl From<(u64, ProtocolParams)> for ProtocolParamsRest {
    fn from((epoch, params): (u64, ProtocolParams)) -> Self {
        let shelley = params.shelley.as_ref();
        let shelley_params = shelley.map(|s| &s.protocol_params);
        let alonzo = params.alonzo.as_ref();
        let babbage = params.babbage.as_ref();
        let conway = params.conway.as_ref();

        Self {
            epoch,

            // Shelley params
            min_fee_a: shelley_params.map(|p| p.minfee_a),
            min_fee_b: shelley_params.map(|p| p.minfee_b),
            max_block_size: shelley_params.map(|p| p.max_block_body_size),
            max_tx_size: shelley_params.map(|p| p.max_tx_size),
            max_block_header_size: shelley_params.map(|p| p.max_block_header_size),
            key_deposit: shelley_params.map(|p| p.key_deposit.to_string()),
            pool_deposit: shelley_params.map(|p| p.pool_deposit.to_string()),
            e_max: shelley_params.map(|p| p.pool_retire_max_epoch),
            n_opt: shelley_params.map(|p| p.stake_pool_target_num),
            a0: shelley_params.and_then(|p| p.pool_pledge_influence.to_checked_f64("a0").ok()),
            rho: shelley_params.and_then(|p| p.monetary_expansion.to_checked_f64("rho").ok()),
            tau: shelley_params.and_then(|p| p.treasury_cut.to_checked_f64("tau").ok()),
            decentralisation_param: shelley_params.and_then(|p| {
                p.decentralisation_param.to_checked_f64("decentralisation_param").ok()
            }),
            extra_entropy: shelley_params
                .map(|p| match &p.extra_entropy {
                    Nonce {
                        tag: NonceVariant::NeutralNonce,
                        ..
                    } => None,
                    Nonce {
                        tag: NonceVariant::Nonce,
                        hash: Some(h),
                    } => Some(hex::encode(h)),
                    _ => None,
                })
                .unwrap_or_default(),
            protocol_major_ver: shelley_params.map(|p| p.protocol_version.major),
            protocol_minor_ver: shelley_params.map(|p| p.protocol_version.minor),
            min_utxo: shelley_params.map(|p| p.min_utxo_value.to_string()),
            min_pool_cost: shelley_params.map(|p| p.min_pool_cost.to_string()),
            // TODO: Calculate nonce, store in epoch state, and return here
            nonce: Some("Not implemented".to_string()),
            cost_models: Some(params.cost_models_json()),
            cost_models_raw: Some(params.cost_models_raw()),

            // Alonzo params
            price_mem: alonzo
                .and_then(|a| a.execution_prices.mem_price.to_checked_f64("price_mem").ok()),
            price_step: alonzo
                .and_then(|a| a.execution_prices.step_price.to_checked_f64("price_step").ok()),
            max_tx_ex_mem: alonzo.as_ref().map(|a| a.max_tx_ex_units.mem.to_string()),
            max_tx_ex_steps: alonzo.as_ref().map(|a| a.max_tx_ex_units.steps.to_string()),
            max_block_ex_mem: alonzo.as_ref().map(|a| a.max_block_ex_units.mem.to_string()),
            max_block_ex_steps: alonzo.as_ref().map(|a| a.max_block_ex_units.steps.to_string()),
            max_val_size: alonzo.as_ref().map(|a| a.max_value_size.to_string()),
            collateral_percent: alonzo.as_ref().map(|a| a.collateral_percentage),
            max_collateral_inputs: alonzo.as_ref().map(|a| a.max_collateral_inputs),
            coins_per_utxo_word: alonzo.as_ref().map(|a| a.lovelace_per_utxo_word.to_string()),
            // Babbage params
            coins_per_utxo_size: babbage.as_ref().map(|b| b.coins_per_utxo_byte.to_string()),

            // Conway params
            pvt_motion_no_confidence: conway
                .as_ref()
                .map(|c| c.pool_voting_thresholds.motion_no_confidence.to_f64().unwrap_or(0.0)),
            pvt_committee_normal: conway
                .as_ref()
                .map(|c| c.pool_voting_thresholds.committee_normal.to_f64().unwrap_or(0.0)),
            pvt_committee_no_confidence: conway
                .as_ref()
                .map(|c| c.pool_voting_thresholds.committee_no_confidence.to_f64().unwrap_or(0.0)),
            pvt_hard_fork_initiation: conway
                .as_ref()
                .map(|c| c.pool_voting_thresholds.hard_fork_initiation.to_f64().unwrap_or(0.0)),
            dvt_motion_no_confidence: conway
                .as_ref()
                .map(|c| c.d_rep_voting_thresholds.motion_no_confidence.to_f64().unwrap_or(0.0)),
            dvt_committee_normal: conway
                .as_ref()
                .map(|c| c.d_rep_voting_thresholds.committee_normal.to_f64().unwrap_or(0.0)),
            dvt_committee_no_confidence: conway
                .as_ref()
                .map(|c| c.d_rep_voting_thresholds.committee_no_confidence.to_f64().unwrap_or(0.0)),
            dvt_update_to_constitution: conway
                .as_ref()
                .map(|c| c.d_rep_voting_thresholds.update_constitution.to_f64().unwrap_or(0.0)),
            dvt_hard_fork_initiation: conway
                .as_ref()
                .map(|c| c.d_rep_voting_thresholds.hard_fork_initiation.to_f64().unwrap_or(0.0)),
            dvt_p_p_network_group: conway
                .as_ref()
                .map(|c| c.d_rep_voting_thresholds.pp_network_group.to_f64().unwrap_or(0.0)),
            dvt_p_p_economic_group: conway
                .as_ref()
                .map(|c| c.d_rep_voting_thresholds.pp_economic_group.to_f64().unwrap_or(0.0)),
            dvt_p_p_technical_group: conway
                .as_ref()
                .map(|c| c.d_rep_voting_thresholds.pp_technical_group.to_f64().unwrap_or(0.0)),
            dvt_p_p_gov_group: conway
                .as_ref()
                .map(|c| c.d_rep_voting_thresholds.pp_governance_group.to_f64().unwrap_or(0.0)),
            dvt_treasury_withdrawal: conway
                .as_ref()
                .map(|c| c.d_rep_voting_thresholds.treasury_withdrawal.to_f64().unwrap_or(0.0)),
            committee_min_size: conway.as_ref().map(|c| c.committee_min_size.to_string()),
            committee_max_term_length: conway
                .as_ref()
                .map(|c| c.committee_max_term_length.to_string()),
            gov_action_lifetime: conway.as_ref().map(|c| c.gov_action_lifetime.to_string()),
            gov_action_deposit: conway.as_ref().map(|c| c.gov_action_deposit.to_string()),
            drep_deposit: conway.as_ref().map(|c| c.d_rep_deposit.to_string()),
            drep_activity: conway.as_ref().map(|c| c.d_rep_activity.to_string()),
            pvtpp_security_group: conway.as_ref().map(|c| {
                c.pool_voting_thresholds.security_voting_threshold.to_f64().unwrap_or_default()
            }),
            pvt_p_p_security_group: conway.as_ref().map(|c| {
                c.pool_voting_thresholds.security_voting_threshold.to_f64().unwrap_or_default()
            }),
            min_fee_ref_script_cost_per_byte: conway
                .as_ref()
                .map(|c| c.min_fee_ref_script_cost_per_byte.to_f64().unwrap_or_default()),
        }
    }
}

/// REST extension trait for Blockfrost-compatible cost model formatting
pub trait ProtocolParamsRestExt {
    fn cost_models_json(&self) -> Value;
    fn cost_models_raw(&self) -> Value;
}

impl ProtocolParamsRestExt for ProtocolParams {
    fn cost_models_json(&self) -> Value {
        let mut map = serde_json::Map::new();

        if let Some(alonzo) = &self.alonzo {
            if let Some(v1) = &alonzo.plutus_v1_cost_model {
                let obj: serde_json::Map<String, Value> = PLUTUS_V1
                    .iter()
                    .zip(v1.as_vec().iter())
                    .map(|(name, val)| (name.to_string(), json!(val)))
                    .collect();
                map.insert("PlutusV1".to_string(), Value::Object(obj));
            }
        }

        if let Some(babbage) = &self.babbage {
            if let Some(v2) = &babbage.plutus_v2_cost_model {
                let obj: serde_json::Map<String, Value> = PLUTUS_V2
                    .iter()
                    .zip(v2.as_vec().iter())
                    .map(|(name, val)| (name.to_string(), json!(val)))
                    .collect();
                map.insert("PlutusV2".to_string(), Value::Object(obj));
            }
        }

        if let Some(conway) = &self.conway {
            let obj: serde_json::Map<String, Value> = PLUTUS_V3
                .iter()
                .zip(conway.plutus_v3_cost_model.as_vec().iter())
                .map(|(name, val)| (name.to_string(), json!(val)))
                .collect();
            map.insert("PlutusV3".to_string(), Value::Object(obj));
        }

        Value::Object(map)
    }

    fn cost_models_raw(&self) -> Value {
        let mut map = serde_json::Map::new();

        if let Some(alonzo) = &self.alonzo {
            if let Some(v1) = &alonzo.plutus_v1_cost_model {
                map.insert("PlutusV1".to_string(), json!(v1.as_vec()));
            }
        }

        if let Some(babbage) = &self.babbage {
            if let Some(v2) = &babbage.plutus_v2_cost_model {
                map.insert("PlutusV2".to_string(), json!(v2.as_vec()));
            }
        }

        if let Some(conway) = &self.conway {
            map.insert(
                "PlutusV3".to_string(),
                json!(conway.plutus_v3_cost_model.as_vec()),
            );
        }

        Value::Object(map)
    }
}

#[derive(Serialize)]
pub struct AssetInfoRest {
    pub asset: String,
    pub policy_id: String,
    pub asset_name: String,
    pub fingerprint: String,
    pub quantity: String,
    pub initial_mint_tx_hash: String,
    pub mint_or_burn_count: u64,
    pub onchain_metadata: Option<Value>,
    pub onchain_metadata_standard: Option<AssetMetadataStandard>,
    pub onchain_metadata_extra: Option<String>,
    pub metadata: Option<AssetMetadataREST>,
}

#[derive(Serialize, Clone)]
pub struct AssetMetadataREST {
    pub name: String,
    pub description: String,
    pub ticker: Option<String>,
    pub url: Option<String>,
    pub logo: Option<String>,
    pub decimals: Option<u8>,
}

#[derive(Debug, Serialize)]
pub struct AssetMintRecordRest {
    tx_hash: String,
    amount: String,
    action: String,
}

impl From<&AssetMintRecord> for AssetMintRecordRest {
    fn from(record: &AssetMintRecord) -> Self {
        let action = if !record.burn {
            "minted".to_string()
        } else {
            "burned".to_string()
        };

        AssetMintRecordRest {
            tx_hash: "transaction_state not yet implemented".to_string(),
            amount: record.amount.to_string(),
            action,
        }
    }
}

#[derive(Debug, Serialize)]
pub struct PolicyAssetRest {
    asset: String,
    quantity: String,
}

impl From<&PolicyAsset> for PolicyAssetRest {
    fn from(asset: &PolicyAsset) -> Self {
        let asset_hex = format!(
            "{}{}",
            hex::encode(asset.policy),
            hex::encode(asset.name.as_slice())
        );

        PolicyAssetRest {
            asset: asset_hex,
            quantity: asset.quantity.to_string(),
        }
    }
}

#[derive(Debug, Serialize)]
pub struct AssetTransactionRest {
    pub tx_hash: String, // Requires a query to transactions state which is not yet implemented
    pub tx_index: u16,
    pub block_height: u32,
    pub block_time: String, // Change to u64 when transactions state is implemented
}

#[derive(Debug, Serialize)]
pub struct AssetAddressRest {
    pub address: String,
    pub quantity: String,
}

impl TryFrom<&AssetAddressEntry> for AssetAddressRest {
    type Error = anyhow::Error;

    fn try_from(entry: &AssetAddressEntry) -> Result<Self, Self::Error> {
        Ok(AssetAddressRest {
            address: entry.address.to_string()?,
            quantity: entry.quantity.to_string(),
        })
    }
}

#[derive(Serialize)]
pub struct AddressInfoREST {
    pub address: String,
    pub amount: AmountList,
    pub stake_address: Option<String>,
    #[serde(rename = "type")]
    pub address_type: String,
    pub script: bool,
}

#[derive(Serialize)]
pub struct AmountEntry {
    unit: String,
    quantity: String,
}

#[derive(Serialize)]
pub struct AmountList(pub Vec<AmountEntry>);

impl From<acropolis_common::Value> for AmountList {
    fn from(value: acropolis_common::Value) -> Self {
        let mut out = Vec::new();

        out.push(AmountEntry {
            unit: "lovelace".to_string(),
            quantity: value.coin().to_string(),
        });

        for (policy_id, assets) in value.assets {
            for asset in assets {
                out.push(AmountEntry {
                    unit: format!(
                        "{}{}",
                        hex::encode(policy_id),
                        hex::encode(asset.name.as_slice())
                    ),
                    quantity: asset.amount.to_string(),
                });
            }
        }

        Self(out)
    }
}

impl From<ValueMap> for AmountList {
    fn from(value: ValueMap) -> Self {
        let mut out = Vec::new();

        out.push(AmountEntry {
            unit: "lovelace".to_string(),
            quantity: value.lovelace.to_string(),
        });

        for (policy_id, assets) in value.assets {
            for (asset_name, amount) in assets {
                out.push(AmountEntry {
                    unit: format!(
                        "{}{}",
                        hex::encode(policy_id),
                        hex::encode(asset_name.as_slice())
                    ),
                    quantity: amount.to_string(),
                });
            }
        }

        Self(out)
    }
}

#[derive(Serialize)]
pub struct RegistrationUpdateREST {
    pub tx_hash: String,
    pub action: String,
}

#[derive(Serialize)]
pub struct DelegationUpdateREST {
    pub active_epoch: u32,
    pub tx_hash: String,
    pub amount: String,
    pub pool_id: String,
}

#[derive(Serialize)]
pub struct AccountWithdrawalREST {
    pub tx_hash: String,
    pub amount: String,
}

#[derive(Serialize)]
pub struct AccountRewardREST {
    pub epoch: u32,
    pub amount: String,
    pub pool_id: String,
    #[serde(rename = "type")]
    pub reward_type: String,
}

impl TryFrom<&AccountReward> for AccountRewardREST {
    type Error = anyhow::Error;
    fn try_from(value: &AccountReward) -> Result<Self, Self::Error> {
        Ok(Self {
            epoch: value.epoch,
            amount: value.amount.to_string(),
            pool_id: value.pool.to_bech32_with_hrp("pool")?,
            reward_type: value.reward_type.to_string(),
        })
    }
}

#[derive(Serialize)]
pub struct AccountAddressREST {
    pub address: String,
}

#[derive(serde::Serialize)]
pub struct UTxOREST {
    pub address: String,
    pub tx_hash: String,
    pub tx_index: u16,
    pub output_index: u16,
    pub amount: AmountList,
    pub block: String,
    pub data_hash: Option<String>,
    pub inline_datum: Option<String>,
    pub reference_script_hash: Option<String>,
}

impl UTxOREST {
    pub fn new(
        address: String,
        utxo_id: &UTxOIdentifier,
        entry: &UTXOValue,
        tx_hash: &[u8],
        block_hash: &[u8],
    ) -> Self {
        let (data_hash, inline_datum) = match &entry.datum {
            Some(Datum::Hash(h)) => (Some(hex::encode(h)), None),
            Some(Datum::Inline(bytes)) => (None, Some(hex::encode(bytes))),
            None => (None, None),
        };

        let reference_script_hash = entry.reference_script.as_ref().map(|script| {
            let bytes = match script {
                ReferenceScript::Native(b)
                | ReferenceScript::PlutusV1(b)
                | ReferenceScript::PlutusV2(b)
                | ReferenceScript::PlutusV3(b) => b,
            };

            let mut hasher = Blake2b512::new();
            hasher.update(bytes);
            let result = hasher.finalize();
            hex::encode(&result[..32])
        });

        Self {
            address,
            tx_hash: hex::encode(tx_hash),
            tx_index: utxo_id.tx_index(),
            output_index: utxo_id.output_index(),
            amount: entry.value.clone().into(),
            block: hex::encode(block_hash),
            data_hash,
            inline_datum,
            reference_script_hash,
        }
    }
}

#[derive(serde::Serialize)]
pub struct AccountTotalsREST {
    pub stake_address: String,
    pub received_sum: AmountList,
    pub sent_sum: AmountList,
    pub tx_count: u32,
}

#[derive(serde::Serialize)]
pub struct AddressTotalsREST {
    pub address: String,
    pub received_sum: AmountList,
    pub sent_sum: AmountList,
    pub tx_count: u64,
}

<<<<<<< HEAD
#[derive(serde::Serialize)]
pub struct AddressInfoExtended {
    pub address: String,
    pub amount: AmountListExtended,
    pub stake_address: Option<String>,
    pub type_: String,
    pub script: bool,
=======
#[derive(Serialize)]
pub struct TransactionInfoREST {
    pub tx_hash: String,
    pub tx_index: u16,
    pub block_height: u32,
    pub block_time: u64,
>>>>>>> 9bed98d4
}<|MERGE_RESOLUTION|>--- conflicted
+++ resolved
@@ -1002,7 +1002,6 @@
     pub tx_count: u64,
 }
 
-<<<<<<< HEAD
 #[derive(serde::Serialize)]
 pub struct AddressInfoExtended {
     pub address: String,
@@ -1010,12 +1009,12 @@
     pub stake_address: Option<String>,
     pub type_: String,
     pub script: bool,
-=======
+}
+
 #[derive(Serialize)]
 pub struct TransactionInfoREST {
     pub tx_hash: String,
     pub tx_index: u16,
     pub block_height: u32,
     pub block_time: u64,
->>>>>>> 9bed98d4
 }