use crate::cost_models::{PLUTUS_V1, PLUTUS_V2, PLUTUS_V3};
use acropolis_common::{
    messages::EpochActivityMessage,
    protocol_params::{Nonce, NonceVariant, ProtocolParams},
    queries::blocks::BlockInfo,
    queries::governance::DRepActionUpdate,
    rest_helper::ToCheckedF64,
    serialization::{DisplayFromBech32, PoolPrefix},
    AssetAddressEntry, AssetMetadataStandard, AssetMintRecord, KeyHash, PolicyAsset,
    PoolEpochState, PoolUpdateAction, Relay, TxHash, Vote,
};
use anyhow::Result;
use num_traits::ToPrimitive;
use rust_decimal::Decimal;
use serde::Serialize;
use serde_json::{json, Value};
use serde_with::{hex::Hex, serde_as, DisplayFromStr};
use std::collections::HashMap;

// REST response structure for /epoch
#[serde_as]
#[derive(Serialize)]
pub struct EpochActivityRest {
    pub epoch: u64,
    pub start_time: u64,
    pub end_time: u64,
    pub first_block_time: u64,
    pub last_block_time: u64,
    pub block_count: usize,
    pub tx_count: u64,
    #[serde_as(as = "DisplayFromStr")]
    pub output: u128,
    #[serde_as(as = "DisplayFromStr")]
    pub fees: u64,
    #[serde_as(as = "Option<DisplayFromStr>")]
    pub active_stake: Option<u64>,
}

impl From<EpochActivityMessage> for EpochActivityRest {
    fn from(ea_message: EpochActivityMessage) -> Self {
        Self {
            epoch: ea_message.epoch,
            start_time: ea_message.epoch_start_time,
            end_time: ea_message.epoch_end_time,
            first_block_time: ea_message.first_block_time,
            last_block_time: ea_message.last_block_time,
            block_count: ea_message.total_blocks,
            tx_count: ea_message.total_txs,
            output: ea_message.total_outputs,
            fees: ea_message.total_fees,
            active_stake: None,
        }
    }
}

<<<<<<< HEAD
// REST response structure for /blocks/latest
#[derive(Serialize)]
pub struct BlockInfoREST(pub BlockInfo);
=======
// REST response structure for /epochs/{number}/stakes
#[serde_as]
#[derive(Serialize)]
pub struct SPDDByEpochItemRest {
    pub stake_address: String,
    #[serde_as(as = "DisplayFromBech32<PoolPrefix>")]
    pub pool_id: KeyHash,
    #[serde_as(as = "DisplayFromStr")]
    pub amount: u64,
}

// REST response structure for /epochs/{number}/stakes/{pool_id}
#[serde_as]
#[derive(Serialize)]
pub struct SPDDByEpochAndPoolItemRest {
    pub stake_address: String,
    #[serde_as(as = "DisplayFromStr")]
    pub amount: u64,
}
>>>>>>> 6df44599

// REST response structure for /governance/dreps
#[derive(Serialize)]
pub struct DRepsListREST {
    pub drep_id: String,
    pub hex: String,
}

// REST response structure for /governance/dreps/{drep_id}
#[derive(Serialize)]
pub struct DRepInfoREST {
    pub drep_id: String,
    pub hex: String,
    pub amount: String,
    pub active: bool,
    pub active_epoch: Option<u64>,
    pub has_script: bool,
    pub retired: bool,
    pub expired: bool,
    pub last_active_epoch: u64,
}

// REST response structure for /governance/dreps/{drep_id}/delegators
#[allow(dead_code)]
#[derive(Serialize)]
pub struct DRepDelegatorREST {
    pub address: String,
    pub amount: String,
}

// REST response structure for /governance/dreps/{drep_id}/metadata
#[derive(Serialize)]
pub struct DRepMetadataREST {
    pub drep_id: String,
    pub hex: String,
    pub url: String,
    pub hash: String,
    pub json_metadata: Value,
    pub bytes: String,
}

// REST response stucture for /governance/dreps/{drep_id}/updates
#[derive(Serialize)]
pub struct DRepUpdateREST {
    pub tx_hash: String,
    pub cert_index: u64,
    pub action: DRepActionUpdate,
}

// REST response structure for /governance/dreps/{drep_id}/votes
#[derive(Serialize)]
pub struct DRepVoteREST {
    pub tx_hash: String,
    pub cert_index: u32,
    pub vote: Vote,
}

// REST response structure for /governance/proposals
#[allow(dead_code)]
#[derive(Serialize)]
pub struct ProposalsListREST {
    pub tx_hash: String,
    pub cert_index: u64,
    pub governance_type: ProposalTypeREST,
}

#[allow(dead_code)]
#[derive(Serialize)]
#[serde(rename_all = "snake_case")]
pub enum ProposalTypeREST {
    HardForkInitiation,
    NewCommittee,
    NewConstitution,
    InfoAction,
    NoConfidence,
    ParameterChange,
    TreasuryWithdrawals,
}

// REST response structure for /governance/proposals/{tx_hash}/{cert_index}
#[allow(dead_code)]
#[derive(Serialize)]
pub struct ProposalInfoREST {
    pub tx_hash: String,
    pub cert_index: u64,
    pub governance_type: ProposalTypeREST,
    pub deposit: u64,
    pub return_address: String,
    pub governance_description: String,
    pub ratified_epoch: Option<u64>,
    pub enacted_epoch: Option<u64>,
    pub dropped_epoch: Option<u64>,
    pub expired_epoch: Option<u64>,
    pub expiration: u64,
}

// REST response structure for /governance/proposals/{tx_hash}/{cert_index}/parameters
#[allow(dead_code)]
#[derive(Serialize)]
pub struct ProposalParametersREST {
    pub tx_hash: String,
    pub cert_index: u64,
    pub parameters: ParametersREST,
}

#[derive(Serialize)]
pub struct ParametersREST {
    pub epoch: Option<u64>,
    pub min_fee_a: Option<u64>,
    pub min_fee_b: Option<u64>,
    pub max_block_size: Option<u64>,
    pub max_tx_size: Option<u64>,
    pub max_block_header_size: Option<u64>,
    pub key_deposit: Option<String>,
    pub pool_deposit: Option<String>,
    pub e_max: Option<u64>,
    pub n_opt: Option<u64>,
    pub a0: Option<f64>,
    pub rho: Option<f64>,
    pub tau: Option<f64>,
    pub decentralisation_param: Option<f64>,
    pub extra_entropy: Option<String>,
    pub protocol_major_ver: Option<u64>,
    pub protocol_minor_ver: Option<u64>,
    pub min_utxo: Option<String>,
    pub min_pool_cost: Option<String>,
    pub cost_models: Option<HashMap<String, Vec<u64>>>,
    pub price_mem: Option<f64>,
    pub price_step: Option<f64>,
    pub max_tx_ex_mem: Option<String>,
    pub max_tx_ex_steps: Option<String>,
    pub max_block_ex_mem: Option<String>,
    pub max_block_ex_steps: Option<String>,
    pub max_val_size: Option<String>,
    pub collateral_percent: Option<u64>,
    pub max_collateral_inputs: Option<u64>,
    pub coins_per_utxo_size: Option<String>,
    pub coins_per_utxo_word: Option<String>,
    pub pvt_motion_no_confidence: Option<u64>,
    pub pvt_committee_normal: Option<u64>,
    pub pvt_committee_no_confidence: Option<u64>,
    pub pvt_hard_fork_initation: Option<u64>,
    pub dvt_motion_no_confidence: Option<u64>,
    pub dvt_committee_normal: Option<u64>,
    pub dvt_committee_no_confidence: Option<u64>,
    pub dvt_update_to_constitution: Option<u64>,
    pub dvt_hard_fork_initation: Option<u64>,
    pub dvt_p_p_network_group: Option<u64>,
    pub dvt_p_p_economic_group: Option<u64>,
    pub dvt_p_p_technical_group: Option<u64>,
    pub dvt_p_p_gov_group: Option<u64>,
    pub dvt_treasury_withdrawal: Option<u64>,
    pub committee_min_size: Option<String>,
    pub committee_max_term_length: Option<String>,
    pub gov_action_lifetime: Option<String>,
    pub gov_action_deposit: Option<String>,
    pub drep_deposit: Option<String>,
    pub drep_activity: Option<String>,
    pub pvtpp_security_group: Option<u64>,
    pub pvt_p_p_security_group: Option<u64>,
    pub min_fee_ref_script_cost_per_byte: Option<u64>,
}

// REST response structure for /governance/proposals/{tx_hash}/{cert_index}/withdrawals
#[allow(dead_code)]
#[derive(Serialize)]
pub struct ProposalWithdrawalsREST {
    pub stake_address: String,
    pub amount: String,
}

// REST response structure for /governance/proposals/{tx_hash}/{cert_index}/votes
#[derive(Serialize)]
pub struct ProposalVoteREST {
    pub tx_hash: String,
    pub cert_index: u8,
    pub voter_role: VoterRoleREST,
    pub voter: String,
    pub vote: Vote,
}

#[derive(Serialize)]
#[serde(rename_all = "snake_case")]
pub enum VoterRoleREST {
    ConstitutionalCommittee,
    Drep,
    Spo,
}

// REST response structure for /governance/proposals/{tx_hash}/{cert_index}/metadata
#[allow(dead_code)]
#[derive(Serialize)]
pub struct ProposalMetadataREST {
    pub tx_hash: String,
    pub cert_index: u64,
    pub url: String,
    pub hash: String,
    pub json_meta_data: Value,
    pub bytes: String,
}

// RET response structure for /pools/extended
#[serde_as]
#[derive(Serialize)]
pub struct PoolExtendedRest {
    pub pool_id: String,
    #[serde_as(as = "Hex")]
    pub hex: Vec<u8>,
    #[serde_as(as = "Option<DisplayFromStr>")]
    pub active_stake: Option<u64>,
    #[serde_as(as = "DisplayFromStr")]
    pub live_stake: u64,
    pub blocks_minted: u64,
    pub live_saturation: Decimal,
    #[serde_as(as = "DisplayFromStr")]
    pub declared_pledge: u64,
    pub margin_cost: f32,
    #[serde_as(as = "DisplayFromStr")]
    pub fixed_cost: u64,
}

// REST response structure for /pools/retired and /pools/retiring
#[derive(Serialize)]
pub struct PoolRetirementRest {
    pub pool_id: String,
    pub epoch: u64,
}

// REST response structure for /pools/{pool_id}/history
#[serde_as]
#[derive(Serialize)]
pub struct PoolEpochStateRest {
    pub epoch: u64,
    pub blocks: u64,
    #[serde_as(as = "DisplayFromStr")]
    pub active_stake: u64,
    pub active_size: f64,
    #[serde_as(as = "DisplayFromStr")]
    pub delegators_count: u64,
    #[serde_as(as = "DisplayFromStr")]
    pub rewards: u64,
    #[serde_as(as = "DisplayFromStr")]
    pub fees: u64,
}

impl From<PoolEpochState> for PoolEpochStateRest {
    fn from(state: PoolEpochState) -> Self {
        Self {
            epoch: state.epoch,
            blocks: state.blocks_minted,
            active_stake: state.active_stake,
            active_size: state.active_size.to_checked_f64("active_size").unwrap_or(0.0),
            delegators_count: state.delegators_count,
            rewards: state.pool_reward,
            fees: state.spo_reward,
        }
    }
}

// REST response structure for /pools/{pool_id}/metadata
#[derive(Serialize)]
pub struct PoolMetadataRest {
    pub pool_id: String,
    pub hex: String,
    pub url: String,
    pub hash: String,
    pub ticker: String,
    pub name: String,
    pub description: String,
    pub homepage: String,
}

// REST response structure for /pools/{pool_id}/delegators
#[derive(Serialize)]
pub struct PoolDelegatorRest {
    // stake bech32
    pub address: String,
    // live stake
    pub live_stake: String,
}

// REST response structure for /pools/{pool_id}/relays
#[derive(Serialize)]
pub struct PoolRelayRest {
    pub ipv4: Option<String>,
    pub ipv6: Option<String>,
    pub dns: Option<String>,
    pub dns_srv: Option<String>,
    pub port: u16,
}

impl From<Relay> for PoolRelayRest {
    fn from(value: Relay) -> Self {
        //todo: port is required on BlockFrost. Need a default value, if not provided
        let default_port = 3001;

        match value {
            Relay::SingleHostAddr(s) => PoolRelayRest {
                ipv4: s.ipv4.map(|bytes| {
                    let ipv4_addr = std::net::Ipv4Addr::from(bytes);
                    format!("{:?}", ipv4_addr)
                }),
                ipv6: s.ipv6.map(|bytes| {
                    let ipv6_addr = std::net::Ipv6Addr::from(bytes);
                    format!("{:?}", ipv6_addr)
                }),
                dns: None,
                dns_srv: None,
                port: s.port.unwrap_or(default_port),
            },
            Relay::SingleHostName(s) => PoolRelayRest {
                ipv4: None,
                ipv6: None,
                dns: Some(s.dns_name),
                dns_srv: None,
                port: s.port.unwrap_or(default_port),
            },
            Relay::MultiHostName(m) => PoolRelayRest {
                ipv4: None,
                ipv6: None,
                dns: None,
                dns_srv: Some(m.dns_name),
                port: default_port,
            },
        }
    }
}

// REST response structure for /pools/{pool_id}/updates
#[serde_as]
#[derive(Serialize)]
pub struct PoolUpdateEventRest {
    #[serde_as(as = "Hex")]
    pub tx_hash: TxHash,
    pub cert_index: u64,
    pub action: PoolUpdateAction,
}

// REST response structure for /pools/{pool_id}/votes
#[serde_as]
#[derive(Serialize)]
pub struct PoolVoteRest {
    #[serde_as(as = "Hex")]
    pub tx_hash: TxHash,
    pub vote_index: u32,
    pub vote: Vote,
}

// REST response structure for /pools/{pool_id}
#[serde_as]
#[derive(Serialize)]
pub struct PoolInfoRest {
    pub pool_id: String,
    #[serde_as(as = "Hex")]
    pub hex: KeyHash,
    #[serde_as(as = "Hex")]
    pub vrf_key: KeyHash,
    pub blocks_minted: u64,
    pub blocks_epoch: u64,
    #[serde_as(as = "DisplayFromStr")]
    pub live_stake: u64,
    pub live_size: Decimal,
    pub live_saturation: Decimal,
    pub live_delegators: u64,
    #[serde_as(as = "Option<DisplayFromStr>")]
    pub active_stake: Option<u64>,
    pub active_size: Option<f64>,
    #[serde_as(as = "DisplayFromStr")]
    pub declared_pledge: u64,
    #[serde_as(as = "DisplayFromStr")]
    pub live_pledge: u64,
    pub margin_cost: f32,
    #[serde_as(as = "DisplayFromStr")]
    pub fixed_cost: u64,
    pub reward_account: String,
    pub pool_owners: Vec<String>,
    #[serde_as(as = "Option<Vec<Hex>>")]
    pub registration: Option<Vec<TxHash>>,
    #[serde_as(as = "Option<Vec<Hex>>")]
    pub retirement: Option<Vec<TxHash>>,
}

// REST response structure for protocol params
#[derive(Serialize)]
pub struct ProtocolParamsRest {
    pub epoch: u64,
    pub min_fee_a: Option<u32>,
    pub min_fee_b: Option<u32>,
    pub max_block_size: Option<u32>,
    pub max_tx_size: Option<u32>,
    pub max_block_header_size: Option<u32>,
    pub key_deposit: Option<String>,
    pub pool_deposit: Option<String>,
    pub e_max: Option<u64>,
    pub n_opt: Option<u32>,
    pub a0: Option<f64>,
    pub rho: Option<f64>,
    pub tau: Option<f64>,
    pub decentralisation_param: Option<f64>,
    pub extra_entropy: Option<String>,
    pub protocol_major_ver: Option<u64>,
    pub protocol_minor_ver: Option<u64>,
    pub min_utxo: Option<String>,
    pub min_pool_cost: Option<String>,
    pub nonce: Option<String>,
    pub cost_models: Option<serde_json::Value>,
    pub cost_models_raw: Option<serde_json::Value>,
    pub price_mem: Option<f64>,
    pub price_step: Option<f64>,
    pub max_tx_ex_mem: Option<String>,
    pub max_tx_ex_steps: Option<String>,
    pub max_block_ex_mem: Option<String>,
    pub max_block_ex_steps: Option<String>,
    pub max_val_size: Option<String>,
    pub collateral_percent: Option<u32>,
    pub max_collateral_inputs: Option<u32>,
    pub coins_per_utxo_size: Option<String>,
    pub coins_per_utxo_word: Option<String>,
    pub pvt_motion_no_confidence: Option<f64>,
    pub pvt_committee_normal: Option<f64>,
    pub pvt_committee_no_confidence: Option<f64>,
    pub pvt_hard_fork_initiation: Option<f64>,
    pub dvt_motion_no_confidence: Option<f64>,
    pub dvt_committee_normal: Option<f64>,
    pub dvt_committee_no_confidence: Option<f64>,
    pub dvt_update_to_constitution: Option<f64>,
    pub dvt_hard_fork_initiation: Option<f64>,
    pub dvt_p_p_network_group: Option<f64>,
    pub dvt_p_p_economic_group: Option<f64>,
    pub dvt_p_p_technical_group: Option<f64>,
    pub dvt_p_p_gov_group: Option<f64>,
    pub dvt_treasury_withdrawal: Option<f64>,
    pub committee_min_size: Option<String>,
    pub committee_max_term_length: Option<String>,
    pub gov_action_lifetime: Option<String>,
    pub gov_action_deposit: Option<String>,
    pub drep_deposit: Option<String>,
    pub drep_activity: Option<String>,
    pub pvtpp_security_group: Option<f64>,
    pub pvt_p_p_security_group: Option<f64>,
    pub min_fee_ref_script_cost_per_byte: Option<f64>,
}

impl From<(u64, ProtocolParams)> for ProtocolParamsRest {
    fn from((epoch, params): (u64, ProtocolParams)) -> Self {
        let shelley = params.shelley.as_ref();
        let shelley_params = shelley.map(|s| &s.protocol_params);
        let alonzo = params.alonzo.as_ref();
        let babbage = params.babbage.as_ref();
        let conway = params.conway.as_ref();

        Self {
            epoch,

            // Shelley params
            min_fee_a: shelley_params.map(|p| p.minfee_a),
            min_fee_b: shelley_params.map(|p| p.minfee_b),
            max_block_size: shelley_params.map(|p| p.max_block_body_size),
            max_tx_size: shelley_params.map(|p| p.max_tx_size),
            max_block_header_size: shelley_params.map(|p| p.max_block_header_size),
            key_deposit: shelley_params.map(|p| p.key_deposit.to_string()),
            pool_deposit: shelley_params.map(|p| p.pool_deposit.to_string()),
            e_max: shelley_params.map(|p| p.pool_retire_max_epoch),
            n_opt: shelley_params.map(|p| p.stake_pool_target_num),
            a0: shelley_params.and_then(|p| p.pool_pledge_influence.to_checked_f64("a0").ok()),
            rho: shelley_params.and_then(|p| p.monetary_expansion.to_checked_f64("rho").ok()),
            tau: shelley_params.and_then(|p| p.treasury_cut.to_checked_f64("tau").ok()),
            decentralisation_param: shelley_params.and_then(|p| {
                p.decentralisation_param.to_checked_f64("decentralisation_param").ok()
            }),
            extra_entropy: shelley_params
                .map(|p| match &p.extra_entropy {
                    Nonce {
                        tag: NonceVariant::NeutralNonce,
                        ..
                    } => None,
                    Nonce {
                        tag: NonceVariant::Nonce,
                        hash: Some(h),
                    } => Some(hex::encode(h)),
                    _ => None,
                })
                .unwrap_or_default(),
            protocol_major_ver: shelley_params.map(|p| p.protocol_version.major),
            protocol_minor_ver: shelley_params.map(|p| p.protocol_version.minor),
            min_utxo: shelley_params.map(|p| p.min_utxo_value.to_string()),
            min_pool_cost: shelley_params.map(|p| p.min_pool_cost.to_string()),
            // TODO: Calculate nonce, store in epoch state, and return here
            nonce: Some("Not implemented".to_string()),
            cost_models: Some(params.cost_models_json()),
            cost_models_raw: Some(params.cost_models_raw()),

            // Alonzo params
            price_mem: alonzo
                .and_then(|a| a.execution_prices.mem_price.to_checked_f64("price_mem").ok()),
            price_step: alonzo
                .and_then(|a| a.execution_prices.step_price.to_checked_f64("price_step").ok()),
            max_tx_ex_mem: alonzo.as_ref().map(|a| a.max_tx_ex_units.mem.to_string()),
            max_tx_ex_steps: alonzo.as_ref().map(|a| a.max_tx_ex_units.steps.to_string()),
            max_block_ex_mem: alonzo.as_ref().map(|a| a.max_block_ex_units.mem.to_string()),
            max_block_ex_steps: alonzo.as_ref().map(|a| a.max_block_ex_units.steps.to_string()),
            max_val_size: alonzo.as_ref().map(|a| a.max_value_size.to_string()),
            collateral_percent: alonzo.as_ref().map(|a| a.collateral_percentage),
            max_collateral_inputs: alonzo.as_ref().map(|a| a.max_collateral_inputs),
            coins_per_utxo_word: alonzo.as_ref().map(|a| a.lovelace_per_utxo_word.to_string()),
            // Babbage params
            coins_per_utxo_size: babbage.as_ref().map(|b| b.coins_per_utxo_byte.to_string()),

            // Conway params
            pvt_motion_no_confidence: conway
                .as_ref()
                .map(|c| c.pool_voting_thresholds.motion_no_confidence.to_f64().unwrap_or(0.0)),
            pvt_committee_normal: conway
                .as_ref()
                .map(|c| c.pool_voting_thresholds.committee_normal.to_f64().unwrap_or(0.0)),
            pvt_committee_no_confidence: conway
                .as_ref()
                .map(|c| c.pool_voting_thresholds.committee_no_confidence.to_f64().unwrap_or(0.0)),
            pvt_hard_fork_initiation: conway
                .as_ref()
                .map(|c| c.pool_voting_thresholds.hard_fork_initiation.to_f64().unwrap_or(0.0)),
            dvt_motion_no_confidence: conway
                .as_ref()
                .map(|c| c.d_rep_voting_thresholds.motion_no_confidence.to_f64().unwrap_or(0.0)),
            dvt_committee_normal: conway
                .as_ref()
                .map(|c| c.d_rep_voting_thresholds.committee_normal.to_f64().unwrap_or(0.0)),
            dvt_committee_no_confidence: conway
                .as_ref()
                .map(|c| c.d_rep_voting_thresholds.committee_no_confidence.to_f64().unwrap_or(0.0)),
            dvt_update_to_constitution: conway
                .as_ref()
                .map(|c| c.d_rep_voting_thresholds.update_constitution.to_f64().unwrap_or(0.0)),
            dvt_hard_fork_initiation: conway
                .as_ref()
                .map(|c| c.d_rep_voting_thresholds.hard_fork_initiation.to_f64().unwrap_or(0.0)),
            dvt_p_p_network_group: conway
                .as_ref()
                .map(|c| c.d_rep_voting_thresholds.pp_network_group.to_f64().unwrap_or(0.0)),
            dvt_p_p_economic_group: conway
                .as_ref()
                .map(|c| c.d_rep_voting_thresholds.pp_economic_group.to_f64().unwrap_or(0.0)),
            dvt_p_p_technical_group: conway
                .as_ref()
                .map(|c| c.d_rep_voting_thresholds.pp_technical_group.to_f64().unwrap_or(0.0)),
            dvt_p_p_gov_group: conway
                .as_ref()
                .map(|c| c.d_rep_voting_thresholds.pp_governance_group.to_f64().unwrap_or(0.0)),
            dvt_treasury_withdrawal: conway
                .as_ref()
                .map(|c| c.d_rep_voting_thresholds.treasury_withdrawal.to_f64().unwrap_or(0.0)),
            committee_min_size: conway.as_ref().map(|c| c.committee_min_size.to_string()),
            committee_max_term_length: conway
                .as_ref()
                .map(|c| c.committee_max_term_length.to_string()),
            gov_action_lifetime: conway.as_ref().map(|c| c.gov_action_lifetime.to_string()),
            gov_action_deposit: conway.as_ref().map(|c| c.gov_action_deposit.to_string()),
            drep_deposit: conway.as_ref().map(|c| c.d_rep_deposit.to_string()),
            drep_activity: conway.as_ref().map(|c| c.d_rep_activity.to_string()),
            pvtpp_security_group: conway.as_ref().map(|c| {
                c.pool_voting_thresholds.security_voting_threshold.to_f64().unwrap_or_default()
            }),
            pvt_p_p_security_group: conway.as_ref().map(|c| {
                c.pool_voting_thresholds.security_voting_threshold.to_f64().unwrap_or_default()
            }),
            min_fee_ref_script_cost_per_byte: conway
                .as_ref()
                .map(|c| c.min_fee_ref_script_cost_per_byte.to_f64().unwrap_or_default()),
        }
    }
}

/// REST extension trait for Blockfrost-compatible cost model formatting
pub trait ProtocolParamsRestExt {
    fn cost_models_json(&self) -> Value;
    fn cost_models_raw(&self) -> Value;
}

impl ProtocolParamsRestExt for ProtocolParams {
    fn cost_models_json(&self) -> Value {
        let mut map = serde_json::Map::new();

        if let Some(alonzo) = &self.alonzo {
            if let Some(v1) = &alonzo.plutus_v1_cost_model {
                let obj: serde_json::Map<String, Value> = PLUTUS_V1
                    .iter()
                    .zip(v1.as_vec().iter())
                    .map(|(name, val)| (name.to_string(), json!(val)))
                    .collect();
                map.insert("PlutusV1".to_string(), Value::Object(obj));
            }
        }

        if let Some(babbage) = &self.babbage {
            if let Some(v2) = &babbage.plutus_v2_cost_model {
                let obj: serde_json::Map<String, Value> = PLUTUS_V2
                    .iter()
                    .zip(v2.as_vec().iter())
                    .map(|(name, val)| (name.to_string(), json!(val)))
                    .collect();
                map.insert("PlutusV2".to_string(), Value::Object(obj));
            }
        }

        if let Some(conway) = &self.conway {
            let obj: serde_json::Map<String, Value> = PLUTUS_V3
                .iter()
                .zip(conway.plutus_v3_cost_model.as_vec().iter())
                .map(|(name, val)| (name.to_string(), json!(val)))
                .collect();
            map.insert("PlutusV3".to_string(), Value::Object(obj));
        }

        Value::Object(map)
    }

    fn cost_models_raw(&self) -> Value {
        let mut map = serde_json::Map::new();

        if let Some(alonzo) = &self.alonzo {
            if let Some(v1) = &alonzo.plutus_v1_cost_model {
                map.insert("PlutusV1".to_string(), json!(v1.as_vec()));
            }
        }

        if let Some(babbage) = &self.babbage {
            if let Some(v2) = &babbage.plutus_v2_cost_model {
                map.insert("PlutusV2".to_string(), json!(v2.as_vec()));
            }
        }

        if let Some(conway) = &self.conway {
            map.insert(
                "PlutusV3".to_string(),
                json!(conway.plutus_v3_cost_model.as_vec()),
            );
        }

        Value::Object(map)
    }
}

#[derive(Serialize)]
pub struct AssetInfoRest {
    pub asset: String,
    pub policy_id: String,
    pub asset_name: String,
    pub fingerprint: String,
    pub quantity: String,
    pub initial_mint_tx_hash: String,
    pub mint_or_burn_count: u64,
    pub onchain_metadata: Option<Value>,
    pub onchain_metadata_standard: Option<AssetMetadataStandard>,
    pub onchain_metadata_extra: Option<String>,
    pub metadata: Option<AssetMetadata>,
}

#[derive(Serialize, Clone)]
pub struct AssetMetadata {
    pub name: String,
    pub description: String,
    pub ticker: Option<String>,
    pub url: Option<String>,
    pub logo: Option<String>,
    pub decimals: Option<u8>,
}

#[derive(Debug, Serialize)]
pub struct AssetMintRecordRest {
    tx_hash: String,
    amount: String,
    action: String,
}

impl From<&AssetMintRecord> for AssetMintRecordRest {
    fn from(record: &AssetMintRecord) -> Self {
        let action = if !record.burn {
            "minted".to_string()
        } else {
            "burned".to_string()
        };

        AssetMintRecordRest {
            tx_hash: "transaction_state not yet implemented".to_string(),
            amount: record.amount.to_string(),
            action,
        }
    }
}

#[derive(Debug, Serialize)]
pub struct PolicyAssetRest {
    asset: String,
    quantity: String,
}

impl From<&PolicyAsset> for PolicyAssetRest {
    fn from(asset: &PolicyAsset) -> Self {
        let asset_hex = format!(
            "{}{}",
            hex::encode(asset.policy),
            hex::encode(asset.name.as_slice())
        );

        PolicyAssetRest {
            asset: asset_hex,
            quantity: asset.quantity.to_string(),
        }
    }
}

#[derive(Debug, Serialize)]
pub struct AssetTransactionRest {
    pub tx_hash: String, // Requires a query to transactions state which is not yet implemented
    pub tx_index: u16,
    pub block_height: u32,
    pub block_time: String, // Change to u64 when transactions state is implemented
}

#[derive(Debug, Serialize)]
pub struct AssetAddressRest {
    pub address: String,
    pub quantity: String,
}

impl TryFrom<&AssetAddressEntry> for AssetAddressRest {
    type Error = anyhow::Error;

    fn try_from(entry: &AssetAddressEntry) -> Result<Self, Self::Error> {
        Ok(AssetAddressRest {
            address: entry.address.to_string()?,
            quantity: entry.quantity.to_string(),
        })
    }
}

#[derive(Serialize)]
pub struct AddressInfoREST {
    pub address: String,
    pub amount: AmountList,
    pub stake_address: Option<String>,
    #[serde(rename = "type")]
    pub address_type: String,
    pub script: bool,
}

#[derive(Serialize)]
pub struct AmountEntry {
    unit: String,
    quantity: String,
}

#[derive(Serialize)]
pub struct AmountList(pub Vec<AmountEntry>);

impl From<acropolis_common::Value> for AmountList {
    fn from(value: acropolis_common::Value) -> Self {
        let mut out = Vec::new();

        out.push(AmountEntry {
            unit: "lovelace".to_string(),
            quantity: value.coin().to_string(),
        });

        for (policy_id, assets) in value.assets {
            for asset in assets {
                out.push(AmountEntry {
                    unit: format!(
                        "{}{}",
                        hex::encode(&policy_id),
                        hex::encode(&asset.name.as_slice())
                    ),
                    quantity: asset.amount.to_string(),
                });
            }
        }

        Self(out)
    }
}<|MERGE_RESOLUTION|>--- conflicted
+++ resolved
@@ -53,11 +53,10 @@
     }
 }
 
-<<<<<<< HEAD
 // REST response structure for /blocks/latest
 #[derive(Serialize)]
 pub struct BlockInfoREST(pub BlockInfo);
-=======
+
 // REST response structure for /epochs/{number}/stakes
 #[serde_as]
 #[derive(Serialize)]
@@ -77,7 +76,6 @@
     #[serde_as(as = "DisplayFromStr")]
     pub amount: u64,
 }
->>>>>>> 6df44599
 
 // REST response structure for /governance/dreps
 #[derive(Serialize)]
