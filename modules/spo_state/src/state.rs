--- conflicted
+++ resolved
@@ -551,79 +551,47 @@
                 TxCertificate::StakeRegistration(stake_address_with_pos) => {
                     self.register_stake_address(&stake_address_with_pos.stake_address);
                 }
-<<<<<<< HEAD
-                TxCertificate::StakeDeregistration(sc) => {
-                    self.deregister_stake_address(&sc.stake_credential);
+                TxCertificate::StakeDeregistration(stake_address) => {
+                    self.deregister_stake_address(&stake_address.stake_address);
                 }
                 TxCertificate::Registration(reg) => {
-                    self.register_stake_address(&reg.cert.credential);
+                    self.register_stake_address(&reg.cert.stake_address);
                     // we don't care deposite
                 }
                 TxCertificate::Deregistration(dreg) => {
-                    self.deregister_stake_address(&dreg.cert.credential);
+                    self.deregister_stake_address(&dreg.cert.stake_address);
                     // we don't care refund
                 }
                 TxCertificate::StakeDelegation(delegation) => {
                     self.record_stake_delegation(
-                        &delegation.cert.credential,
+                        &delegation.cert.stake_address,
                         &delegation.cert.operator,
                     );
                 }
                 TxCertificate::StakeAndVoteDelegation(delegation) => {
                     self.record_stake_delegation(
-                        &delegation.cert.credential,
+                        &delegation.cert.stake_address,
                         &delegation.cert.operator,
                     );
                     // don't care about vote delegation
                 }
                 TxCertificate::StakeRegistrationAndDelegation(delegation) => {
-                    self.register_stake_address(&delegation.cert.credential);
+                    self.register_stake_address(&delegation.cert.stake_address);
                     self.record_stake_delegation(
-                        &delegation.cert.credential,
+                        &delegation.cert.stake_address,
                         &delegation.cert.operator,
                     );
                 }
                 TxCertificate::StakeRegistrationAndVoteDelegation(delegation) => {
-                    self.register_stake_address(&delegation.cert.credential);
+                    self.register_stake_address(&delegation.cert.stake_address);
                     // don't care about vote delegation
                 }
                 TxCertificate::StakeRegistrationAndStakeAndVoteDelegation(delegation) => {
-                    self.register_stake_address(&delegation.cert.credential);
+                    self.register_stake_address(&delegation.cert.stake_address);
                     self.record_stake_delegation(
-                        &delegation.cert.credential,
+                        &delegation.cert.stake_address,
                         &delegation.cert.operator,
                     );
-=======
-                TxCertificate::StakeDeregistration(stake_address) => {
-                    self.deregister_stake_address(&stake_address);
-                }
-                TxCertificate::Registration(reg) => {
-                    self.register_stake_address(&reg.stake_address);
-                    // we don't care deposite
-                }
-                TxCertificate::Deregistration(dreg) => {
-                    self.deregister_stake_address(&dreg.stake_address);
-                    // we don't care refund
-                }
-                TxCertificate::StakeDelegation(delegation) => {
-                    self.record_stake_delegation(&delegation.stake_address, &delegation.operator);
-                }
-                TxCertificate::StakeAndVoteDelegation(delegation) => {
-                    self.record_stake_delegation(&delegation.stake_address, &delegation.operator);
-                    // don't care about vote delegation
-                }
-                TxCertificate::StakeRegistrationAndDelegation(delegation) => {
-                    self.register_stake_address(&delegation.stake_address);
-                    self.record_stake_delegation(&delegation.stake_address, &delegation.operator);
-                }
-                TxCertificate::StakeRegistrationAndVoteDelegation(delegation) => {
-                    self.register_stake_address(&delegation.stake_address);
-                    // don't care about vote delegation
-                }
-                TxCertificate::StakeRegistrationAndStakeAndVoteDelegation(delegation) => {
-                    self.register_stake_address(&delegation.stake_address);
-                    self.record_stake_delegation(&delegation.stake_address, &delegation.operator);
->>>>>>> 1f10f05e
                     // don't care about vote delegation
                 }
                 _ => (),
@@ -725,11 +693,7 @@
     use crate::test_utils::*;
     use acropolis_common::{
         state_history::{StateHistory, StateHistoryStore},
-<<<<<<< HEAD
-        PoolRetirement, Ratio, TxCertificate, TxIdentifier,
-=======
-        PoolRetirement, Ratio, StakeAddress, TxCertificate, TxHash,
->>>>>>> 1f10f05e
+        PoolRetirement, Ratio, StakeAddress, TxCertificate, TxIdentifier,
     };
     use tokio::sync::Mutex;
 
@@ -780,26 +744,8 @@
         let mut msg = new_certs_msg();
         msg.certificates.push(TxCertificate::PoolRegistrationWithPos(
             PoolRegistrationWithPos {
-<<<<<<< HEAD
-                cert: PoolRegistration {
-                    operator: vec![0],
-                    vrf_key_hash: vec![0],
-                    pledge: 0,
-                    cost: 0,
-                    margin: Ratio {
-                        numerator: 0,
-                        denominator: 0,
-                    },
-                    reward_account: vec![0],
-                    pool_owners: vec![vec![0]],
-                    relays: vec![],
-                    pool_metadata: None,
-                },
-                tx_identifier: TxIdentifier::default(),
-=======
-                reg: default_pool_registration(vec![0], None),
-                tx_hash: TxHash::default(),
->>>>>>> 1f10f05e
+                cert: default_pool_registration(vec![0], None),
+                tx_identifier: TxIdentifier::default(),
                 cert_index: 1,
             },
         ));
@@ -934,26 +880,8 @@
         let mut msg = new_certs_msg();
         msg.certificates.push(TxCertificate::PoolRegistrationWithPos(
             PoolRegistrationWithPos {
-<<<<<<< HEAD
-                cert: PoolRegistration {
-                    operator: vec![0],
-                    vrf_key_hash: vec![0],
-                    pledge: 0,
-                    cost: 0,
-                    margin: Ratio {
-                        numerator: 0,
-                        denominator: 0,
-                    },
-                    reward_account: vec![0],
-                    pool_owners: vec![vec![0]],
-                    relays: vec![],
-                    pool_metadata: None,
-                },
-                tx_identifier: TxIdentifier::default(),
-=======
-                reg: default_pool_registration(vec![0], None),
-                tx_hash: TxHash::default(),
->>>>>>> 1f10f05e
+                cert: default_pool_registration(vec![0], None),
+                tx_identifier: TxIdentifier::default(),
                 cert_index: 0,
             },
         ));
@@ -995,26 +923,8 @@
         let mut msg = new_certs_msg();
         msg.certificates.push(TxCertificate::PoolRegistrationWithPos(
             PoolRegistrationWithPos {
-<<<<<<< HEAD
-                cert: PoolRegistration {
-                    operator: vec![0],
-                    vrf_key_hash: vec![0],
-                    pledge: 0,
-                    cost: 0,
-                    margin: Ratio {
-                        numerator: 0,
-                        denominator: 0,
-                    },
-                    reward_account: vec![0],
-                    pool_owners: vec![vec![0]],
-                    relays: vec![],
-                    pool_metadata: None,
-                },
-                tx_identifier: TxIdentifier::default(),
-=======
-                reg: default_pool_registration(vec![0], None),
-                tx_hash: TxHash::default(),
->>>>>>> 1f10f05e
+                cert: default_pool_registration(vec![0], None),
+                tx_identifier: TxIdentifier::default(),
                 cert_index: 0,
             },
         ));
@@ -1118,26 +1028,8 @@
         let spo_id = keyhash_224(&vec![1 as u8]);
         msg.certificates.push(TxCertificate::PoolRegistrationWithPos(
             PoolRegistrationWithPos {
-<<<<<<< HEAD
-                cert: PoolRegistration {
-                    operator: spo_id.clone(),
-                    vrf_key_hash: keyhash_224(&vec![0]),
-                    pledge: 0,
-                    cost: 0,
-                    margin: Ratio {
-                        numerator: 0,
-                        denominator: 0,
-                    },
-                    reward_account: vec![0],
-                    pool_owners: vec![vec![0]],
-                    relays: vec![],
-                    pool_metadata: None,
-                },
-                tx_identifier: TxIdentifier::default(),
-=======
-                reg: default_pool_registration(spo_id.clone(), None),
-                tx_hash: TxHash::default(),
->>>>>>> 1f10f05e
+                cert: default_pool_registration(spo_id.clone(), None),
+                tx_identifier: TxIdentifier::default(),
                 cert_index: 0,
             },
         ));
@@ -1173,26 +1065,8 @@
         let spo_id = keyhash_224(&vec![1 as u8]);
         msg.certificates.push(TxCertificate::PoolRegistrationWithPos(
             PoolRegistrationWithPos {
-<<<<<<< HEAD
-                cert: PoolRegistration {
-                    operator: spo_id.clone(),
-                    vrf_key_hash: keyhash_224(&vec![0]),
-                    pledge: 0,
-                    cost: 0,
-                    margin: Ratio {
-                        numerator: 0,
-                        denominator: 0,
-                    },
-                    reward_account: vec![0],
-                    pool_owners: vec![vec![0]],
-                    relays: vec![],
-                    pool_metadata: None,
-                },
-                tx_identifier: TxIdentifier::default(),
-=======
-                reg: default_pool_registration(spo_id.clone(), None),
-                tx_hash: TxHash::default(),
->>>>>>> 1f10f05e
+                cert: default_pool_registration(spo_id.clone(), None),
+                tx_identifier: TxIdentifier::default(),
                 cert_index: 0,
             },
         ));
