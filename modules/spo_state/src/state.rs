//! Acropolis SPOState: State storage

use acropolis_common::{
    ledger_state::SPOState,
    messages::{
        CardanoMessage, Message, SPOStateMessage, StakeAddressDeltasMessage,
        StakeRewardDeltasMessage, TxCertificatesMessage, WithdrawalsMessage,
    },
    params::TECHNICAL_PARAMETER_POOL_RETIRE_MAX_EPOCH,
<<<<<<< HEAD
    queries::governance::VoteRecord,
    BlockInfo, KeyHash, PoolMetadata, PoolRegistration, PoolRegistrationWithPos, PoolRetirement,
    PoolRetirementWithPos, PoolUpdateEvent, Relay, StakeCredential, TxCertificate, TxHash, Voter,
    VotingProcedures,
=======
    stake_addresses::StakeAddressMap,
    BlockInfo, KeyHash, PoolMetadata, PoolRegistration, PoolRetirement, Relay, StakeCredential,
    TxCertificate,
>>>>>>> 06f9c0aa
};
use anyhow::Result;
use imbl::HashMap;
use std::sync::{Arc, Mutex};
use tracing::{debug, error, info};

use crate::{historical_spo_state::HistoricalSPOState, store_config::StoreConfig};

#[derive(Default, Debug, Clone)]
pub struct State {
    store_config: StoreConfig,

    #[allow(dead_code)]
    block: u64,

    epoch: u64,

    spos: HashMap<Vec<u8>, PoolRegistration>,

    pending_deregistrations: HashMap<u64, Vec<Vec<u8>>>,

    /// vrf_key_hash -> pool_id mapping
    vrf_key_to_pool_id_map: HashMap<Vec<u8>, Vec<u8>>,

    /// historical spo state
    /// keyed by pool operator id
    historical_spos: Option<HashMap<KeyHash, HistoricalSPOState>>,

    /// stake_addresses (We save stake_addresses according to store_config)
    stake_addresses: Option<Arc<Mutex<StakeAddressMap>>>,
}

impl State {
    pub fn new(config: &StoreConfig) -> Self {
        Self {
            store_config: config.clone(),
            block: 0,
            epoch: 0,
            spos: HashMap::new(),
            pending_deregistrations: HashMap::new(),
            vrf_key_to_pool_id_map: HashMap::new(),
            historical_spos: if config.store_historical_state() {
                Some(HashMap::new())
            } else {
                None
            },
            stake_addresses: if config.store_stake_addresses {
                Some(Arc::new(Mutex::new(StakeAddressMap::new())))
            } else {
                None
            },
        }
    }

    pub fn is_historical_state_enabled(&self) -> bool {
        self.historical_spos.is_some()
    }

    pub fn is_historical_delegators_enabled(&self) -> bool {
        self.store_config.store_delegators
    }

    pub fn is_historical_updates_enabled(&self) -> bool {
        self.store_config.store_updates
    }

    pub fn is_historical_votes_enabled(&self) -> bool {
        self.store_config.store_votes
    }

    pub fn is_stake_address_enabled(&self) -> bool {
        self.store_config.store_stake_addresses
    }
}

impl From<SPOState> for State {
    fn from(value: SPOState) -> Self {
        let spos: HashMap<KeyHash, PoolRegistration> = value.pools.into();
        let vrf_key_to_pool_id_map =
            spos.iter().map(|(k, v)| (v.vrf_key_hash.clone(), k.clone())).collect();
        let pending_deregistrations =
            value.retiring.into_iter().fold(HashMap::new(), |mut acc, (key_hash, epoch)| {
                acc.entry(epoch).or_insert_with(Vec::new).push(key_hash);
                acc
            });
        Self {
            store_config: StoreConfig::default(),
            block: 0,
            epoch: 0,
            spos,
            pending_deregistrations,
            vrf_key_to_pool_id_map,
            historical_spos: None,
            stake_addresses: None,
        }
    }
}

impl From<&State> for SPOState {
    fn from(state: &State) -> Self {
        Self {
            pools: state.spos.iter().map(|(key, value)| (key.clone(), value.clone())).collect(),
            retiring: state
                .pending_deregistrations
                .iter()
                .map(|(epoch, key_hashes)| {
                    key_hashes
                        .iter()
                        .map(|key_hash| (key_hash.clone(), *epoch))
                        .collect::<Vec<(Vec<u8>, u64)>>()
                })
                .flatten()
                .collect(),
        }
    }
}

impl State {
    #[allow(dead_code)]
    pub fn get(&self, pool_id: &KeyHash) -> Option<&PoolRegistration> {
        self.spos.get(pool_id)
    }

    /// Get SPO from vrf_key_hash
    pub fn get_pool_id_from_vrf_key_hash(&self, vrf_key_hash: &KeyHash) -> Option<KeyHash> {
        self.vrf_key_to_pool_id_map.get(vrf_key_hash).cloned()
    }

    /// Get vrf_key_to_pool_id_map
    pub fn get_blocks_minted_by_spos(
        &self,
        vrf_key_hashes: &Vec<(KeyHash, usize)>,
    ) -> Vec<(KeyHash, usize)> {
        vrf_key_hashes
            .iter()
            .filter_map(|(vrf_key_hash, amount)| {
                self.vrf_key_to_pool_id_map.get(vrf_key_hash).map(|spo| (spo.clone(), *amount))
            })
            .collect()
    }

    /// Get all Stake Pool operators' operator hashes
    pub fn list_pool_operators(&self) -> Vec<KeyHash> {
        self.spos.keys().cloned().collect()
    }

    /// Get all Stake Pool Operators' operator hashes and their registration information
    pub fn list_pools_with_info(&self) -> Vec<(KeyHash, PoolRegistration)> {
        self.spos.iter().map(|(k, v)| (k.clone(), v.clone())).collect()
    }

    /// Get pool metadata
    pub fn get_pool_metadata(&self, pool_id: &KeyHash) -> Option<PoolMetadata> {
        self.spos.get(pool_id).map(|p| p.pool_metadata.clone()).flatten()
    }

    /// Get Pool Delegators
    pub fn get_pool_delegators(&self, pool_operator: &KeyHash) -> Option<Vec<(KeyHash, u64)>> {
        let Some(stake_addresses) = self.stake_addresses.as_ref() else {
            return None;
        };
        let Some(historical_spos) = self.historical_spos.as_ref() else {
            return None;
        };
        let stake_addresses = stake_addresses.lock().unwrap();

        let delegators = historical_spos.get(pool_operator).map(|s| s.delegators.clone()).flatten();
        let Some(delegators) = delegators.as_ref() else {
            return None;
        };

        let mut delegators_with_live_stakes = Vec::<(KeyHash, u64)>::new();
        for delegator in delegators {
            let account = stake_addresses.get(delegator)?;
            let balance = account.utxo_value + account.rewards;
            delegators_with_live_stakes.push((delegator.clone(), balance));
        }
        Some(delegators_with_live_stakes)
    }

    /// Get Pool Updates
    pub fn get_pool_updates(&self, pool_id: &KeyHash) -> Option<Vec<PoolUpdateEvent>> {
        let Some(historical_spos) = self.historical_spos.as_ref() else {
            return None;
        };

        let updates: Option<Vec<PoolUpdateEvent>> =
            historical_spos.get(pool_id).map(|s| s.updates.clone()).flatten();
        updates
    }

    /// Get Pool Votes
    pub fn get_pool_votes(&self, pool_id: &KeyHash) -> Option<Vec<VoteRecord>> {
        let Some(historical_spos) = self.historical_spos.as_ref() else {
            return None;
        };

        let votes: Option<Vec<VoteRecord>> =
            historical_spos.get(pool_id).map(|s| s.votes.clone()).flatten();
        votes
    }

    /// Get pool relay
    pub fn get_pool_relays(&self, pool_id: &KeyHash) -> Option<Vec<Relay>> {
        self.spos.get(pool_id).map(|p| p.relays.clone())
    }

    /// Get pools that will be retired in the upcoming epochs
    pub fn get_retiring_pools(&self) -> Vec<PoolRetirement> {
        let current_epoch = self.epoch;
        self.pending_deregistrations
            .iter()
            .filter(|(&epoch, _)| epoch > current_epoch)
            .flat_map(|(&epoch, retiring_operators)| {
                retiring_operators.iter().map(move |operator| PoolRetirement {
                    operator: operator.clone(),
                    epoch,
                })
            })
            .collect()
    }

    fn log_stats(&self) {
        info!(
            num_spos = self.spos.keys().len(),
            num_pending_deregistrations =
                self.pending_deregistrations.values().map(|d| d.len()).sum::<usize>(),
        );
    }

    pub fn tick(&self) -> Result<()> {
        self.log_stats();
        Ok(())
    }

    fn handle_new_epoch(&mut self, block: &BlockInfo) -> Arc<Message> {
        self.epoch = block.epoch;
        debug!(epoch = self.epoch, "New epoch");

        // Flatten into vector of registrations, before retirement so retiring ones
        // are still included
        let spos = self.spos.values().cloned().collect();

        // Deregister any pending
        let mut retired_spos: Vec<KeyHash> = Vec::new();
        let deregistrations = self.pending_deregistrations.remove(&self.epoch);
        if let Some(deregistrations) = deregistrations {
            for dr in deregistrations {
                debug!("Retiring SPO {}", hex::encode(&dr));
                match self.spos.remove(&dr) {
                    None => error!(
                        "Retirement requested for unregistered SPO {}",
                        hex::encode(&dr),
                    ),
                    Some(de_reg) => {
                        retired_spos.push(dr.clone());
                        self.vrf_key_to_pool_id_map.remove(&de_reg.vrf_key_hash);
                    }
                };
            }
        }

        Arc::new(Message::Cardano((
            block.clone(),
            CardanoMessage::SPOState(SPOStateMessage {
                epoch: block.epoch - 1,
                spos,
                retired_spos,
            }),
        )))
    }

    fn handle_pool_registration(
        &mut self,
        block: &BlockInfo,
        reg_with_pos: &PoolRegistrationWithPos,
    ) {
        let PoolRegistrationWithPos {
            reg,
            tx_hash,
            cert_index,
        } = reg_with_pos;
        debug!(
            block = block.number,
            "Registering SPO {}",
            hex::encode(&reg.operator)
        );
        self.spos.insert(reg.operator.clone(), reg.clone());
        self.vrf_key_to_pool_id_map.insert(reg.vrf_key_hash.clone(), reg.operator.clone());

        // Remove any existing queued deregistrations
        for (epoch, deregistrations) in &mut self.pending_deregistrations.iter_mut() {
            let old_len = deregistrations.len();
            deregistrations.retain(|d| *d != reg.operator);
            if deregistrations.len() != old_len {
                debug!(
                    "Removed pending deregistration of SPO {} from epoch {}",
                    hex::encode(&reg.operator),
                    epoch
                );
            }
        }

        // update historical spos
        if let Some(historical_spos) = self.historical_spos.as_mut() {
            // Don't check there was registration already or not
            // because we don't remove registration when pool is retired.
            let historical_spo = historical_spos
                .entry(reg.operator.clone())
                .or_insert_with(|| HistoricalSPOState::new(&self.store_config));
            historical_spo.add_pool_registration(reg);
            historical_spo.add_pool_updates(PoolUpdateEvent::register_event(
                tx_hash.clone(),
                *cert_index,
            ));
        }
    }

    fn handle_pool_retirement(&mut self, block: &BlockInfo, ret_with_pos: &PoolRetirementWithPos) {
        let PoolRetirementWithPos {
            ret,
            tx_hash,
            cert_index,
        } = ret_with_pos;
        debug!(
            "SPO {} wants to retire at the end of epoch {} (cert in block number {})",
            hex::encode(&ret.operator),
            ret.epoch,
            block.number
        );
        if ret.epoch <= self.epoch {
            error!(
                "SPO retirement received for current or past epoch {} for SPO {}",
                ret.epoch,
                hex::encode(&ret.operator)
            );
        } else if ret.epoch > self.epoch + TECHNICAL_PARAMETER_POOL_RETIRE_MAX_EPOCH {
            error!(
                "SPO retirement received for epoch {} that exceeds future limit for SPO {}",
                ret.epoch,
                hex::encode(&ret.operator)
            );
        } else {
            // Replace any existing queued deregistrations
            for (epoch, deregistrations) in &mut self.pending_deregistrations.iter_mut() {
                let old_len = deregistrations.len();
                deregistrations.retain(|d| *d != ret.operator);
                if deregistrations.len() != old_len {
                    debug!(
                        "Replaced pending deregistration of SPO {} from epoch {}",
                        hex::encode(&ret.operator),
                        epoch
                    );
                }
            }
            self.pending_deregistrations.entry(ret.epoch).or_default().push(ret.operator.clone());
        }

        // update historical spos
        if let Some(historical_spos) = self.historical_spos.as_mut() {
            if let Some(historical_spo) = historical_spos.get_mut(&ret.operator) {
                historical_spo
                    .add_pool_updates(PoolUpdateEvent::retire_event(tx_hash.clone(), *cert_index));
            } else {
                error!(
                    "Historical SPO for {} not registered when try to retire it",
                    hex::encode(&ret.operator)
                );
            }
        }
    }

    fn register_stake_address(&mut self, credential: &StakeCredential) {
        let Some(stake_addresses) = self.stake_addresses.as_ref() else {
            return;
        };
        let mut stake_addresses = stake_addresses.lock().unwrap();
        stake_addresses.register_stake_address(credential);
    }

    fn deregister_stake_address(&mut self, credential: &StakeCredential) {
        let Some(stake_addresses) = self.stake_addresses.as_ref() else {
            return;
        };
        let hash = credential.get_hash();
        let mut stake_addresses = stake_addresses.lock().unwrap();
        let old_spo = stake_addresses.get(&hash).map(|s| s.delegated_spo.clone()).flatten();

        if stake_addresses.deregister_stake_address(credential) {
            // update historical_spos
            if let Some(historical_spos) = self.historical_spos.as_mut() {
                if let Some(old_spo) = old_spo.as_ref() {
                    // remove delegators from old_spo
                    if let Some(historical_spo) = historical_spos.get_mut(old_spo) {
                        if let Some(removed) = historical_spo.remove_delegator(&hash) {
                            if !removed {
                                error!(
                                    "Historical SPO state for {} does not contain delegator {}",
                                    hex::encode(old_spo),
                                    hex::encode(&hash)
                                );
                            }
                        }
                    }
                }
            }
        }
    }

    /// Record a stake delegation
    /// Update historical_spo_state's delegators
    fn record_stake_delegation(&mut self, credential: &StakeCredential, spo: &KeyHash) {
        let Some(stake_addresses) = self.stake_addresses.as_ref() else {
            return;
        };
        let hash = credential.get_hash();
        let mut stake_addresses = stake_addresses.lock().unwrap();
        let old_spo = stake_addresses.get(&hash).map(|s| s.delegated_spo.clone()).flatten();

        if stake_addresses.record_stake_delegation(credential, spo) {
            // update historical_spos
            if let Some(historical_spos) = self.historical_spos.as_mut() {
                // Remove old delegator
                if let Some(old_spo) = old_spo.as_ref() {
                    match historical_spos.get_mut(old_spo) {
                        Some(historical_spo) => {
                            if let Some(removed) = historical_spo.remove_delegator(&hash) {
                                if !removed {
                                    error!(
                                        "Historical SPO state for {} does not contain delegator {}",
                                        hex::encode(old_spo),
                                        hex::encode(&hash)
                                    );
                                }
                            }
                        }
                        _ => {
                            error!("Missing Historical SPO state for {}", hex::encode(old_spo));
                        }
                    }
                }

                // get old one or create from store_config
                let historical_spo = historical_spos
                    .entry(spo.clone())
                    .or_insert_with(|| HistoricalSPOState::new(&self.store_config));
                if let Some(added) = historical_spo.add_delegator(&hash) {
                    if !added {
                        error!(
                            "Historical SPO state for {} already contains delegator {}",
                            hex::encode(spo),
                            hex::encode(&hash)
                        );
                    }
                }
            }
        }
    }

    /// Handle TxCertificates with SPO registrations / de-registrations
    /// Returns an optional state message for end of epoch
    pub fn handle_tx_certs(
        &mut self,
        block: &BlockInfo,
        tx_certs_msg: &TxCertificatesMessage,
    ) -> Result<Option<Arc<Message>>> {
        let mut maybe_message: Option<Arc<Message>> = None;
        if block.epoch > self.epoch {
            // handle new epoch
            maybe_message = Some(self.handle_new_epoch(block));
        }
        // Handle certificates
        for tx_cert in tx_certs_msg.certificates.iter() {
            match tx_cert {
                // for spo_state
                TxCertificate::PoolRegistrationWithPos(reg_with_pos) => {
                    self.handle_pool_registration(block, &reg_with_pos);
                }
                TxCertificate::PoolRetirementWithPos(ret_with_pos) => {
                    self.handle_pool_retirement(block, &ret_with_pos);
                }

                // for stake addresses
                TxCertificate::StakeRegistration(sc_with_pos) => {
                    self.register_stake_address(&sc_with_pos.stake_credential);
                }
                TxCertificate::StakeDeregistration(sc) => {
                    self.deregister_stake_address(&sc);
                }
                TxCertificate::Registration(reg) => {
                    self.register_stake_address(&reg.credential);
                    // we don't care deposite
                }
                TxCertificate::Deregistration(dreg) => {
                    self.deregister_stake_address(&dreg.credential);
                    // we don't care refund
                }
                TxCertificate::StakeDelegation(delegation) => {
                    self.record_stake_delegation(&delegation.credential, &delegation.operator);
                }
                TxCertificate::StakeAndVoteDelegation(delegation) => {
                    self.record_stake_delegation(&delegation.credential, &delegation.operator);
                    // don't care about vote delegation
                }
                TxCertificate::StakeRegistrationAndDelegation(delegation) => {
                    self.register_stake_address(&delegation.credential);
                    self.record_stake_delegation(&delegation.credential, &delegation.operator);
                }
                TxCertificate::StakeRegistrationAndVoteDelegation(delegation) => {
                    self.register_stake_address(&delegation.credential);
                    // don't care about vote delegation
                }
                TxCertificate::StakeRegistrationAndStakeAndVoteDelegation(delegation) => {
                    self.register_stake_address(&delegation.credential);
                    self.record_stake_delegation(&delegation.credential, &delegation.operator);
                    // don't care about vote delegation
                }
                _ => (),
            }
        }
        Ok(maybe_message)
    }

    /// Handle withdrawals
    pub fn handle_withdrawals(&mut self, withdrawals_msg: &WithdrawalsMessage) -> Result<()> {
        let Some(stake_addresses) = self.stake_addresses.as_ref() else {
            return Ok(());
        };
        let mut stake_addresses = stake_addresses.lock().unwrap();
        for withdrawal in withdrawals_msg.withdrawals.iter() {
            stake_addresses.process_withdrawal(withdrawal);
        }

        Ok(())
    }

    pub fn handle_governance(
        &mut self,
        voting_procedures: &[(TxHash, VotingProcedures)],
    ) -> Result<()> {
        // when we save historical spo's vote
        let Some(historical_spos) = self.historical_spos.as_mut() else {
            return Ok(());
        };

        for (tx_hash, voting_procedures) in voting_procedures {
            for (voter, single_votes) in &voting_procedures.votes {
                let spo = match voter {
                    Voter::StakePoolKey(spo) => spo,
                    _ => continue,
                };

                let historical_spo = historical_spos
                    .entry(spo.clone())
                    .or_insert_with(|| HistoricalSPOState::new(&self.store_config));

                if let Some(votes) = historical_spo.votes.as_mut() {
                    for (_, vp) in &single_votes.voting_procedures {
                        votes.push(VoteRecord {
                            tx_hash: tx_hash.clone(),
                            vote_index: vp.vote_index,
                            vote: vp.vote.clone(),
                        });
                    }
                }
            }
        }
        Ok(())
    }

    /// Handle stake deltas
    pub fn handle_stake_deltas(&mut self, deltas_msg: &StakeAddressDeltasMessage) -> Result<()> {
        let Some(stake_addresses) = self.stake_addresses.as_ref() else {
            return Ok(());
        };
        let mut stake_addresses = stake_addresses.lock().unwrap();
        for delta in deltas_msg.deltas.iter() {
            stake_addresses.process_stake_delta(delta);
        }

        Ok(())
    }

    /// Handle Stake Reward Deltas
    pub fn handle_stake_reward_deltas(
        &mut self,
        _block_info: &BlockInfo,
        reward_deltas_msg: &StakeRewardDeltasMessage,
    ) -> Result<()> {
        let Some(stake_addresses) = self.stake_addresses.as_ref() else {
            return Ok(());
        };

        // Handle deltas
        for delta in reward_deltas_msg.deltas.iter() {
            let mut stake_addresses = stake_addresses.lock().unwrap();
            if let Err(e) = stake_addresses.update_reward(&delta.hash, delta.delta) {
                error!("Updating reward account {}: {e}", hex::encode(&delta.hash));
            }
        }

        Ok(())
    }

    pub fn dump(&self) -> SPOState {
        SPOState::from(self)
    }
}

// -- Tests --
#[cfg(test)]
mod tests {
    use super::*;
    use crate::test_utils::*;
    use acropolis_common::{
        state_history::{StateHistory, StateHistoryStore},
        PoolRetirement, Ratio, TxCertificate, TxHash,
    };
    use tokio::sync::Mutex;

    #[test]
    fn get_returns_none_on_empty_state() {
        let state = State::default();
        assert!(state.get(&vec![0]).is_none());
    }

    #[test]
    fn vrf_key_to_pool_id_map_is_none_on_empty_state() {
        let state = State::default();
        assert!(state.vrf_key_to_pool_id_map.is_empty());
    }

    #[test]
    fn list_pool_operators_returns_empty_on_empty_state() {
        let state = State::default();
        assert!(state.list_pool_operators().is_empty());
    }

    #[tokio::test]
    async fn handle_tx_certs_returns_message_on_new_epoch() {
        let mut state = State::default();
        let msg = new_certs_msg();
        let block = new_block(1);
        let maybe_message = state.handle_tx_certs(&block, &msg).unwrap();
        assert!(maybe_message.is_some());
    }

    #[tokio::test]
    async fn spo_gets_registered() {
        let mut state = State::default();
        let mut msg = new_certs_msg();
        msg.certificates.push(TxCertificate::PoolRegistrationWithPos(
            PoolRegistrationWithPos {
                reg: PoolRegistration {
                    operator: vec![0],
                    vrf_key_hash: vec![0],
                    pledge: 0,
                    cost: 0,
                    margin: Ratio {
                        numerator: 0,
                        denominator: 0,
                    },
                    reward_account: vec![0],
                    pool_owners: vec![vec![0]],
                    relays: vec![],
                    pool_metadata: None,
                },
                tx_hash: TxHash::default(),
                cert_index: 1,
            },
        ));
        let block = new_block(1);
        assert!(state.handle_tx_certs(&block, &msg).is_ok());
        assert_eq!(1, state.spos.len());
        let spo = state.spos.get(&vec![0]);
        assert!(!spo.is_none());
    }

    #[tokio::test]
    async fn pending_deregistration_gets_queued() {
        let mut state = State::default();
        let mut msg = new_certs_msg();
        msg.certificates.push(TxCertificate::PoolRetirementWithPos(
            PoolRetirementWithPos {
                ret: PoolRetirement {
                    operator: vec![0],
                    epoch: 1,
                },
                tx_hash: TxHash::default(),
                cert_index: 0,
            },
        ));
        let block = new_block(0);
        assert!(state.handle_tx_certs(&block, &msg).is_ok());
        assert_eq!(1, state.pending_deregistrations.len());
        let drs = state.pending_deregistrations.get(&1);
        assert!(!drs.is_none());
        if let Some(drs) = drs {
            assert_eq!(1, drs.len());
            assert!(drs.contains(&vec![0]));
        }
    }

    #[tokio::test]
    async fn second_pending_deregistration_gets_queued() {
        let mut state = State::default();
        let mut block = new_block(0);
        let mut msg = new_certs_msg();
        msg.certificates.push(TxCertificate::PoolRetirementWithPos(
            PoolRetirementWithPos {
                ret: PoolRetirement {
                    operator: vec![0],
                    epoch: 2,
                },
                tx_hash: TxHash::default(),
                cert_index: 0,
            },
        ));
        assert!(state.handle_tx_certs(&block, &msg).is_ok());

        block.number = 1;
        msg = new_certs_msg();
        msg.certificates.push(TxCertificate::PoolRetirementWithPos(
            PoolRetirementWithPos {
                ret: PoolRetirement {
                    operator: vec![1],
                    epoch: 2,
                },
                tx_hash: TxHash::default(),
                cert_index: 0,
            },
        ));
        assert!(state.handle_tx_certs(&block, &msg).is_ok());

        assert_eq!(1, state.pending_deregistrations.len());
        let drs = state.pending_deregistrations.get(&2);
        assert!(!drs.is_none());
        if let Some(drs) = drs {
            assert_eq!(2, drs.len());
            assert!(drs.contains(&vec![0u8]));
            assert!(drs.contains(&vec![1u8]));
        }
    }

    #[tokio::test]
    async fn rollback_removes_second_pending_deregistration() {
        let history = Arc::new(Mutex::new(StateHistory::<State>::new(
            "spo_state",
            StateHistoryStore::default_block_store(),
        )));
        let mut state = history.lock().await.get_current_state();
        let mut block = new_block(0);
        let mut msg = new_certs_msg();
        msg.certificates.push(TxCertificate::PoolRetirementWithPos(
            PoolRetirementWithPos {
                ret: PoolRetirement {
                    operator: vec![0],
                    epoch: 2,
                },
                tx_hash: TxHash::default(),
                cert_index: 0,
            },
        ));
        assert!(state.handle_tx_certs(&block, &msg).is_ok());
        history.lock().await.commit(block.number, state);

        let mut state = history.lock().await.get_current_state();
        block.number = 1;
        msg = new_certs_msg();
        msg.certificates.push(TxCertificate::PoolRetirementWithPos(
            PoolRetirementWithPos {
                ret: PoolRetirement {
                    operator: vec![1],
                    epoch: 2,
                },
                tx_hash: TxHash::default(),
                cert_index: 0,
            },
        ));
        assert!(state.handle_tx_certs(&block, &msg).is_ok());
        history.lock().await.commit(block.number, state);

        block.number = 1;
        let mut state = history.lock().await.get_rolled_back_state(block.number);
        msg = new_certs_msg();
        assert!(state.handle_tx_certs(&block, &msg).is_ok());
        assert_eq!(1, state.pending_deregistrations.len());
        let drs = state.pending_deregistrations.get(&2);
        assert!(!drs.is_none());
        if let Some(drs) = drs {
            assert_eq!(1, drs.len());
            assert!(drs.contains(&vec![0]));
        }
    }

    #[test]
    fn spo_gets_deregistered() {
        let mut state = State::default();
        let mut block = new_block(0);
        let mut msg = new_certs_msg();
        msg.certificates.push(TxCertificate::PoolRegistrationWithPos(
            PoolRegistrationWithPos {
                reg: PoolRegistration {
                    operator: vec![0],
                    vrf_key_hash: vec![0],
                    pledge: 0,
                    cost: 0,
                    margin: Ratio {
                        numerator: 0,
                        denominator: 0,
                    },
                    reward_account: vec![0],
                    pool_owners: vec![vec![0]],
                    relays: vec![],
                    pool_metadata: None,
                },
                tx_hash: TxHash::default(),
                cert_index: 0,
            },
        ));
        assert!(state.handle_tx_certs(&block, &msg).is_ok());

        assert_eq!(1, state.spos.len());
        let spo = state.spos.get(&vec![0u8]);
        assert!(!spo.is_none());

        block.number = 1;
        let mut msg = new_certs_msg();
        msg.certificates.push(TxCertificate::PoolRetirementWithPos(
            PoolRetirementWithPos {
                ret: PoolRetirement {
                    operator: vec![0],
                    epoch: 1,
                },
                tx_hash: TxHash::default(),
                cert_index: 0,
            },
        ));
        assert!(state.handle_tx_certs(&block, &msg).is_ok());

        block.epoch = 1; // SPO get retired at the start of the epoch it requests
        block.number = 2;
        let msg = new_certs_msg();
        assert!(state.handle_tx_certs(&block, &msg).is_ok());
        assert!(state.spos.is_empty());
    }

    #[tokio::test]
    async fn spo_gets_restored_on_rollback() {
        let history = Arc::new(Mutex::new(StateHistory::<State>::new(
            "spo_state",
            StateHistoryStore::default_block_store(),
        )));
        let mut state = history.lock().await.get_current_state();
        let mut block = new_block(0);
        let mut msg = new_certs_msg();
        msg.certificates.push(TxCertificate::PoolRegistrationWithPos(
            PoolRegistrationWithPos {
                reg: PoolRegistration {
                    operator: vec![0],
                    vrf_key_hash: vec![0],
                    pledge: 0,
                    cost: 0,
                    margin: Ratio {
                        numerator: 0,
                        denominator: 0,
                    },
                    reward_account: vec![0],
                    pool_owners: vec![vec![0]],
                    relays: vec![],
                    pool_metadata: None,
                },
                tx_hash: TxHash::default(),
                cert_index: 0,
            },
        ));
        assert!(state.handle_tx_certs(&block, &msg).is_ok());
        assert_eq!(1, state.spos.len());
        let spo = state.spos.get(&vec![0u8]);
        assert!(!spo.is_none());
        history.lock().await.commit(block.number, state);

        let mut state = history.lock().await.get_current_state();
        block.number = 1;
        msg = new_certs_msg();
        msg.certificates.push(TxCertificate::PoolRetirementWithPos(
            PoolRetirementWithPos {
                ret: PoolRetirement {
                    operator: vec![0],
                    epoch: 1,
                },
                tx_hash: TxHash::default(),
                cert_index: 0,
            },
        ));
        assert!(state.handle_tx_certs(&block, &msg).is_ok());
        history.lock().await.commit(block.number, state);

        let mut state = history.lock().await.get_current_state();
        block.epoch = 1;
        block.number = 2;
        msg = new_certs_msg();
        assert!(state.handle_tx_certs(&block, &msg).is_ok());
        assert!(state.spos.is_empty());
        history.lock().await.commit(block.number, state);

        block.number = 2;
        block.epoch = 0;
        let msg = new_certs_msg();
        let mut state = history.lock().await.get_rolled_back_state(block.number);
        assert!(state.handle_tx_certs(&block, &msg).is_ok());
        assert_eq!(1, state.spos.len());
        let spo = state.spos.get(&vec![0]);
        assert!(!spo.is_none());
    }

    #[tokio::test]
    async fn get_retiring_pools_returns_empty_when_state_is_new() {
        let state = State::default();
        assert!(state.get_retiring_pools().is_empty());
    }

    #[tokio::test]
    async fn get_retiring_pools_returns_pools() {
        let mut state = State::default();
        let mut block = new_block(0);
        let mut msg = new_certs_msg();
        msg.certificates.push(TxCertificate::PoolRetirementWithPos(
            PoolRetirementWithPos {
                ret: PoolRetirement {
                    operator: vec![0],
                    epoch: 2,
                },
                tx_hash: TxHash::default(),
                cert_index: 0,
            },
        ));
        assert!(state.handle_tx_certs(&block, &msg).is_ok());

        block.number = 1;
        msg = new_certs_msg();
        msg.certificates.push(TxCertificate::PoolRetirementWithPos(
            PoolRetirementWithPos {
                ret: PoolRetirement {
                    operator: vec![1],
                    epoch: 3,
                },
                tx_hash: TxHash::default(),
                cert_index: 0,
            },
        ));
        assert!(state.handle_tx_certs(&block, &msg).is_ok());
        let mut retiring_pools = state.get_retiring_pools();
        retiring_pools.sort_by_key(|p| p.epoch);
        assert_eq!(2, retiring_pools.len());
        assert_eq!(vec![0], retiring_pools[0].operator);
        assert_eq!(2, retiring_pools[0].epoch);
        assert_eq!(vec![1], retiring_pools[1].operator);
        assert_eq!(3, retiring_pools[1].epoch);
    }
}<|MERGE_RESOLUTION|>--- conflicted
+++ resolved
@@ -7,16 +7,9 @@
         StakeRewardDeltasMessage, TxCertificatesMessage, WithdrawalsMessage,
     },
     params::TECHNICAL_PARAMETER_POOL_RETIRE_MAX_EPOCH,
-<<<<<<< HEAD
-    queries::governance::VoteRecord,
-    BlockInfo, KeyHash, PoolMetadata, PoolRegistration, PoolRegistrationWithPos, PoolRetirement,
-    PoolRetirementWithPos, PoolUpdateEvent, Relay, StakeCredential, TxCertificate, TxHash, Voter,
-    VotingProcedures,
-=======
     stake_addresses::StakeAddressMap,
     BlockInfo, KeyHash, PoolMetadata, PoolRegistration, PoolRetirement, Relay, StakeCredential,
     TxCertificate,
->>>>>>> 06f9c0aa
 };
 use anyhow::Result;
 use imbl::HashMap;
