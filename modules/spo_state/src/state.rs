//! Acropolis SPOState: State storage

use acropolis_common::{
    crypto::keyhash_224,
    ledger_state::SPOState,
    messages::{
        CardanoMessage, Message, SPOStateMessage, StakeAddressDeltasMessage,
        StakeRewardDeltasMessage, TxCertificatesMessage, WithdrawalsMessage,
    },
    params::TECHNICAL_PARAMETER_POOL_RETIRE_MAX_EPOCH,
    queries::governance::VoteRecord,
    stake_addresses::StakeAddressMap,
<<<<<<< HEAD
    BlockInfo, KeyHash, PoolId, PoolMetadata, PoolRegistration, PoolRegistrationWithPos,
    PoolRetirement, PoolRetirementWithPos, PoolUpdateEvent, Relay, StakeAddress, TxCertificate,
    TxHash, Voter, VotingProcedures,
=======
    BlockInfo, KeyHash, PoolMetadata, PoolRegistration, PoolRetirement, PoolUpdateEvent, Relay,
    StakeAddress, TxCertificate, TxHash, TxIdentifier, Voter, VotingProcedures,
>>>>>>> 465b906c
};
use anyhow::Result;
use imbl::HashMap;
use std::sync::{Arc, Mutex};
use tracing::{debug, error, info};

use crate::{historical_spo_state::HistoricalSPOState, store_config::StoreConfig};

#[derive(Default, Debug, Clone)]
pub struct State {
    store_config: StoreConfig,

    #[allow(dead_code)]
    block: u64,

    epoch: u64,

    spos: HashMap<PoolId, PoolRegistration>,

    pending_updates: HashMap<PoolId, PoolRegistration>,

    pending_deregistrations: HashMap<u64, Vec<PoolId>>,

    // Total blocks minted till block number
    // Keyed by pool_id
    total_blocks_minted: HashMap<PoolId, u64>,

    /// historical spo state
    /// keyed by pool_id
    historical_spos: Option<HashMap<PoolId, HistoricalSPOState>>,

    /// stake_addresses (We save stake_addresses according to store_config)
    stake_addresses: Option<Arc<Mutex<StakeAddressMap>>>,
}

impl State {
    pub fn new(config: &StoreConfig) -> Self {
        Self {
            store_config: config.clone(),
            block: 0,
            epoch: 0,
            spos: HashMap::new(),
            pending_updates: HashMap::new(),
            pending_deregistrations: HashMap::new(),
            total_blocks_minted: HashMap::new(),
            historical_spos: if config.store_historical_state() {
                Some(HashMap::new())
            } else {
                None
            },
            stake_addresses: if config.store_stake_addresses {
                Some(Arc::new(Mutex::new(StakeAddressMap::new())))
            } else {
                None
            },
        }
    }

    pub fn is_historical_state_enabled(&self) -> bool {
        self.historical_spos.is_some()
    }

    pub fn is_historical_delegators_enabled(&self) -> bool {
        self.store_config.store_delegators
    }

    pub fn is_historical_updates_enabled(&self) -> bool {
        self.store_config.store_updates
    }

    pub fn is_historical_votes_enabled(&self) -> bool {
        self.store_config.store_votes
    }

    pub fn is_historical_blocks_enabled(&self) -> bool {
        self.store_config.store_blocks
    }

    pub fn is_stake_address_enabled(&self) -> bool {
        self.store_config.store_stake_addresses
    }
}

impl From<SPOState> for State {
    fn from(value: SPOState) -> Self {
        let spos: HashMap<PoolId, PoolRegistration> = value.pools.into();
        let pending_deregistrations =
            value.retiring.into_iter().fold(HashMap::new(), |mut acc, (key_hash, epoch)| {
                acc.entry(epoch).or_insert_with(Vec::new).push(key_hash);
                acc
            });
        Self {
            store_config: StoreConfig::default(),
            block: 0,
            epoch: 0,
            spos,
            pending_updates: value.updates.into(),
            pending_deregistrations,
            total_blocks_minted: HashMap::new(),
            historical_spos: None,
            stake_addresses: None,
        }
    }
}

impl From<&State> for SPOState {
    fn from(state: &State) -> Self {
        Self {
            pools: state.spos.iter().map(|(key, value)| (key.clone(), value.clone())).collect(),
            updates: state
                .pending_updates
                .iter()
                .map(|(key, value)| (key.clone(), value.clone()))
                .collect(),
            retiring: state
                .pending_deregistrations
                .iter()
                .flat_map(|(epoch, key_hashes)| {
                    key_hashes
                        .iter()
                        .map(|key_hash| (key_hash.clone(), *epoch))
                        .collect::<Vec<(PoolId, u64)>>()
                })
                .collect(),
        }
    }
}

impl State {
    #[allow(dead_code)]
    pub fn get(&self, pool_id: &PoolId) -> Option<&PoolRegistration> {
        self.spos.get(pool_id)
    }

    /// Get total blocks minted by pools
<<<<<<< HEAD
    pub fn get_total_blocks_minted_by_pools(&self, pools_operators: &Vec<PoolId>) -> Vec<u64> {
=======
    pub fn get_total_blocks_minted_by_pools(&self, pools_operators: &[KeyHash]) -> Vec<u64> {
>>>>>>> 465b906c
        pools_operators
            .iter()
            .map(|pool_operator| *self.total_blocks_minted.get(pool_operator).unwrap_or(&0))
            .collect()
    }

    /// Get total blocks minted by pool
    pub fn get_total_blocks_minted_by_pool(&self, pool_operator: &PoolId) -> u64 {
        *self.total_blocks_minted.get(pool_operator).unwrap_or(&0)
    }

    /// Get all Stake Pool operators' operator hashes
    pub fn list_pool_operators(&self) -> Vec<PoolId> {
        self.spos.keys().cloned().collect()
    }

    /// Get all Stake Pool Operators' operator hashes and their registration information
    pub fn list_pools_with_info(&self) -> Vec<(PoolId, PoolRegistration)> {
        self.spos.iter().map(|(k, v)| (k.clone(), v.clone())).collect()
    }

    /// Get pool metadata
<<<<<<< HEAD
    pub fn get_pool_metadata(&self, pool_id: &PoolId) -> Option<PoolMetadata> {
        self.spos.get(pool_id).map(|p| p.pool_metadata.clone()).flatten()
    }

    /// Get Pool Delegators
    pub fn get_pool_delegators(&self, pool_operator: &PoolId) -> Option<Vec<(KeyHash, u64)>> {
        let Some(stake_addresses) = self.stake_addresses.as_ref() else {
            return None;
        };
        let Some(historical_spos) = self.historical_spos.as_ref() else {
            return None;
        };
=======
    pub fn get_pool_metadata(&self, pool_id: &KeyHash) -> Option<PoolMetadata> {
        self.spos.get(pool_id).and_then(|p| p.pool_metadata.clone())
    }

    /// Get Pool Delegators
    pub fn get_pool_delegators(&self, pool_operator: &KeyHash) -> Option<Vec<(KeyHash, u64)>> {
        let stake_addresses = self.stake_addresses.as_ref()?;
        let historical_spos = self.historical_spos.as_ref()?;
>>>>>>> 465b906c

        let stake_addresses = stake_addresses.lock().unwrap();
        let delegators = historical_spos
            .get(pool_operator)
            .and_then(|s| s.delegators.clone())
            .map(|s| s.into_iter().collect::<Vec<StakeAddress>>())?;

        let delegators_map = stake_addresses.get_accounts_balances_map(&delegators);
        delegators_map.map(|map| map.into_iter().collect())
    }

    /// Get Blocks by Pool
    /// Return Vector of block heights
    /// Return None when store_blocks not enabled
<<<<<<< HEAD
    pub fn get_blocks_by_pool(&self, pool_id: &PoolId) -> Option<Vec<u64>> {
        let Some(historical_spos) = self.historical_spos.as_ref() else {
            return None;
        };
        historical_spos.get(pool_id).and_then(|s| s.get_all_blocks())
=======
    pub fn get_blocks_by_pool(&self, pool_id: &KeyHash) -> Option<Vec<u64>> {
        self.historical_spos.as_ref()?.get(pool_id).and_then(|s| s.get_all_blocks())
>>>>>>> 465b906c
    }

    /// Get Blocks by Pool and Epoch
    /// Return None when store_blocks not enabled
<<<<<<< HEAD
    pub fn get_blocks_by_pool_and_epoch(&self, pool_id: &PoolId, epoch: u64) -> Option<Vec<u64>> {
        let Some(historical_spos) = self.historical_spos.as_ref() else {
            return None;
        };
        historical_spos.get(pool_id).and_then(|s| s.get_blocks_by_epoch(epoch))
=======
    pub fn get_blocks_by_pool_and_epoch(&self, pool_id: &KeyHash, epoch: u64) -> Option<Vec<u64>> {
        self.historical_spos.as_ref()?.get(pool_id).and_then(|s| s.get_blocks_by_epoch(epoch))
>>>>>>> 465b906c
    }

    /// Get Pool Updates
    pub fn get_pool_updates(&self, pool_id: &PoolId) -> Option<Vec<PoolUpdateEvent>> {
        self.historical_spos.as_ref()?.get(pool_id).and_then(|s| s.updates.clone())
    }

    /// Get Pool Votes
    pub fn get_pool_votes(&self, pool_id: &PoolId) -> Option<Vec<VoteRecord>> {
        self.historical_spos.as_ref()?.get(pool_id).and_then(|s| s.votes.clone())
    }

    /// Get pool relay
    pub fn get_pool_relays(&self, pool_id: &PoolId) -> Option<Vec<Relay>> {
        self.spos.get(pool_id).map(|p| p.relays.clone())
    }

    /// Get pools that will be retired in the upcoming epochs
    pub fn get_retiring_pools(&self) -> Vec<PoolRetirement> {
        let current_epoch = self.epoch;
        self.pending_deregistrations
            .iter()
            .filter(|(&epoch, _)| epoch > current_epoch)
            .flat_map(|(&epoch, retiring_operators)| {
                retiring_operators.iter().map(move |operator| PoolRetirement {
                    operator: operator.clone(),
                    epoch,
                })
            })
            .collect()
    }

    fn log_stats(&self) {
        info!(
            num_spos = self.spos.keys().len(),
            num_pending_deregistrations =
                self.pending_deregistrations.values().map(|d| d.len()).sum::<usize>(),
        );
    }

    pub fn tick(&self) -> Result<()> {
        self.log_stats();
        Ok(())
    }

    // Handle block's minting.
    pub fn handle_mint(&mut self, block_info: &BlockInfo, issuer_vkey: &[u8]) -> bool {
        let pool_id = PoolId::from(keyhash_224(issuer_vkey));
        if self.spos.get(&pool_id).is_none() {
            return false;
        }

        *(self.total_blocks_minted.entry(pool_id.clone()).or_insert(0)) += 1;
        // if store_blocks is enabled
        if self.is_historical_blocks_enabled() {
            if let Some(historical_spos) = self.historical_spos.as_mut() {
                if let Some(historical_spo) = historical_spos.get_mut(&pool_id) {
                    historical_spo.add_block(block_info.epoch, block_info.number);
                }
            }
        }
        true
    }

    fn handle_new_epoch(&mut self, block: &BlockInfo) -> Arc<Message> {
        self.epoch = block.epoch;
        debug!(epoch = self.epoch, "New epoch");

        // Flatten into vector of registrations, before retirement so retiring ones
        // are still included
        let spos = self.spos.values().cloned().collect();

        // Update any pending
        for (operator, reg) in &self.pending_updates {
            self.spos.insert(operator.clone(), reg.clone());
        }
        self.pending_updates.clear();

        // Deregister any pending
        let mut retired_spos: Vec<PoolId> = Vec::new();
        let deregistrations = self.pending_deregistrations.remove(&self.epoch);
        if let Some(deregistrations) = deregistrations {
            for dr in deregistrations {
                debug!("Retiring SPO {}", hex::encode(&dr));
                match self.spos.remove(&dr) {
                    None => error!(
                        "Retirement requested for unregistered SPO {}",
                        hex::encode(&dr),
                    ),
                    Some(_de_reg) => {
                        retired_spos.push(dr.clone());
                    }
                };
            }
        }

        Arc::new(Message::Cardano((
            block.clone(),
            CardanoMessage::SPOState(SPOStateMessage {
                epoch: block.epoch - 1,
                spos,
                retired_spos,
            }),
        )))
    }

    fn handle_pool_registration(
        &mut self,
        block: &BlockInfo,
        reg: &PoolRegistration,
        tx_identifier: &TxIdentifier,
        cert_index: &u64,
    ) {
        if self.spos.contains_key(&reg.operator) {
            debug!(
                epoch = self.epoch,
                block = block.number,
                "New pending SPO update {} {:?}",
                hex::encode(&reg.operator),
                reg
            );
            self.pending_updates.insert(reg.operator.clone(), reg.clone());
        } else {
            debug!(
                epoch = self.epoch,
                block = block.number,
                "Registering SPO {} {:?}",
                hex::encode(&reg.operator),
                reg
            );
            self.spos.insert(reg.operator.clone(), reg.clone());
        }

        // Remove any existing queued deregistrations
        for (epoch, deregistrations) in &mut self.pending_deregistrations.iter_mut() {
            let old_len = deregistrations.len();
            deregistrations.retain(|d| *d != reg.operator);
            if deregistrations.len() != old_len {
                debug!(
                    "Removed pending deregistration of SPO {} from epoch {}",
                    hex::encode(&reg.operator),
                    epoch
                );
            }
        }

        // update historical spos
        if let Some(historical_spos) = self.historical_spos.as_mut() {
            // Don't check there was registration already or not
            // because we don't remove registration when pool is retired.
            let historical_spo = historical_spos
                .entry(reg.operator.clone())
                .or_insert_with(|| HistoricalSPOState::new(&self.store_config));
            historical_spo.add_pool_registration(reg);
            historical_spo
                .add_pool_updates(PoolUpdateEvent::register_event(*tx_identifier, *cert_index));
        }
    }

    fn handle_pool_retirement(
        &mut self,
        block: &BlockInfo,
        ret: &PoolRetirement,
        tx_identifier: &TxIdentifier,
        cert_index: &u64,
    ) {
        debug!(
            "SPO {} wants to retire at the end of epoch {} (cert in block number {})",
            hex::encode(&ret.operator),
            ret.epoch,
            block.number
        );
        if ret.epoch <= self.epoch {
            error!(
                "SPO retirement received for current or past epoch {} for SPO {}",
                ret.epoch,
                hex::encode(&ret.operator)
            );
        } else if ret.epoch > self.epoch + TECHNICAL_PARAMETER_POOL_RETIRE_MAX_EPOCH {
            error!(
                "SPO retirement received for epoch {} that exceeds future limit for SPO {}",
                ret.epoch,
                hex::encode(&ret.operator)
            );
        } else {
            // Replace any existing queued deregistrations
            for (epoch, deregistrations) in &mut self.pending_deregistrations.iter_mut() {
                let old_len = deregistrations.len();
                deregistrations.retain(|d| *d != ret.operator);
                if deregistrations.len() != old_len {
                    debug!(
                        "Replaced pending deregistration of SPO {} from epoch {}",
                        hex::encode(&ret.operator),
                        epoch
                    );
                }
            }
            self.pending_deregistrations.entry(ret.epoch).or_default().push(ret.operator.clone());

            // Note: not removing pending updates - the deregistation may happen many
            // epochs later than the update, and we apply updates before deregistrations
            // so they cannot recreate deregistered SPOs
        }

        // update historical spos
        if let Some(historical_spos) = self.historical_spos.as_mut() {
            if let Some(historical_spo) = historical_spos.get_mut(&ret.operator) {
                historical_spo
                    .add_pool_updates(PoolUpdateEvent::retire_event(*tx_identifier, *cert_index));
            } else {
                error!(
                    "Historical SPO for {} not registered when try to retire it",
                    hex::encode(&ret.operator)
                );
            }
        }
    }

    fn register_stake_address(&mut self, stake_address: &StakeAddress) {
        let Some(stake_addresses) = self.stake_addresses.as_ref() else {
            return;
        };
        let mut stake_addresses = stake_addresses.lock().unwrap();
        stake_addresses.register_stake_address(stake_address);
    }

    fn deregister_stake_address(&mut self, stake_address: &StakeAddress) {
        let Some(stake_addresses) = self.stake_addresses.as_ref() else {
            return;
        };
        let mut stake_addresses = stake_addresses.lock().unwrap();
        let old_spo = stake_addresses.get(stake_address).and_then(|s| s.delegated_spo.clone());

        if stake_addresses.deregister_stake_address(stake_address) {
            // update historical_spos
            if let Some(historical_spos) = self.historical_spos.as_mut() {
                if let Some(old_spo) = old_spo.as_ref() {
                    // remove delegators from old_spo
                    if let Some(historical_spo) = historical_spos.get_mut(old_spo) {
                        if let Some(removed) = historical_spo.remove_delegator(stake_address) {
                            if !removed {
                                error!(
                                    "Historical SPO state for {} does not contain delegator {}",
                                    hex::encode(old_spo),
                                    stake_address
                                );
                            }
                        }
                    }
                }
            }
        }
    }

    /// Record a stake delegation
    /// Update historical_spo_state's delegators
    fn record_stake_delegation(&mut self, stake_address: &StakeAddress, spo: &PoolId) {
        let Some(stake_addresses) = self.stake_addresses.as_ref() else {
            return;
        };
        let mut stake_addresses = stake_addresses.lock().unwrap();
        let old_spo = stake_addresses.get(stake_address).and_then(|s| s.delegated_spo.clone());

        if stake_addresses.record_stake_delegation(stake_address, spo) {
            // update historical_spos
            if let Some(historical_spos) = self.historical_spos.as_mut() {
                // Remove old delegator
                if let Some(old_spo) = old_spo.as_ref() {
                    match historical_spos.get_mut(old_spo) {
                        Some(historical_spo) => {
                            if let Some(removed) = historical_spo.remove_delegator(stake_address) {
                                if !removed {
                                    error!(
                                        "Historical SPO state for {} does not contain delegator {}",
                                        hex::encode(old_spo),
                                        stake_address
                                    );
                                }
                            }
                        }
                        _ => {
                            error!("Missing Historical SPO state for {}", hex::encode(old_spo));
                        }
                    }
                }

                // get old one or create from store_config
                let historical_spo = historical_spos
                    .entry(spo.clone())
                    .or_insert_with(|| HistoricalSPOState::new(&self.store_config));
                if let Some(added) = historical_spo.add_delegator(stake_address) {
                    if !added {
                        error!(
                            "Historical SPO state for {} already contains delegator {}",
                            hex::encode(spo),
                            stake_address
                        );
                    }
                }
            }
        }
    }

    /// Handle TxCertificates with SPO registrations / de-registrations
    /// Returns an optional state message for end of epoch
    pub fn handle_tx_certs(
        &mut self,
        block: &BlockInfo,
        tx_certs_msg: &TxCertificatesMessage,
    ) -> Result<Option<Arc<Message>>> {
        let mut maybe_message: Option<Arc<Message>> = None;
        if block.epoch > self.epoch {
            // handle new epoch
            maybe_message = Some(self.handle_new_epoch(block));
        }
        // Handle certificates
        for tx_cert in tx_certs_msg.certificates.iter() {
            match &tx_cert.cert {
                // for spo_state
                TxCertificate::PoolRegistration(reg) => {
                    self.handle_pool_registration(
                        block,
                        reg,
                        &tx_cert.tx_identifier,
                        &tx_cert.cert_index,
                    );
                }
                TxCertificate::PoolRetirement(ret) => {
                    self.handle_pool_retirement(
                        block,
                        ret,
                        &tx_cert.tx_identifier,
                        &tx_cert.cert_index,
                    );
                }

                // for stake addresses
                TxCertificate::StakeRegistration(stake_address) => {
                    self.register_stake_address(stake_address);
                }
                TxCertificate::StakeDeregistration(stake_address) => {
                    self.deregister_stake_address(stake_address);
                }
                TxCertificate::Registration(reg) => {
                    self.register_stake_address(&reg.stake_address);
                    // we don't care deposite
                }
                TxCertificate::Deregistration(dreg) => {
                    self.deregister_stake_address(&dreg.stake_address);
                    // we don't care refund
                }
                TxCertificate::StakeDelegation(delegation) => {
                    self.record_stake_delegation(&delegation.stake_address, &delegation.operator);
                }
                TxCertificate::StakeAndVoteDelegation(delegation) => {
                    self.record_stake_delegation(&delegation.stake_address, &delegation.operator);
                    // don't care about vote delegation
                }
                TxCertificate::StakeRegistrationAndDelegation(delegation) => {
                    self.register_stake_address(&delegation.stake_address);
                    self.record_stake_delegation(&delegation.stake_address, &delegation.operator);
                }
                TxCertificate::StakeRegistrationAndVoteDelegation(delegation) => {
                    self.register_stake_address(&delegation.stake_address);
                    // don't care about vote delegation
                }
                TxCertificate::StakeRegistrationAndStakeAndVoteDelegation(delegation) => {
                    self.register_stake_address(&delegation.stake_address);
                    self.record_stake_delegation(&delegation.stake_address, &delegation.operator);
                    // don't care about vote delegation
                }
                _ => (),
            }
        }
        Ok(maybe_message)
    }

    pub fn handle_governance(
        &mut self,
        voting_procedures: &[(TxHash, VotingProcedures)],
    ) -> Result<()> {
        // when we save historical spo's vote
        let Some(historical_spos) = self.historical_spos.as_mut() else {
            return Ok(());
        };

        for (tx_hash, voting_procedures) in voting_procedures {
            for (voter, single_votes) in &voting_procedures.votes {
                let spo = match voter {
                    Voter::StakePoolKey(spo) => spo,
                    _ => continue,
                };

                let historical_spo = historical_spos
                    .entry(spo.clone())
                    .or_insert_with(|| HistoricalSPOState::new(&self.store_config));

                if let Some(votes) = historical_spo.votes.as_mut() {
                    for vp in single_votes.voting_procedures.values() {
                        votes.push(VoteRecord {
                            tx_hash: *tx_hash,
                            vote_index: vp.vote_index,
                            vote: vp.vote.clone(),
                        });
                    }
                }
            }
        }
        Ok(())
    }

    /// Handle withdrawals
    pub fn handle_withdrawals(&mut self, withdrawals_msg: &WithdrawalsMessage) -> Result<()> {
        let Some(stake_addresses) = self.stake_addresses.as_ref() else {
            return Ok(());
        };
        let mut stake_addresses = stake_addresses.lock().unwrap();
        for withdrawal in withdrawals_msg.withdrawals.iter() {
            stake_addresses.process_withdrawal(withdrawal);
        }

        Ok(())
    }

    /// Handle stake deltas
    pub fn handle_stake_deltas(&mut self, deltas_msg: &StakeAddressDeltasMessage) -> Result<()> {
        let Some(stake_addresses) = self.stake_addresses.as_ref() else {
            return Ok(());
        };
        let mut stake_addresses = stake_addresses.lock().unwrap();
        for delta in deltas_msg.deltas.iter() {
            stake_addresses.process_stake_delta(delta);
        }

        Ok(())
    }

    /// Handle Stake Reward Deltas
    pub fn handle_stake_reward_deltas(
        &mut self,
        _block_info: &BlockInfo,
        reward_deltas_msg: &StakeRewardDeltasMessage,
    ) -> Result<()> {
        let Some(stake_addresses) = self.stake_addresses.as_ref() else {
            return Ok(());
        };

        // Handle deltas
        for delta in reward_deltas_msg.deltas.iter() {
            let mut stake_addresses = stake_addresses.lock().unwrap();
            if let Err(e) = stake_addresses.update_reward(&delta.stake_address, delta.delta) {
                error!("Updating reward account {}: {e}", delta.stake_address);
            }
        }

        Ok(())
    }

    pub fn dump(&self) -> SPOState {
        SPOState::from(self)
    }
}

// -- Tests --
#[cfg(test)]
mod tests {
    use super::*;
    use crate::test_utils::*;
    use acropolis_common::hash::Hash;
    use acropolis_common::{
        state_history::{StateHistory, StateHistoryStore},
<<<<<<< HEAD
        PoolId, PoolRetirement, Ratio, StakeAddress, TxCertificate, TxHash, VrfKeyHash,
=======
        PoolRetirement, Ratio, StakeAddress, TxCertificate, TxCertificateWithPos, TxIdentifier,
>>>>>>> 465b906c
    };
    use tokio::sync::Mutex;

    fn test_pool_id(byte: u8) -> PoolId {
        PoolId::new(Hash::new([byte; 28]))
    }

    fn test_pool_id_from_bytes(bytes: &[u8]) -> PoolId {
        PoolId::new(keyhash_224(bytes))
    }

    fn default_pool_registration(
        operator: PoolId,
        vrf_key_hash: Option<VrfKeyHash>,
    ) -> PoolRegistration {
        PoolRegistration {
            operator,
            vrf_key_hash: vrf_key_hash.unwrap_or_else(|| VrfKeyHash::default()),
            pledge: 0,
            cost: 0,
            margin: Ratio {
                numerator: 0,
                denominator: 0,
            },
            reward_account: StakeAddress::default(),
            pool_owners: vec![StakeAddress::default()],
            relays: vec![],
            pool_metadata: None,
        }
    }

    #[test]
    fn get_returns_none_on_empty_state() {
        let state = State::default();
        assert!(state.get(&test_pool_id(0)).is_none());
    }

    #[test]
    fn list_pool_operators_returns_empty_on_empty_state() {
        let state = State::default();
        assert!(state.list_pool_operators().is_empty());
    }

    #[tokio::test]
    async fn handle_tx_certs_returns_message_on_new_epoch() {
        let mut state = State::default();
        let msg = new_certs_msg();
        let block = new_block(1);
        let maybe_message = state.handle_tx_certs(&block, &msg).unwrap();
        assert!(maybe_message.is_some());
    }

    #[tokio::test]
    async fn spo_gets_registered() {
        let mut state = State::default();
        let mut msg = new_certs_msg();
<<<<<<< HEAD
        let pool_id = test_pool_id(0);

        msg.certificates.push(TxCertificate::PoolRegistrationWithPos(
            PoolRegistrationWithPos {
                reg: default_pool_registration(pool_id, None),
                tx_hash: TxHash::default(),
                cert_index: 1,
            },
        ));
        let block = new_block(1);
        assert!(state.handle_tx_certs(&block, &msg).is_ok());
        assert_eq!(1, state.spos.len());
        let spo = state.spos.get(&pool_id);
        assert!(!spo.is_none());
=======
        msg.certificates.push(TxCertificateWithPos {
            cert: TxCertificate::PoolRegistration(default_pool_registration(vec![0], None)),
            tx_identifier: TxIdentifier::default(),
            cert_index: 1,
        });
        let block = new_block(1);
        assert!(state.handle_tx_certs(&block, &msg).is_ok());
        assert_eq!(1, state.spos.len());
        let spo = state.spos.get(&vec![0]);
        assert!(spo.is_some());
>>>>>>> 465b906c
    }

    #[tokio::test]
    async fn pending_deregistration_gets_queued() {
        let mut state = State::default();
        let mut msg = new_certs_msg();
<<<<<<< HEAD
        let pool_id = test_pool_id(0);

        msg.certificates.push(TxCertificate::PoolRetirementWithPos(
            PoolRetirementWithPos {
                ret: PoolRetirement {
                    operator: pool_id,
                    epoch: 1,
                },
                tx_hash: TxHash::default(),
                cert_index: 0,
            },
        ));
=======
        msg.certificates.push(TxCertificateWithPos {
            cert: TxCertificate::PoolRetirement(PoolRetirement {
                operator: vec![0],
                epoch: 1,
            }),
            tx_identifier: TxIdentifier::default(),
            cert_index: 0,
        });
>>>>>>> 465b906c
        let block = new_block(0);
        assert!(state.handle_tx_certs(&block, &msg).is_ok());
        assert_eq!(1, state.pending_deregistrations.len());
        let drs = state.pending_deregistrations.get(&1);
        assert!(drs.is_some());
        if let Some(drs) = drs {
            assert_eq!(1, drs.len());
            assert!(drs.contains(&pool_id));
        }
    }

    #[tokio::test]
    async fn second_pending_deregistration_gets_queued() {
        let mut state = State::default();
        let mut block = new_block(0);
        let mut msg = new_certs_msg();
<<<<<<< HEAD
        let pool_id_0 = test_pool_id(0);
        let pool_id_1 = test_pool_id(1);

        msg.certificates.push(TxCertificate::PoolRetirementWithPos(
            PoolRetirementWithPos {
                ret: PoolRetirement {
                    operator: pool_id_0,
                    epoch: 2,
                },
                tx_hash: TxHash::default(),
                cert_index: 0,
            },
        ));
=======
        msg.certificates.push(TxCertificateWithPos {
            cert: TxCertificate::PoolRetirement(PoolRetirement {
                operator: vec![0],
                epoch: 2,
            }),
            tx_identifier: TxIdentifier::default(),
            cert_index: 0,
        });
>>>>>>> 465b906c
        assert!(state.handle_tx_certs(&block, &msg).is_ok());

        block.number = 1;
        msg = new_certs_msg();
<<<<<<< HEAD
        msg.certificates.push(TxCertificate::PoolRetirementWithPos(
            PoolRetirementWithPos {
                ret: PoolRetirement {
                    operator: pool_id_1,
                    epoch: 2,
                },
                tx_hash: TxHash::default(),
                cert_index: 0,
            },
        ));
=======
        msg.certificates.push(TxCertificateWithPos {
            cert: TxCertificate::PoolRetirement(PoolRetirement {
                operator: vec![1],
                epoch: 2,
            }),
            tx_identifier: TxIdentifier::default(),
            cert_index: 0,
        });
>>>>>>> 465b906c
        assert!(state.handle_tx_certs(&block, &msg).is_ok());

        assert_eq!(1, state.pending_deregistrations.len());
        let drs = state.pending_deregistrations.get(&2);
        assert!(drs.is_some());
        if let Some(drs) = drs {
            assert_eq!(2, drs.len());
            assert!(drs.contains(&pool_id_0));
            assert!(drs.contains(&pool_id_1));
        }
    }

    #[tokio::test]
    async fn rollback_removes_second_pending_deregistration() {
        let history = Arc::new(Mutex::new(StateHistory::<State>::new(
            "spo_state",
            StateHistoryStore::default_block_store(),
        )));
        let mut state = history.lock().await.get_current_state();
        let mut block = new_block(0);
        let mut msg = new_certs_msg();
<<<<<<< HEAD
        let pool_id_0 = test_pool_id(0);
        let pool_id_1 = test_pool_id(1);

        msg.certificates.push(TxCertificate::PoolRetirementWithPos(
            PoolRetirementWithPos {
                ret: PoolRetirement {
                    operator: pool_id_0,
                    epoch: 2,
                },
                tx_hash: TxHash::default(),
                cert_index: 0,
            },
        ));
=======
        msg.certificates.push(TxCertificateWithPos {
            cert: TxCertificate::PoolRetirement(PoolRetirement {
                operator: vec![0],
                epoch: 2,
            }),
            tx_identifier: TxIdentifier::default(),
            cert_index: 0,
        });
>>>>>>> 465b906c
        assert!(state.handle_tx_certs(&block, &msg).is_ok());
        history.lock().await.commit(block.number, state);

        let mut state = history.lock().await.get_current_state();
        block.number = 1;
        msg = new_certs_msg();
<<<<<<< HEAD
        msg.certificates.push(TxCertificate::PoolRetirementWithPos(
            PoolRetirementWithPos {
                ret: PoolRetirement {
                    operator: pool_id_1,
                    epoch: 2,
                },
                tx_hash: TxHash::default(),
                cert_index: 0,
            },
        ));
=======
        msg.certificates.push(TxCertificateWithPos {
            cert: TxCertificate::PoolRetirement(PoolRetirement {
                operator: vec![1],
                epoch: 2,
            }),
            tx_identifier: TxIdentifier::default(),
            cert_index: 0,
        });
>>>>>>> 465b906c
        assert!(state.handle_tx_certs(&block, &msg).is_ok());
        history.lock().await.commit(block.number, state);

        block.number = 1;
        let mut state = history.lock().await.get_rolled_back_state(block.number);
        msg = new_certs_msg();
        assert!(state.handle_tx_certs(&block, &msg).is_ok());
        assert_eq!(1, state.pending_deregistrations.len());
        let drs = state.pending_deregistrations.get(&2);
        assert!(drs.is_some());
        if let Some(drs) = drs {
            assert_eq!(1, drs.len());
            assert!(drs.contains(&pool_id_0));
        }
    }

    #[test]
    fn spo_gets_deregistered() {
        let mut state = State::default();
        let mut block = new_block(0);
        let mut msg = new_certs_msg();
<<<<<<< HEAD
        let pool_id = test_pool_id(0);

        msg.certificates.push(TxCertificate::PoolRegistrationWithPos(
            PoolRegistrationWithPos {
                reg: default_pool_registration(pool_id, None),
                tx_hash: TxHash::default(),
                cert_index: 0,
            },
        ));
        assert!(state.handle_tx_certs(&block, &msg).is_ok());

        assert_eq!(1, state.spos.len());
        let spo = state.spos.get(&pool_id);
        assert!(!spo.is_none());

        block.number = 1;
        let mut msg = new_certs_msg();
        msg.certificates.push(TxCertificate::PoolRetirementWithPos(
            PoolRetirementWithPos {
                ret: PoolRetirement {
                    operator: pool_id,
                    epoch: 1,
                },
                tx_hash: TxHash::default(),
                cert_index: 0,
            },
        ));
=======
        msg.certificates.push(TxCertificateWithPos {
            cert: TxCertificate::PoolRegistration(default_pool_registration(vec![0], None)),
            tx_identifier: TxIdentifier::default(),
            cert_index: 0,
        });
        assert!(state.handle_tx_certs(&block, &msg).is_ok());

        assert_eq!(1, state.spos.len());
        let spo = state.spos.get(&vec![0u8]);
        assert!(spo.is_some());

        block.number = 1;
        let mut msg = new_certs_msg();
        msg.certificates.push(TxCertificateWithPos {
            cert: TxCertificate::PoolRetirement(PoolRetirement {
                operator: vec![0],
                epoch: 1,
            }),
            tx_identifier: TxIdentifier::default(),
            cert_index: 0,
        });
>>>>>>> 465b906c
        assert!(state.handle_tx_certs(&block, &msg).is_ok());

        block.epoch = 1; // SPO get retired at the start of the epoch it requests
        block.number = 2;
        let msg = new_certs_msg();
        assert!(state.handle_tx_certs(&block, &msg).is_ok());
        assert!(state.spos.is_empty());
    }

    #[tokio::test]
    async fn spo_gets_restored_on_rollback() {
        let history = Arc::new(Mutex::new(StateHistory::<State>::new(
            "spo_state",
            StateHistoryStore::default_block_store(),
        )));
        let mut state = history.lock().await.get_current_state();
        let mut block = new_block(0);
        let mut msg = new_certs_msg();
<<<<<<< HEAD
        let pool_id = test_pool_id(0);

        msg.certificates.push(TxCertificate::PoolRegistrationWithPos(
            PoolRegistrationWithPos {
                reg: default_pool_registration(pool_id, None),
                tx_hash: TxHash::default(),
                cert_index: 0,
            },
        ));
        assert!(state.handle_tx_certs(&block, &msg).is_ok());
        assert_eq!(1, state.spos.len());
        let spo = state.spos.get(&pool_id);
        assert!(!spo.is_none());
=======
        msg.certificates.push(TxCertificateWithPos {
            cert: TxCertificate::PoolRegistration(default_pool_registration(vec![0], None)),
            tx_identifier: TxIdentifier::default(),
            cert_index: 0,
        });
        assert!(state.handle_tx_certs(&block, &msg).is_ok());
        assert_eq!(1, state.spos.len());
        let spo = state.spos.get(&vec![0u8]);
        assert!(spo.is_some());
>>>>>>> 465b906c
        history.lock().await.commit(block.number, state);

        let mut state = history.lock().await.get_current_state();
        block.number = 1;
        msg = new_certs_msg();
<<<<<<< HEAD
        msg.certificates.push(TxCertificate::PoolRetirementWithPos(
            PoolRetirementWithPos {
                ret: PoolRetirement {
                    operator: pool_id,
                    epoch: 1,
                },
                tx_hash: TxHash::default(),
                cert_index: 0,
            },
        ));
=======
        msg.certificates.push(TxCertificateWithPos {
            cert: TxCertificate::PoolRetirement(PoolRetirement {
                operator: vec![0],
                epoch: 1,
            }),
            tx_identifier: TxIdentifier::default(),
            cert_index: 0,
        });
>>>>>>> 465b906c
        assert!(state.handle_tx_certs(&block, &msg).is_ok());
        history.lock().await.commit(block.number, state);

        let mut state = history.lock().await.get_current_state();
        block.epoch = 1;
        block.number = 2;
        msg = new_certs_msg();
        assert!(state.handle_tx_certs(&block, &msg).is_ok());
        assert!(state.spos.is_empty());
        history.lock().await.commit(block.number, state);

        block.number = 2;
        block.epoch = 0;
        let msg = new_certs_msg();
        let mut state = history.lock().await.get_rolled_back_state(block.number);
        assert!(state.handle_tx_certs(&block, &msg).is_ok());
        assert_eq!(1, state.spos.len());
<<<<<<< HEAD
        let spo = state.spos.get(&pool_id);
        assert!(!spo.is_none());
=======
        let spo = state.spos.get(&vec![0]);
        assert!(spo.is_some());
>>>>>>> 465b906c
    }

    #[tokio::test]
    async fn get_retiring_pools_returns_empty_when_state_is_new() {
        let state = State::default();
        assert!(state.get_retiring_pools().is_empty());
    }

    #[tokio::test]
    async fn get_retiring_pools_returns_pools() {
        let mut state = State::default();
        let mut block = new_block(0);
        let mut msg = new_certs_msg();
<<<<<<< HEAD
        let pool_id_0 = test_pool_id(0);
        let pool_id_1 = test_pool_id(1);

        msg.certificates.push(TxCertificate::PoolRetirementWithPos(
            PoolRetirementWithPos {
                ret: PoolRetirement {
                    operator: pool_id_0,
                    epoch: 2,
                },
                tx_hash: TxHash::default(),
                cert_index: 0,
            },
        ));
=======
        msg.certificates.push(TxCertificateWithPos {
            cert: TxCertificate::PoolRetirement(PoolRetirement {
                operator: vec![0],
                epoch: 2,
            }),
            tx_identifier: TxIdentifier::default(),
            cert_index: 0,
        });
>>>>>>> 465b906c
        assert!(state.handle_tx_certs(&block, &msg).is_ok());

        block.number = 1;
        msg = new_certs_msg();
<<<<<<< HEAD
        msg.certificates.push(TxCertificate::PoolRetirementWithPos(
            PoolRetirementWithPos {
                ret: PoolRetirement {
                    operator: pool_id_1,
                    epoch: 3,
                },
                tx_hash: TxHash::default(),
                cert_index: 0,
            },
        ));
=======
        msg.certificates.push(TxCertificateWithPos {
            cert: TxCertificate::PoolRetirement(PoolRetirement {
                operator: vec![1],
                epoch: 3,
            }),
            tx_identifier: TxIdentifier::default(),
            cert_index: 0,
        });
>>>>>>> 465b906c
        assert!(state.handle_tx_certs(&block, &msg).is_ok());
        let mut retiring_pools = state.get_retiring_pools();
        retiring_pools.sort_by_key(|p| p.epoch);
        assert_eq!(2, retiring_pools.len());
        assert_eq!(pool_id_0, retiring_pools[0].operator);
        assert_eq!(2, retiring_pools[0].epoch);
        assert_eq!(pool_id_1, retiring_pools[1].operator);
        assert_eq!(3, retiring_pools[1].epoch);
    }

    #[test]
    fn get_total_blocks_minted_returns_zeros_when_state_is_new() {
        let state = State::default();
<<<<<<< HEAD
        let pool_id = test_pool_id(0);
        assert_eq!(0, state.get_total_blocks_minted_by_pools(&vec![pool_id])[0]);
        assert_eq!(0, state.get_total_blocks_minted_by_pool(&pool_id));
=======
        assert_eq!(0, state.get_total_blocks_minted_by_pools(&[vec![0]])[0]);
        assert_eq!(0, state.get_total_blocks_minted_by_pool(&vec![0]));
>>>>>>> 465b906c
    }

    #[test]
    fn get_total_blocks_minted_returns_after_handle_mint() {
        let mut state = State::new(&save_blocks_store_config());
        let mut block = new_block(0);
        let mut msg = new_certs_msg();
<<<<<<< HEAD
        let spo_id = test_pool_id_from_bytes(&[1]);

        msg.certificates.push(TxCertificate::PoolRegistrationWithPos(
            PoolRegistrationWithPos {
                reg: default_pool_registration(spo_id, None),
                tx_hash: TxHash::default(),
                cert_index: 0,
            },
        ));
=======
        let spo_id = keyhash_224(&[1_u8]);
        msg.certificates.push(TxCertificateWithPos {
            cert: TxCertificate::PoolRegistration(default_pool_registration(spo_id.clone(), None)),
            tx_identifier: TxIdentifier::default(),
            cert_index: 0,
        });
>>>>>>> 465b906c
        assert!(state.handle_tx_certs(&block, &msg).is_ok());

        block = new_block(2);
        assert!(state.handle_mint(&block, &[1]));
        assert_eq!(1, state.get_total_blocks_minted_by_pool(&spo_id));

        block = new_block(3);
        assert!(state.handle_mint(&block, &[1]));
        assert_eq!(2, state.get_total_blocks_minted_by_pools(&[spo_id])[0]);
    }

    #[test]
    fn get_blocks_returns_none_when_blocks_not_enabled() {
        let state = State::default();
        let pool_id = test_pool_id(0);
        assert!(state.get_blocks_by_pool(&pool_id).is_none());
    }

    #[test]
    fn handle_mint_returns_false_if_pool_not_found() {
        let mut state = State::new(&save_blocks_store_config());
        let block = new_block(0);
        assert!(!state.handle_mint(&block, &[0]));
    }

    #[test]
    fn get_blocks_return_data_after_handle_mint() {
        let mut state = State::new(&save_blocks_store_config());
        let mut block = new_block(0);
        let mut msg = new_certs_msg();
<<<<<<< HEAD
        let spo_id = test_pool_id_from_bytes(&[1]);

        msg.certificates.push(TxCertificate::PoolRegistrationWithPos(
            PoolRegistrationWithPos {
                reg: default_pool_registration(spo_id, None),
                tx_hash: TxHash::default(),
                cert_index: 0,
            },
        ));
=======
        let spo_id = keyhash_224(&[1_u8]);
        msg.certificates.push(TxCertificateWithPos {
            cert: TxCertificate::PoolRegistration(default_pool_registration(spo_id.clone(), None)),
            tx_identifier: TxIdentifier::default(),
            cert_index: 0,
        });
>>>>>>> 465b906c
        assert!(state.handle_tx_certs(&block, &msg).is_ok());
        block = new_block(2);
        assert!(state.handle_mint(&block, &[1])); // Note raw issuer_vkey
        let blocks = state.get_blocks_by_pool(&spo_id).unwrap();
        assert_eq!(blocks.len(), 1);
        assert_eq!(blocks[0], block.number);

        let blocks = state.get_blocks_by_pool_and_epoch(&spo_id, 2).unwrap();
        assert_eq!(blocks.len(), 1);
        assert_eq!(blocks[0], block.number);

        assert!(state.get_blocks_by_pool_and_epoch(&spo_id, 3).is_none());
    }
}<|MERGE_RESOLUTION|>--- conflicted
+++ resolved
@@ -10,14 +10,8 @@
     params::TECHNICAL_PARAMETER_POOL_RETIRE_MAX_EPOCH,
     queries::governance::VoteRecord,
     stake_addresses::StakeAddressMap,
-<<<<<<< HEAD
-    BlockInfo, KeyHash, PoolId, PoolMetadata, PoolRegistration, PoolRegistrationWithPos,
-    PoolRetirement, PoolRetirementWithPos, PoolUpdateEvent, Relay, StakeAddress, TxCertificate,
-    TxHash, Voter, VotingProcedures,
-=======
-    BlockInfo, KeyHash, PoolMetadata, PoolRegistration, PoolRetirement, PoolUpdateEvent, Relay,
-    StakeAddress, TxCertificate, TxHash, TxIdentifier, Voter, VotingProcedures,
->>>>>>> 465b906c
+    BlockInfo, KeyHash, PoolMetadata, PoolRetirement, PoolUpdateEvent, Relay,
+    StakeAddress, TxCertificate, TxIdentifier, Voter, VotingProcedures,
 };
 use anyhow::Result;
 use imbl::HashMap;
@@ -153,11 +147,7 @@
     }
 
     /// Get total blocks minted by pools
-<<<<<<< HEAD
-    pub fn get_total_blocks_minted_by_pools(&self, pools_operators: &Vec<PoolId>) -> Vec<u64> {
-=======
-    pub fn get_total_blocks_minted_by_pools(&self, pools_operators: &[KeyHash]) -> Vec<u64> {
->>>>>>> 465b906c
+    pub fn get_total_blocks_minted_by_pools(&self, pools_operators: &[PoolId]) -> Vec<u64> {
         pools_operators
             .iter()
             .map(|pool_operator| *self.total_blocks_minted.get(pool_operator).unwrap_or(&0))
@@ -180,29 +170,14 @@
     }
 
     /// Get pool metadata
-<<<<<<< HEAD
     pub fn get_pool_metadata(&self, pool_id: &PoolId) -> Option<PoolMetadata> {
-        self.spos.get(pool_id).map(|p| p.pool_metadata.clone()).flatten()
+        self.spos.get(pool_id).and_then(|p| p.pool_metadata.clone())
     }
 
     /// Get Pool Delegators
     pub fn get_pool_delegators(&self, pool_operator: &PoolId) -> Option<Vec<(KeyHash, u64)>> {
-        let Some(stake_addresses) = self.stake_addresses.as_ref() else {
-            return None;
-        };
-        let Some(historical_spos) = self.historical_spos.as_ref() else {
-            return None;
-        };
-=======
-    pub fn get_pool_metadata(&self, pool_id: &KeyHash) -> Option<PoolMetadata> {
-        self.spos.get(pool_id).and_then(|p| p.pool_metadata.clone())
-    }
-
-    /// Get Pool Delegators
-    pub fn get_pool_delegators(&self, pool_operator: &KeyHash) -> Option<Vec<(KeyHash, u64)>> {
         let stake_addresses = self.stake_addresses.as_ref()?;
         let historical_spos = self.historical_spos.as_ref()?;
->>>>>>> 465b906c
 
         let stake_addresses = stake_addresses.lock().unwrap();
         let delegators = historical_spos
@@ -217,30 +192,14 @@
     /// Get Blocks by Pool
     /// Return Vector of block heights
     /// Return None when store_blocks not enabled
-<<<<<<< HEAD
     pub fn get_blocks_by_pool(&self, pool_id: &PoolId) -> Option<Vec<u64>> {
-        let Some(historical_spos) = self.historical_spos.as_ref() else {
-            return None;
-        };
-        historical_spos.get(pool_id).and_then(|s| s.get_all_blocks())
-=======
-    pub fn get_blocks_by_pool(&self, pool_id: &KeyHash) -> Option<Vec<u64>> {
         self.historical_spos.as_ref()?.get(pool_id).and_then(|s| s.get_all_blocks())
->>>>>>> 465b906c
     }
 
     /// Get Blocks by Pool and Epoch
     /// Return None when store_blocks not enabled
-<<<<<<< HEAD
     pub fn get_blocks_by_pool_and_epoch(&self, pool_id: &PoolId, epoch: u64) -> Option<Vec<u64>> {
-        let Some(historical_spos) = self.historical_spos.as_ref() else {
-            return None;
-        };
-        historical_spos.get(pool_id).and_then(|s| s.get_blocks_by_epoch(epoch))
-=======
-    pub fn get_blocks_by_pool_and_epoch(&self, pool_id: &KeyHash, epoch: u64) -> Option<Vec<u64>> {
         self.historical_spos.as_ref()?.get(pool_id).and_then(|s| s.get_blocks_by_epoch(epoch))
->>>>>>> 465b906c
     }
 
     /// Get Pool Updates
@@ -712,11 +671,7 @@
     use acropolis_common::hash::Hash;
     use acropolis_common::{
         state_history::{StateHistory, StateHistoryStore},
-<<<<<<< HEAD
-        PoolId, PoolRetirement, Ratio, StakeAddress, TxCertificate, TxHash, VrfKeyHash,
-=======
-        PoolRetirement, Ratio, StakeAddress, TxCertificate, TxCertificateWithPos, TxIdentifier,
->>>>>>> 465b906c
+        PoolRetirement, Ratio, StakeAddress, TxCertificate, TxCertificateWithPos, TxIdentifier, VrfKeyHash
     };
     use tokio::sync::Mutex;
 
@@ -773,62 +728,32 @@
     async fn spo_gets_registered() {
         let mut state = State::default();
         let mut msg = new_certs_msg();
-<<<<<<< HEAD
         let pool_id = test_pool_id(0);
-
-        msg.certificates.push(TxCertificate::PoolRegistrationWithPos(
-            PoolRegistrationWithPos {
-                reg: default_pool_registration(pool_id, None),
-                tx_hash: TxHash::default(),
-                cert_index: 1,
-            },
-        ));
+        msg.certificates.push(TxCertificateWithPos {
+            cert: TxCertificate::PoolRegistration(default_pool_registration(pool_id, None)),
+            tx_identifier: TxIdentifier::default(),
+            cert_index: 1,
+        });
         let block = new_block(1);
         assert!(state.handle_tx_certs(&block, &msg).is_ok());
         assert_eq!(1, state.spos.len());
         let spo = state.spos.get(&pool_id);
         assert!(!spo.is_none());
-=======
-        msg.certificates.push(TxCertificateWithPos {
-            cert: TxCertificate::PoolRegistration(default_pool_registration(vec![0], None)),
-            tx_identifier: TxIdentifier::default(),
-            cert_index: 1,
-        });
-        let block = new_block(1);
-        assert!(state.handle_tx_certs(&block, &msg).is_ok());
-        assert_eq!(1, state.spos.len());
-        let spo = state.spos.get(&vec![0]);
-        assert!(spo.is_some());
->>>>>>> 465b906c
     }
 
     #[tokio::test]
     async fn pending_deregistration_gets_queued() {
         let mut state = State::default();
         let mut msg = new_certs_msg();
-<<<<<<< HEAD
         let pool_id = test_pool_id(0);
-
-        msg.certificates.push(TxCertificate::PoolRetirementWithPos(
-            PoolRetirementWithPos {
-                ret: PoolRetirement {
-                    operator: pool_id,
-                    epoch: 1,
-                },
-                tx_hash: TxHash::default(),
-                cert_index: 0,
-            },
-        ));
-=======
         msg.certificates.push(TxCertificateWithPos {
             cert: TxCertificate::PoolRetirement(PoolRetirement {
-                operator: vec![0],
+                operator: pool_id,
                 epoch: 1,
             }),
             tx_identifier: TxIdentifier::default(),
             cert_index: 0,
         });
->>>>>>> 465b906c
         let block = new_block(0);
         assert!(state.handle_tx_certs(&block, &msg).is_ok());
         assert_eq!(1, state.pending_deregistrations.len());
@@ -845,55 +770,28 @@
         let mut state = State::default();
         let mut block = new_block(0);
         let mut msg = new_certs_msg();
-<<<<<<< HEAD
         let pool_id_0 = test_pool_id(0);
         let pool_id_1 = test_pool_id(1);
-
-        msg.certificates.push(TxCertificate::PoolRetirementWithPos(
-            PoolRetirementWithPos {
-                ret: PoolRetirement {
-                    operator: pool_id_0,
-                    epoch: 2,
-                },
-                tx_hash: TxHash::default(),
-                cert_index: 0,
-            },
-        ));
-=======
         msg.certificates.push(TxCertificateWithPos {
             cert: TxCertificate::PoolRetirement(PoolRetirement {
-                operator: vec![0],
+                operator: pool_id_0,
                 epoch: 2,
             }),
             tx_identifier: TxIdentifier::default(),
             cert_index: 0,
         });
->>>>>>> 465b906c
         assert!(state.handle_tx_certs(&block, &msg).is_ok());
 
         block.number = 1;
         msg = new_certs_msg();
-<<<<<<< HEAD
-        msg.certificates.push(TxCertificate::PoolRetirementWithPos(
-            PoolRetirementWithPos {
-                ret: PoolRetirement {
-                    operator: pool_id_1,
-                    epoch: 2,
-                },
-                tx_hash: TxHash::default(),
-                cert_index: 0,
-            },
-        ));
-=======
         msg.certificates.push(TxCertificateWithPos {
             cert: TxCertificate::PoolRetirement(PoolRetirement {
-                operator: vec![1],
+                operator: pool_id_1,
                 epoch: 2,
             }),
             tx_identifier: TxIdentifier::default(),
             cert_index: 0,
         });
->>>>>>> 465b906c
         assert!(state.handle_tx_certs(&block, &msg).is_ok());
 
         assert_eq!(1, state.pending_deregistrations.len());
@@ -915,57 +813,31 @@
         let mut state = history.lock().await.get_current_state();
         let mut block = new_block(0);
         let mut msg = new_certs_msg();
-<<<<<<< HEAD
         let pool_id_0 = test_pool_id(0);
         let pool_id_1 = test_pool_id(1);
 
-        msg.certificates.push(TxCertificate::PoolRetirementWithPos(
-            PoolRetirementWithPos {
-                ret: PoolRetirement {
-                    operator: pool_id_0,
-                    epoch: 2,
-                },
-                tx_hash: TxHash::default(),
-                cert_index: 0,
-            },
-        ));
-=======
         msg.certificates.push(TxCertificateWithPos {
             cert: TxCertificate::PoolRetirement(PoolRetirement {
-                operator: vec![0],
+                operator: pool_id_0,
                 epoch: 2,
             }),
             tx_identifier: TxIdentifier::default(),
             cert_index: 0,
         });
->>>>>>> 465b906c
         assert!(state.handle_tx_certs(&block, &msg).is_ok());
         history.lock().await.commit(block.number, state);
 
         let mut state = history.lock().await.get_current_state();
         block.number = 1;
         msg = new_certs_msg();
-<<<<<<< HEAD
-        msg.certificates.push(TxCertificate::PoolRetirementWithPos(
-            PoolRetirementWithPos {
-                ret: PoolRetirement {
-                    operator: pool_id_1,
-                    epoch: 2,
-                },
-                tx_hash: TxHash::default(),
-                cert_index: 0,
-            },
-        ));
-=======
         msg.certificates.push(TxCertificateWithPos {
             cert: TxCertificate::PoolRetirement(PoolRetirement {
-                operator: vec![1],
+                operator: pool_id_1,
                 epoch: 2,
             }),
             tx_identifier: TxIdentifier::default(),
             cert_index: 0,
         });
->>>>>>> 465b906c
         assert!(state.handle_tx_certs(&block, &msg).is_ok());
         history.lock().await.commit(block.number, state);
 
@@ -987,57 +859,28 @@
         let mut state = State::default();
         let mut block = new_block(0);
         let mut msg = new_certs_msg();
-<<<<<<< HEAD
         let pool_id = test_pool_id(0);
-
-        msg.certificates.push(TxCertificate::PoolRegistrationWithPos(
-            PoolRegistrationWithPos {
-                reg: default_pool_registration(pool_id, None),
-                tx_hash: TxHash::default(),
-                cert_index: 0,
-            },
-        ));
+        msg.certificates.push(TxCertificateWithPos {
+            cert: TxCertificate::PoolRegistration(default_pool_registration(pool_id, None)),
+            tx_identifier: TxIdentifier::default(),
+            cert_index: 0,
+        });
         assert!(state.handle_tx_certs(&block, &msg).is_ok());
 
         assert_eq!(1, state.spos.len());
-        let spo = state.spos.get(&pool_id);
-        assert!(!spo.is_none());
+        let spo = state.spos.get(pool_id);
+        assert!(spo.is_some());
 
         block.number = 1;
         let mut msg = new_certs_msg();
-        msg.certificates.push(TxCertificate::PoolRetirementWithPos(
-            PoolRetirementWithPos {
-                ret: PoolRetirement {
-                    operator: pool_id,
-                    epoch: 1,
-                },
-                tx_hash: TxHash::default(),
-                cert_index: 0,
-            },
-        ));
-=======
-        msg.certificates.push(TxCertificateWithPos {
-            cert: TxCertificate::PoolRegistration(default_pool_registration(vec![0], None)),
-            tx_identifier: TxIdentifier::default(),
-            cert_index: 0,
-        });
-        assert!(state.handle_tx_certs(&block, &msg).is_ok());
-
-        assert_eq!(1, state.spos.len());
-        let spo = state.spos.get(&vec![0u8]);
-        assert!(spo.is_some());
-
-        block.number = 1;
-        let mut msg = new_certs_msg();
         msg.certificates.push(TxCertificateWithPos {
             cert: TxCertificate::PoolRetirement(PoolRetirement {
-                operator: vec![0],
+                operator: pool_id,
                 epoch: 1,
             }),
             tx_identifier: TxIdentifier::default(),
             cert_index: 0,
         });
->>>>>>> 465b906c
         assert!(state.handle_tx_certs(&block, &msg).is_ok());
 
         block.epoch = 1; // SPO get retired at the start of the epoch it requests
@@ -1056,57 +899,30 @@
         let mut state = history.lock().await.get_current_state();
         let mut block = new_block(0);
         let mut msg = new_certs_msg();
-<<<<<<< HEAD
         let pool_id = test_pool_id(0);
 
-        msg.certificates.push(TxCertificate::PoolRegistrationWithPos(
-            PoolRegistrationWithPos {
-                reg: default_pool_registration(pool_id, None),
-                tx_hash: TxHash::default(),
-                cert_index: 0,
-            },
-        ));
+        msg.certificates.push(TxCertificateWithPos {
+            cert: TxCertificate::PoolRegistration(default_pool_registration(pool_id, None)),
+            tx_identifier: TxIdentifier::default(),
+            cert_index: 0,
+        });
         assert!(state.handle_tx_certs(&block, &msg).is_ok());
         assert_eq!(1, state.spos.len());
-        let spo = state.spos.get(&pool_id);
-        assert!(!spo.is_none());
-=======
-        msg.certificates.push(TxCertificateWithPos {
-            cert: TxCertificate::PoolRegistration(default_pool_registration(vec![0], None)),
-            tx_identifier: TxIdentifier::default(),
-            cert_index: 0,
-        });
-        assert!(state.handle_tx_certs(&block, &msg).is_ok());
-        assert_eq!(1, state.spos.len());
-        let spo = state.spos.get(&vec![0u8]);
+        let spo = state.spos.get(pool_id);
         assert!(spo.is_some());
->>>>>>> 465b906c
         history.lock().await.commit(block.number, state);
 
         let mut state = history.lock().await.get_current_state();
         block.number = 1;
         msg = new_certs_msg();
-<<<<<<< HEAD
-        msg.certificates.push(TxCertificate::PoolRetirementWithPos(
-            PoolRetirementWithPos {
-                ret: PoolRetirement {
-                    operator: pool_id,
-                    epoch: 1,
-                },
-                tx_hash: TxHash::default(),
-                cert_index: 0,
-            },
-        ));
-=======
         msg.certificates.push(TxCertificateWithPos {
             cert: TxCertificate::PoolRetirement(PoolRetirement {
-                operator: vec![0],
+                operator: pool_id,
                 epoch: 1,
             }),
             tx_identifier: TxIdentifier::default(),
             cert_index: 0,
         });
->>>>>>> 465b906c
         assert!(state.handle_tx_certs(&block, &msg).is_ok());
         history.lock().await.commit(block.number, state);
 
@@ -1124,13 +940,8 @@
         let mut state = history.lock().await.get_rolled_back_state(block.number);
         assert!(state.handle_tx_certs(&block, &msg).is_ok());
         assert_eq!(1, state.spos.len());
-<<<<<<< HEAD
         let spo = state.spos.get(&pool_id);
-        assert!(!spo.is_none());
-=======
-        let spo = state.spos.get(&vec![0]);
         assert!(spo.is_some());
->>>>>>> 465b906c
     }
 
     #[tokio::test]
@@ -1144,55 +955,29 @@
         let mut state = State::default();
         let mut block = new_block(0);
         let mut msg = new_certs_msg();
-<<<<<<< HEAD
         let pool_id_0 = test_pool_id(0);
         let pool_id_1 = test_pool_id(1);
 
-        msg.certificates.push(TxCertificate::PoolRetirementWithPos(
-            PoolRetirementWithPos {
-                ret: PoolRetirement {
-                    operator: pool_id_0,
-                    epoch: 2,
-                },
-                tx_hash: TxHash::default(),
-                cert_index: 0,
-            },
-        ));
-=======
         msg.certificates.push(TxCertificateWithPos {
             cert: TxCertificate::PoolRetirement(PoolRetirement {
-                operator: vec![0],
+                operator: pool_id_0,
                 epoch: 2,
             }),
             tx_identifier: TxIdentifier::default(),
             cert_index: 0,
         });
->>>>>>> 465b906c
         assert!(state.handle_tx_certs(&block, &msg).is_ok());
 
         block.number = 1;
         msg = new_certs_msg();
-<<<<<<< HEAD
-        msg.certificates.push(TxCertificate::PoolRetirementWithPos(
-            PoolRetirementWithPos {
-                ret: PoolRetirement {
-                    operator: pool_id_1,
-                    epoch: 3,
-                },
-                tx_hash: TxHash::default(),
-                cert_index: 0,
-            },
-        ));
-=======
         msg.certificates.push(TxCertificateWithPos {
             cert: TxCertificate::PoolRetirement(PoolRetirement {
-                operator: vec![1],
+                operator: pool_id_1,
                 epoch: 3,
             }),
             tx_identifier: TxIdentifier::default(),
             cert_index: 0,
         });
->>>>>>> 465b906c
         assert!(state.handle_tx_certs(&block, &msg).is_ok());
         let mut retiring_pools = state.get_retiring_pools();
         retiring_pools.sort_by_key(|p| p.epoch);
@@ -1206,14 +991,9 @@
     #[test]
     fn get_total_blocks_minted_returns_zeros_when_state_is_new() {
         let state = State::default();
-<<<<<<< HEAD
         let pool_id = test_pool_id(0);
-        assert_eq!(0, state.get_total_blocks_minted_by_pools(&vec![pool_id])[0]);
+        assert_eq!(0, state.get_total_blocks_minted_by_pools(&[pool_id])[0]);
         assert_eq!(0, state.get_total_blocks_minted_by_pool(&pool_id));
-=======
-        assert_eq!(0, state.get_total_blocks_minted_by_pools(&[vec![0]])[0]);
-        assert_eq!(0, state.get_total_blocks_minted_by_pool(&vec![0]));
->>>>>>> 465b906c
     }
 
     #[test]
@@ -1221,72 +1001,58 @@
         let mut state = State::new(&save_blocks_store_config());
         let mut block = new_block(0);
         let mut msg = new_certs_msg();
-<<<<<<< HEAD
         let spo_id = test_pool_id_from_bytes(&[1]);
 
-        msg.certificates.push(TxCertificate::PoolRegistrationWithPos(
+        msg.certificates.push(TxCertificateWithPos {
+            cert: TxCertificate::PoolRegistration(default_pool_registration(spo_id.clone(), None)),
+            tx_identifier: TxIdentifier::default(),
+            cert_index: 0,
+        });
+        assert!(state.handle_tx_certs(&block, &msg).is_ok());
+
+        block = new_block(2);
+        assert!(state.handle_mint(&block, &[1]));
+        assert_eq!(1, state.get_total_blocks_minted_by_pool(&spo_id));
+
+        block = new_block(3);
+        assert!(state.handle_mint(&block, &[1]));
+        assert_eq!(2, state.get_total_blocks_minted_by_pools(&[spo_id])[0]);
+    }
+
+    #[test]
+    fn get_blocks_returns_none_when_blocks_not_enabled() {
+        let state = State::default();
+        let pool_id = test_pool_id(0);
+        assert!(state.get_blocks_by_pool(&pool_id).is_none());
+    }
+
+    #[test]
+    fn handle_mint_returns_false_if_pool_not_found() {
+        let mut state = State::new(&save_blocks_store_config());
+        let block = new_block(0);
+        assert!(!state.handle_mint(&block, &[0]));
+    }
+
+    #[test]
+    fn get_blocks_return_data_after_handle_mint() {
+        let mut state = State::new(&save_blocks_store_config());
+        let mut block = new_block(0);
+        let mut msg = new_certs_msg();
+        let spo_id = keyhash_224(&[1_u8]);
+        msg.certificates.push(TxCertificateWithPos {
+            cert: TxCertificate::PoolRegistration(default_pool_registration(spo_id.clone(), None)),
+            tx_identifier: TxIdentifier::default(),
+            cert_index: 0,
+        });
+        let spo_id = test_pool_id_from_bytes(&[1]);
+
+        msg.certificates.push(TxCertificateWithPos {
             PoolRegistrationWithPos {
                 reg: default_pool_registration(spo_id, None),
                 tx_hash: TxHash::default(),
                 cert_index: 0,
             },
-        ));
-=======
-        let spo_id = keyhash_224(&[1_u8]);
-        msg.certificates.push(TxCertificateWithPos {
-            cert: TxCertificate::PoolRegistration(default_pool_registration(spo_id.clone(), None)),
-            tx_identifier: TxIdentifier::default(),
-            cert_index: 0,
-        });
->>>>>>> 465b906c
-        assert!(state.handle_tx_certs(&block, &msg).is_ok());
-
-        block = new_block(2);
-        assert!(state.handle_mint(&block, &[1]));
-        assert_eq!(1, state.get_total_blocks_minted_by_pool(&spo_id));
-
-        block = new_block(3);
-        assert!(state.handle_mint(&block, &[1]));
-        assert_eq!(2, state.get_total_blocks_minted_by_pools(&[spo_id])[0]);
-    }
-
-    #[test]
-    fn get_blocks_returns_none_when_blocks_not_enabled() {
-        let state = State::default();
-        let pool_id = test_pool_id(0);
-        assert!(state.get_blocks_by_pool(&pool_id).is_none());
-    }
-
-    #[test]
-    fn handle_mint_returns_false_if_pool_not_found() {
-        let mut state = State::new(&save_blocks_store_config());
-        let block = new_block(0);
-        assert!(!state.handle_mint(&block, &[0]));
-    }
-
-    #[test]
-    fn get_blocks_return_data_after_handle_mint() {
-        let mut state = State::new(&save_blocks_store_config());
-        let mut block = new_block(0);
-        let mut msg = new_certs_msg();
-<<<<<<< HEAD
-        let spo_id = test_pool_id_from_bytes(&[1]);
-
-        msg.certificates.push(TxCertificate::PoolRegistrationWithPos(
-            PoolRegistrationWithPos {
-                reg: default_pool_registration(spo_id, None),
-                tx_hash: TxHash::default(),
-                cert_index: 0,
-            },
-        ));
-=======
-        let spo_id = keyhash_224(&[1_u8]);
-        msg.certificates.push(TxCertificateWithPos {
-            cert: TxCertificate::PoolRegistration(default_pool_registration(spo_id.clone(), None)),
-            tx_identifier: TxIdentifier::default(),
-            cert_index: 0,
-        });
->>>>>>> 465b906c
+        });
         assert!(state.handle_tx_certs(&block, &msg).is_ok());
         block = new_block(2);
         assert!(state.handle_mint(&block, &[1])); // Note raw issuer_vkey
