--- conflicted
+++ resolved
@@ -8,14 +8,9 @@
         SnapshotStateMessage, StateQuery, StateQueryResponse,
     },
     queries::pools::{
-<<<<<<< HEAD
-        PoolHistory, PoolsActiveStakes, PoolsList, PoolsListWithInfo, PoolsRetiredList,
-        PoolsRetiringList, PoolsStateQuery, PoolsStateQueryResponse, DEFAULT_POOLS_QUERY_TOPIC,
-=======
         PoolHistory, PoolRelays, PoolsActiveStakes, PoolsList, PoolsListWithInfo, PoolsRetiredList,
-        PoolsRetiringList, PoolsStateQuery, PoolsStateQueryResponse, PoolsTotalBlocksMinted,
+        PoolsRetiringList, PoolsStateQuery, PoolsStateQueryResponse
         DEFAULT_POOLS_QUERY_TOPIC,
->>>>>>> d1aaa5bb
     },
     state_history::{StateHistory, StateHistoryStore},
     BlockInfo, BlockStatus,
