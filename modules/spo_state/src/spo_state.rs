--- conflicted
+++ resolved
@@ -135,19 +135,9 @@
                                     .await
                                     .unwrap_or_else(|e| error!("Failed to publish: {e}"));
                             }
-<<<<<<< HEAD
-
-                            let mut state = state_subscribe.lock().await;
-                            state
-                                .handle_tx_certs(block, tx_certs_msg)
-                                .inspect_err(|e| error!("Messaging handling error: {e}"))
-                                .ok();
                         }
                         .instrument(span)
                         .await;
-=======
-                        }.instrument(span).await;
->>>>>>> 47ff18b9
                     }
                     _ => error!("Unexpected message type: {message:?}"),
                 }
