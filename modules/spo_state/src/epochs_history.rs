--- conflicted
+++ resolved
@@ -167,11 +167,7 @@
         &self,
         _block: &BlockInfo,
         epoch_activity_message: &EpochActivityMessage,
-<<<<<<< HEAD
-        spos: &Vec<(PoolId, usize)>,
-=======
-        spos: &[(KeyHash, usize)],
->>>>>>> 465b906c
+        spos: &[(PoolId, usize)],
     ) {
         let Some(epochs_history) = self.epochs_history.as_ref() else {
             return;
@@ -246,11 +242,7 @@
         epoch_activity_msg.spo_blocks = vec![(spo_block_key_hash, 1)];
         epoch_activity_msg.total_blocks = 1;
         epoch_activity_msg.total_fees = 10;
-<<<<<<< HEAD
         epochs_history.handle_epoch_activity(&block, &epoch_activity_msg, &vec![(pool_id, 1)]);
-=======
-        epochs_history.handle_epoch_activity(&block, &epoch_activity_msg, &[(vec![1], 1)]);
->>>>>>> 465b906c
 
         let mut spo_rewards_msg = new_spo_rewards_message(1);
         spo_rewards_msg.spos = vec![(
