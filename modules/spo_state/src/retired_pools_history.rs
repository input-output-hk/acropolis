use acropolis_common::PoolRetirement;
use acropolis_common::{BlockInfo, PoolId};
use dashmap::DashMap;
use std::sync::Arc;

use crate::store_config::StoreConfig;

#[derive(Debug, Clone)]
pub struct RetiredPoolsHistoryState {
    /// keyed by epoch
    retired_pools_history: Option<Arc<DashMap<u64, Vec<PoolId>>>>,
}

impl RetiredPoolsHistoryState {
    pub fn new(store_config: StoreConfig) -> Self {
        Self {
            retired_pools_history: if store_config.store_retired_pools {
                Some(Arc::new(DashMap::new()))
            } else {
                None
            },
        }
    }

    pub fn is_enabled(&self) -> bool {
        self.retired_pools_history.is_some()
    }

    /// Get Pool History by SPO
    /// Get pools that have been retired so far
    pub fn get_retired_pools(&self) -> Vec<PoolRetirement> {
        self.retired_pools_history
            .as_ref()
            .map(|retired_pools_history| {
                retired_pools_history
                    .iter()
                    .flat_map(|entry| {
                        let epoch = *entry.key();
                        entry
                            .value()
                            .iter()
                            .map(move |pool| PoolRetirement {
                                operator: pool.clone(),
                                epoch,
                            })
                            .collect::<Vec<PoolRetirement>>()
                    })
                    .collect()
            })
            .unwrap_or_default()
    }

    /// Handle Retired SPOs
    /// Update retired_pools_history with deregistrations
    ///
<<<<<<< HEAD
    pub fn handle_deregistrations(&self, block: &BlockInfo, retired_spos: &Vec<PoolId>) {
=======
    pub fn handle_deregistrations(&self, block: &BlockInfo, retired_spos: &[KeyHash]) {
>>>>>>> 465b906c
        let Some(retired_pools_history) = self.retired_pools_history.as_ref() else {
            return;
        };

        retired_pools_history.insert(block.epoch, retired_spos.to_vec());
    }
}

#[cfg(test)]
mod tests {
    use super::*;
    use crate::test_utils::*;
    use acropolis_common::KeyHash;

    #[test]
    fn retired_pools_history_is_none_when_store_retired_pools_is_false() {
        let state = RetiredPoolsHistoryState::new(default_store_config());
        assert!(state.retired_pools_history.is_none());
    }

    #[test]
    fn retired_pools_history_is_some_when_store_retired_pools_is_true() {
        let state = RetiredPoolsHistoryState::new(save_retired_pools_store_config());
        assert!(state.retired_pools_history.is_some());
    }

    #[test]
    fn get_retired_pools_return_empty() {
        let state = RetiredPoolsHistoryState::new(save_retired_pools_store_config());
        assert_eq!(0, state.get_retired_pools().len());
    }

    #[test]
    fn get_retired_pools_return_data() {
        let state = RetiredPoolsHistoryState::new(save_retired_pools_store_config());

        let block = new_block(2);
        let spo_1 = PoolId::new(KeyHash::new([1; 28]));
        let spo_2 = PoolId::new(KeyHash::new([2; 28]));
        let retired_spos = vec![spo_1, spo_2];
        state.handle_deregistrations(&block, &retired_spos);

        let retired_pools = state.get_retired_pools();
        assert_eq!(2, retired_pools.len());
        assert_eq!(2, retired_pools[0].epoch);
        assert_eq!(2, retired_pools[1].epoch);
        assert_eq!(spo_1, retired_pools[0].operator);
        assert_eq!(spo_2, retired_pools[1].operator);
    }
}<|MERGE_RESOLUTION|>--- conflicted
+++ resolved
@@ -53,11 +53,7 @@
     /// Handle Retired SPOs
     /// Update retired_pools_history with deregistrations
     ///
-<<<<<<< HEAD
-    pub fn handle_deregistrations(&self, block: &BlockInfo, retired_spos: &Vec<PoolId>) {
-=======
-    pub fn handle_deregistrations(&self, block: &BlockInfo, retired_spos: &[KeyHash]) {
->>>>>>> 465b906c
+    pub fn handle_deregistrations(&self, block: &BlockInfo, retired_spos: &[PoolId]) {
         let Some(retired_pools_history) = self.retired_pools_history.as_ref() else {
             return;
         };
