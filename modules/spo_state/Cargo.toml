# Acropolis SPO state module

[package]
name = "acropolis_module_spo_state"
version = "0.1.0"
edition = "2021"
authors = ["Alex Woods <alex.woods@iohk.io>"]
description = "SPO State Tracker"
license = "Apache-2.0"

[dependencies]
acropolis_common = { path = "../../common" }

caryatid_sdk = { workspace = true }

anyhow = { workspace = true }
config = { workspace = true }
dashmap = { workspace = true }
hex = { workspace = true }
imbl = { workspace = true }
rayon = "1.11.0"
<<<<<<< HEAD
serde = { workspace = true }
serde_json = { workspace = true }
serde_with = { workspace = true }
tokio = { workspace = true }
tracing = { workspace = true }
=======
pallas = "0.33.0"
>>>>>>> b8f38245

[lib]
path = "src/spo_state.rs"<|MERGE_RESOLUTION|>--- conflicted
+++ resolved
@@ -18,16 +18,13 @@
 dashmap = { workspace = true }
 hex = { workspace = true }
 imbl = { workspace = true }
+pallas = { workspace = true }
 rayon = "1.11.0"
-<<<<<<< HEAD
 serde = { workspace = true }
 serde_json = { workspace = true }
 serde_with = { workspace = true }
 tokio = { workspace = true }
 tracing = { workspace = true }
-=======
-pallas = "0.33.0"
->>>>>>> b8f38245
 
 [lib]
 path = "src/spo_state.rs"