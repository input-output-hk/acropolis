--- conflicted
+++ resolved
@@ -1,9 +1,5 @@
 use acropolis_common::protocol_params::{Nonces, PraosParams};
-<<<<<<< HEAD
-=======
 use acropolis_common::snapshot::protocol_parameters::ProtocolParameters;
-use acropolis_common::snapshot::{RawSnapshotsContainer, SnapshotsCallback};
->>>>>>> c863a6d1
 use acropolis_common::{
     genesis_values::GenesisValues,
     ledger_state::SPOState,
@@ -11,20 +7,13 @@
         CardanoMessage, EpochBootstrapMessage, Message, SnapshotMessage, SnapshotStateMessage,
     },
     params::EPOCH_LENGTH,
-<<<<<<< HEAD
     snapshot::{
         streaming_snapshot::{
-            DRepCallback, DRepInfo, EpochCallback, GovernanceProposal, PoolCallback,
-            ProposalCallback, SnapshotCallbacks, SnapshotMetadata, StakeCallback, UtxoCallback,
-            UtxoEntry,
+            DRepCallback, DRepInfo, EpochCallback, GovernanceProposal,
+            GovernanceProtocolParametersCallback, PoolCallback, ProposalCallback,
+            SnapshotCallbacks, SnapshotMetadata, StakeCallback, UtxoCallback, UtxoEntry,
         },
         RawSnapshotsContainer, SnapshotsCallback,
-=======
-    snapshot::streaming_snapshot::{
-        DRepCallback, DRepInfo, EpochCallback, GovernanceProposal,
-        GovernanceProtocolParametersCallback, PoolCallback, PoolInfo, ProposalCallback,
-        SnapshotCallbacks, SnapshotMetadata, StakeCallback, UtxoCallback, UtxoEntry,
->>>>>>> c863a6d1
     },
     stake_addresses::AccountState,
     BlockInfo, EpochBootstrapData,
