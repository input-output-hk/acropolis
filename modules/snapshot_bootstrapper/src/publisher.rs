use acropolis_common::ledger_state::SPOState;
use acropolis_common::protocol_params::{Nonces, PraosParams};
use acropolis_common::snapshot::protocol_parameters::ProtocolParameters;
<<<<<<< HEAD
use acropolis_common::snapshot::{AccountsCallback, RawSnapshotsContainer, SnapshotsCallback};
=======
>>>>>>> 1fa60a81
use acropolis_common::{
    genesis_values::GenesisValues,
    ledger_state::SPOState,
    messages::{
        AccountsBootstrapMessage, CardanoMessage, EpochBootstrapMessage, Message, SnapshotMessage,
        SnapshotStateMessage,
    },
    params::EPOCH_LENGTH,
<<<<<<< HEAD
    snapshot::streaming_snapshot::{
        DRepCallback, DRepInfo, EpochCallback, GovernanceProposal,
        GovernanceProtocolParametersCallback, PoolCallback, ProposalCallback, SnapshotCallbacks,
        SnapshotMetadata, UtxoCallback, UtxoEntry,
=======
    snapshot::{
        streaming_snapshot::{
            DRepCallback, DRepInfo, EpochCallback, GovernanceProposal,
            GovernanceProtocolParametersCallback, PoolCallback, ProposalCallback,
            SnapshotCallbacks, SnapshotMetadata, StakeCallback, UtxoCallback, UtxoEntry,
        },
        RawSnapshotsContainer, SnapshotsCallback,
>>>>>>> 1fa60a81
    },
    BlockInfo, EpochBootstrapData,
};
use anyhow::Result;
use caryatid_sdk::Context;
use std::sync::Arc;
use tracing::info;

/// External epoch context containing nonces and timing information.
///
/// This data comes from bootstrap configuration files (nonces.json, headers/{slot}.{block_header_hash}.cbor, etc)
/// and is not available to the CBOR parser. It's injected into the publisher
/// so that `EpochBootstrapMessage` can include complete information, among other things.
#[derive(Debug, Clone)]
pub struct EpochContext {
    /// Nonces for the target epoch
    pub nonces: Nonces,
    /// Epoch start time (UNIX timestamp)
    pub epoch_start_time: u64,
    /// Epoch end time (UNIX timestamp)
    pub epoch_end_time: u64,
    /// Last block timestamp from header
    pub last_block_time: u64,
    /// Last block height from header
    pub last_block_height: u64,
}

impl EpochContext {
    /// Build context from nonces, header data, and genesis values.
    ///
    /// * `nonces` - Nonces loaded from nonces.json
    /// * `header_slot` - Slot number from the target block header
    /// * `header_block_height` - Block height from the target block header
    /// * `epoch` - Target epoch number
    /// * `genesis` - Genesis values for timestamp calculations
    pub fn new(
        nonces: Nonces,
        header_slot: u64,
        header_block_height: u64,
        epoch: u64,
        genesis: &GenesisValues,
    ) -> Self {
        let epoch_start_slot = genesis.epoch_to_first_slot(epoch);
        let epoch_start_time = genesis.slot_to_timestamp(epoch_start_slot);
        let epoch_end_time = epoch_start_time + EPOCH_LENGTH;
        let last_block_time = genesis.slot_to_timestamp(header_slot);

        Self {
            nonces,
            epoch_start_time,
            epoch_end_time,
            last_block_time,
            last_block_height: header_block_height,
        }
    }
}

/// Handles publishing snapshot data to the message bus.
///
/// Implements the sink traits that the streaming parser calls during parsing.
/// External context (nonces, timing) can be added via `with_bootstrap_context()`.
pub struct SnapshotPublisher {
    context: Arc<Context<Message>>,
    completion_topic: String,
    snapshot_topic: String,
    metadata: Option<SnapshotMetadata>,
    utxo_count: u64,
    pools: SPOState,
<<<<<<< HEAD
=======
    accounts: Vec<AccountState>,
>>>>>>> 1fa60a81
    dreps: Vec<DRepInfo>,
    proposals: Vec<GovernanceProposal>,
    epoch_context: EpochContext,
}

impl SnapshotPublisher {
    pub fn new(
        context: Arc<Context<Message>>,
        completion_topic: String,
        snapshot_topic: String,
        epoch_context: EpochContext,
    ) -> Self {
        Self {
            context,
            completion_topic,
            snapshot_topic,
            metadata: None,
            utxo_count: 0,
            pools: SPOState::new(),
<<<<<<< HEAD
=======
            accounts: Vec::new(),
>>>>>>> 1fa60a81
            dreps: Vec::new(),
            proposals: Vec::new(),
            epoch_context,
        }
    }

    pub async fn publish_start(&self) -> Result<()> {
        let message = Arc::new(Message::Snapshot(SnapshotMessage::Startup));
        self.context.publish(&self.snapshot_topic, message).await.unwrap_or_else(|e| {
            tracing::error!("Failed to publish bootstrap startup message: {}", e);
        });
        Ok(())
    }

    pub async fn publish_completion(&self, block_info: BlockInfo) -> Result<()> {
        let message = Arc::new(Message::Cardano((
            block_info,
            CardanoMessage::SnapshotComplete,
        )));
        self.context.publish(&self.completion_topic, message).await.unwrap_or_else(|e| {
            tracing::error!("Failed to publish bootstrap completion message: {}", e);
        });
        Ok(())
    }

    fn build_epoch_bootstrap_message(&self, data: &EpochBootstrapData) -> EpochBootstrapMessage {
        let ctx = &self.epoch_context;
        let first_block_height = ctx.last_block_height.saturating_sub(data.total_blocks_current);

        EpochBootstrapMessage {
            epoch: data.epoch,
            epoch_start_time: ctx.epoch_start_time,
            epoch_end_time: ctx.epoch_end_time,
            first_block_time: ctx.epoch_start_time,
            first_block_height,
            last_block_time: ctx.last_block_time,
            last_block_height: ctx.last_block_height,
            total_blocks: data.total_blocks_current as usize,
            total_txs: 0,
            total_outputs: 0,
            total_fees: 0,
            spo_blocks: data.spo_blocks_current.clone(),
            nonces: ctx.nonces.clone(),
            praos_params: Some(PraosParams::mainnet()),
        }
    }
}

impl UtxoCallback for SnapshotPublisher {
    fn on_utxo(&mut self, _utxo: UtxoEntry) -> Result<()> {
        self.utxo_count += 1;

        // Log progress every million UTXOs
        if self.utxo_count.is_multiple_of(1_000_000) {
            info!("Processed {} UTXOs", self.utxo_count);
        }
        // TODO: Accumulate UTXO data if needed or send in chunks to UTXOState processor
        Ok(())
    }
}

impl PoolCallback for SnapshotPublisher {
    fn on_pools(&mut self, pools: SPOState) -> Result<()> {
<<<<<<< HEAD
        info!("Received {} pools", pools.pools.len());
        self.pools.extend(&pools);
        // TODO: Accumulate pool data if needed or send in chunks to PoolState processor
=======
        info!(
            "Received pools (current: {}, future: {}, retiring: {})",
            pools.pools.len(),
            pools.updates.len(),
            pools.retiring.len()
        );
        self.pools.extend(&pools);

        let message = Arc::new(Message::Snapshot(SnapshotMessage::Bootstrap(
            SnapshotStateMessage::SPOState(pools),
        )));

        // Clone what we need for the async task
        let context = self.context.clone();
        let snapshot_topic = self.snapshot_topic.clone();

        // Spawn async publish task since this callback is synchronous
        tokio::spawn(async move {
            if let Err(e) = context.publish(&snapshot_topic, message).await {
                tracing::error!("Failed to publish SPO bootstrap: {}", e);
            }
        });

>>>>>>> 1fa60a81
        Ok(())
    }
}

impl AccountsCallback for SnapshotPublisher {
    fn on_accounts(
        &mut self,
        data: acropolis_common::snapshot::AccountsBootstrapData,
    ) -> Result<()> {
        info!(
            "Publishing accounts bootstrap for epoch {} with {} accounts, {} pools ({} retiring), {} dreps, snapshots: {}",
            data.epoch,
            data.accounts.len(),
            data.pools.len(),
            data.retiring_pools.len(),
            data.dreps.len(),
            data.bootstrap_snapshots.is_some(),
        );

        // Convert the parsed data to the message type
        let message = AccountsBootstrapMessage {
            epoch: data.epoch,
            accounts: data.accounts,
            pools: data.pools,
            retiring_pools: data.retiring_pools,
            dreps: data.dreps,
            pots: data.pots,
            bootstrap_snapshots: data.bootstrap_snapshots,
        };

        let msg = Arc::new(Message::Snapshot(SnapshotMessage::Bootstrap(
            SnapshotStateMessage::AccountsState(message),
        )));

        let context = self.context.clone();
        let snapshot_topic = self.snapshot_topic.clone();

        tokio::task::block_in_place(|| {
            tokio::runtime::Handle::current().block_on(async move {
                context.publish(&snapshot_topic, msg).await.unwrap_or_else(|e| {
                    tracing::error!("Failed to publish accounts bootstrap message: {}", e)
                });
            })
        });

        Ok(())
    }
}

impl DRepCallback for SnapshotPublisher {
    fn on_dreps(&mut self, dreps: Vec<DRepInfo>) -> Result<()> {
        info!("Received {} DReps", dreps.len());
        self.dreps.extend(dreps);
        // TODO: Accumulate DRep data if needed or send in chunks to DRepState processor
        Ok(())
    }
}

impl ProposalCallback for SnapshotPublisher {
    fn on_proposals(&mut self, proposals: Vec<GovernanceProposal>) -> Result<()> {
        info!("Received {} proposals", proposals.len());
        self.proposals.extend(proposals);
        Ok(())
    }
}

impl GovernanceProtocolParametersCallback for SnapshotPublisher {
    fn on_gs_protocol_parameters(
        &mut self,
        _gs_previous_params: ProtocolParameters,
        _gs_current_params: ProtocolParameters,
        _gs_future_params: ProtocolParameters,
    ) -> Result<()> {
        info!("Received governance protocol parameters (current, previous, future)");
        // TODO: Publish protocol parameters to appropriate message bus topics
        // This could involve publishing messages for:
        // - CurrentProtocolParameters → ParametersState processor
        // - PreviousProtocolParameters → ParametersState processor
        // - FutureProtocolParameters → ParametersState processor
        Ok(())
    }
}

impl EpochCallback for SnapshotPublisher {
    fn on_epoch(&mut self, data: EpochBootstrapData) -> Result<()> {
        info!(
            "Received epoch bootstrap data for epoch {}: {} current epoch blocks, {} previous epoch blocks",
            data.epoch,
            data.total_blocks_current,
            data.total_blocks_previous
        );

        let epoch_bootstrap_data = self.build_epoch_bootstrap_message(&data);

        let spo_blocks = epoch_bootstrap_data.spo_blocks.clone();
        info!(
            "Publishing epoch bootstrap for epoch {} with {} SPO entries",
            data.epoch,
            spo_blocks.len(),
        );

        let message = Arc::new(Message::Snapshot(SnapshotMessage::Bootstrap(
            SnapshotStateMessage::EpochState(epoch_bootstrap_data),
        )));

        let context = self.context.clone();
        let snapshot_topic = self.snapshot_topic.clone();

        tokio::task::block_in_place(|| {
            tokio::runtime::Handle::current().block_on(async move {
                context.publish(&snapshot_topic, message).await.unwrap_or_else(|e| {
                    tracing::error!("Failed to publish epoch bootstrap message: {}", e)
                });
            })
        });

        Ok(())
    }
}

impl SnapshotsCallback for SnapshotPublisher {
    fn on_snapshots(&mut self, snapshots: RawSnapshotsContainer) -> Result<()> {
        // Calculate total stakes and delegator counts from VMap data
        let mark_total: i64 = snapshots.mark.0.iter().map(|(_, amount)| amount).sum();
        let set_total: i64 = snapshots.set.0.iter().map(|(_, amount)| amount).sum();
        let go_total: i64 = snapshots.go.0.iter().map(|(_, amount)| amount).sum();

        info!("Raw Snapshots Data:");
        info!(
            "  Mark snapshot: {} delegators, {} total stake (ADA)",
            snapshots.mark.0.len(),
            mark_total as f64 / 1_000_000.0
        );
        info!(
            "  Set snapshot: {} delegators, {} total stake (ADA)",
            snapshots.set.0.len(),
            set_total as f64 / 1_000_000.0
        );
        info!(
            "  Go snapshot: {} delegators, {} total stake (ADA)",
            snapshots.go.0.len(),
            go_total as f64 / 1_000_000.0
        );
        info!("  Fee: {} ADA", snapshots.fee as f64 / 1_000_000.0);

        Ok(())
    }
}

impl SnapshotCallbacks for SnapshotPublisher {
    fn on_metadata(&mut self, metadata: SnapshotMetadata) -> Result<()> {
        info!("Snapshot metadata for epoch {}", metadata.epoch);
        info!("  UTXOs: {:?}", metadata.utxo_count);
        info!(
            "  Pot balances: treasury={}, reserves={}, deposits={}",
            metadata.pot_balances.treasury,
            metadata.pot_balances.reserves,
            metadata.pot_balances.deposits
        );
        info!(
            "  - Previous epoch blocks: {}",
            metadata.blocks_previous_epoch.len()
        );
        info!(
            "  - Current epoch blocks: {}",
            metadata.blocks_current_epoch.len()
        );

        self.metadata = Some(metadata);
        Ok(())
    }

    fn on_complete(&mut self) -> Result<()> {
        info!("Snapshot parsing completed");
        info!("Final statistics:");
        info!("  - UTXOs processed: {}", self.utxo_count);
        info!(
            "  - Pools: {} (future: {}, retiring: {})",
            self.pools.pools.len(),
            self.pools.updates.len(),
            self.pools.retiring.len()
        );
<<<<<<< HEAD
=======
        info!("  - Accounts: {}", self.accounts.len());
>>>>>>> 1fa60a81
        info!("  - DReps: {}", self.dreps.len());
        info!("  - Proposals: {}", self.proposals.len());

        // Note: AccountsBootstrapMessage is now published via on_accounts callback

        Ok(())
    }
}

#[cfg(test)]
mod tests {
    use super::*;
    use acropolis_common::protocol_params::Nonce;

    fn make_test_nonces() -> Nonces {
        Nonces {
            epoch: 509,
            active: Nonce::from([0u8; 32]),
            evolving: Nonce::from([1u8; 32]),
            candidate: Nonce::from([2u8; 32]),
            lab: Nonce::from([3u8; 32]),
            prev_lab: Nonce::from([4u8; 32]),
        }
    }

    #[test]
    fn test_bootstrap_context_new() {
        let nonces = make_test_nonces();
        let genesis = GenesisValues::mainnet();

        let ctx = EpochContext::new(
            nonces.clone(),
            134956789, // slot
            11000000,  // block height
            509,       // epoch
            &genesis,
        );

        assert_eq!(ctx.nonces.epoch, 509);
        assert_eq!(ctx.last_block_height, 11000000);
        assert!(ctx.epoch_start_time > 0);
        assert!(ctx.epoch_end_time > ctx.epoch_start_time);
    }

    #[test]
    fn test_epoch_context_stores_nonces() {
        // This would require mocking Context, so just test the data flow concept
        let nonces = make_test_nonces();
        let genesis = GenesisValues::mainnet();

        let ctx = EpochContext::new(nonces.clone(), 134956789, 11000000, 509, &genesis);

        // Verify nonce conversion works
        assert_eq!(ctx.nonces, nonces);
    }
}<|MERGE_RESOLUTION|>--- conflicted
+++ resolved
@@ -1,10 +1,6 @@
-use acropolis_common::ledger_state::SPOState;
 use acropolis_common::protocol_params::{Nonces, PraosParams};
 use acropolis_common::snapshot::protocol_parameters::ProtocolParameters;
-<<<<<<< HEAD
 use acropolis_common::snapshot::{AccountsCallback, RawSnapshotsContainer, SnapshotsCallback};
-=======
->>>>>>> 1fa60a81
 use acropolis_common::{
     genesis_values::GenesisValues,
     ledger_state::SPOState,
@@ -13,20 +9,10 @@
         SnapshotStateMessage,
     },
     params::EPOCH_LENGTH,
-<<<<<<< HEAD
     snapshot::streaming_snapshot::{
         DRepCallback, DRepInfo, EpochCallback, GovernanceProposal,
         GovernanceProtocolParametersCallback, PoolCallback, ProposalCallback, SnapshotCallbacks,
         SnapshotMetadata, UtxoCallback, UtxoEntry,
-=======
-    snapshot::{
-        streaming_snapshot::{
-            DRepCallback, DRepInfo, EpochCallback, GovernanceProposal,
-            GovernanceProtocolParametersCallback, PoolCallback, ProposalCallback,
-            SnapshotCallbacks, SnapshotMetadata, StakeCallback, UtxoCallback, UtxoEntry,
-        },
-        RawSnapshotsContainer, SnapshotsCallback,
->>>>>>> 1fa60a81
     },
     BlockInfo, EpochBootstrapData,
 };
@@ -95,10 +81,6 @@
     metadata: Option<SnapshotMetadata>,
     utxo_count: u64,
     pools: SPOState,
-<<<<<<< HEAD
-=======
-    accounts: Vec<AccountState>,
->>>>>>> 1fa60a81
     dreps: Vec<DRepInfo>,
     proposals: Vec<GovernanceProposal>,
     epoch_context: EpochContext,
@@ -118,10 +100,6 @@
             metadata: None,
             utxo_count: 0,
             pools: SPOState::new(),
-<<<<<<< HEAD
-=======
-            accounts: Vec::new(),
->>>>>>> 1fa60a81
             dreps: Vec::new(),
             proposals: Vec::new(),
             epoch_context,
@@ -185,11 +163,6 @@
 
 impl PoolCallback for SnapshotPublisher {
     fn on_pools(&mut self, pools: SPOState) -> Result<()> {
-<<<<<<< HEAD
-        info!("Received {} pools", pools.pools.len());
-        self.pools.extend(&pools);
-        // TODO: Accumulate pool data if needed or send in chunks to PoolState processor
-=======
         info!(
             "Received pools (current: {}, future: {}, retiring: {})",
             pools.pools.len(),
@@ -213,7 +186,6 @@
             }
         });
 
->>>>>>> 1fa60a81
         Ok(())
     }
 }
@@ -396,10 +368,6 @@
             self.pools.updates.len(),
             self.pools.retiring.len()
         );
-<<<<<<< HEAD
-=======
-        info!("  - Accounts: {}", self.accounts.len());
->>>>>>> 1fa60a81
         info!("  - DReps: {}", self.dreps.len());
         info!("  - Proposals: {}", self.proposals.len());
 
