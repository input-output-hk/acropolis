use acropolis_common::protocol_params::{Nonces, PraosParams};
use acropolis_common::snapshot::{RawSnapshotsContainer, SnapshotsCallback};
use acropolis_common::{
<<<<<<< HEAD
    ledger_state::SPOState,
    messages::{CardanoMessage, Message, SnapshotMessage, SnapshotStateMessage},
    snapshot::{
        streaming_snapshot::{
            DRepCallback, DRepInfo, GovernanceProposal, PoolCallback, ProposalCallback,
            SnapshotCallbacks, SnapshotMetadata, StakeCallback, UtxoCallback, UtxoEntry,
        },
        RawSnapshotsContainer, SnapshotsCallback,
=======
    genesis_values::GenesisValues,
    messages::{
        CardanoMessage, EpochBootstrapMessage, Message, SnapshotMessage, SnapshotStateMessage,
    },
    params::EPOCH_LENGTH,
    snapshot::streaming_snapshot::{
        DRepCallback, DRepInfo, EpochCallback, GovernanceProposal, PoolCallback, PoolInfo,
        ProposalCallback, SnapshotCallbacks, SnapshotMetadata, StakeCallback, UtxoCallback,
        UtxoEntry,
>>>>>>> 1d856bb3
    },
    stake_addresses::AccountState,
    BlockInfo, EpochBootstrapData,
};
use anyhow::Result;
use caryatid_sdk::Context;
use std::sync::Arc;
use tracing::info;

/// External epoch context containing nonces and timing information.
///
/// This data comes from bootstrap configuration files (nonces.json, headers/{slot}.{block_header_hash}.cbor, etc)
/// and is not available to the CBOR parser. It's injected into the publisher
/// so that `EpochBootstrapMessage` can include complete information, among other things.
#[derive(Debug, Clone)]
pub struct EpochContext {
    /// Nonces for the target epoch
    pub nonces: Nonces,
    /// Epoch start time (UNIX timestamp)
    pub epoch_start_time: u64,
    /// Epoch end time (UNIX timestamp)
    pub epoch_end_time: u64,
    /// Last block timestamp from header
    pub last_block_time: u64,
    /// Last block height from header
    pub last_block_height: u64,
}

impl EpochContext {
    /// Build context from nonces, header data, and genesis values.
    ///
    /// * `nonces` - Nonces loaded from nonces.json
    /// * `header_slot` - Slot number from the target block header
    /// * `header_block_height` - Block height from the target block header
    /// * `epoch` - Target epoch number
    /// * `genesis` - Genesis values for timestamp calculations
    pub fn new(
        nonces: Nonces,
        header_slot: u64,
        header_block_height: u64,
        epoch: u64,
        genesis: &GenesisValues,
    ) -> Self {
        let epoch_start_slot = genesis.epoch_to_first_slot(epoch);
        let epoch_start_time = genesis.slot_to_timestamp(epoch_start_slot);
        let epoch_end_time = epoch_start_time + EPOCH_LENGTH;
        let last_block_time = genesis.slot_to_timestamp(header_slot);

        Self {
            nonces,
            epoch_start_time,
            epoch_end_time,
            last_block_time,
            last_block_height: header_block_height,
        }
    }
}

/// Handles publishing snapshot data to the message bus.
///
/// Implements the sink traits that the streaming parser calls during parsing.
/// External context (nonces, timing) can be added via `with_bootstrap_context()`.
pub struct SnapshotPublisher {
    context: Arc<Context<Message>>,
    completion_topic: String,
    snapshot_topic: String,
    metadata: Option<SnapshotMetadata>,
    utxo_count: u64,
    pools: SPOState,
    accounts: Vec<AccountState>,
    dreps: Vec<DRepInfo>,
    proposals: Vec<GovernanceProposal>,
    epoch_context: EpochContext,
}

impl SnapshotPublisher {
    pub fn new(
        context: Arc<Context<Message>>,
        completion_topic: String,
        snapshot_topic: String,
        epoch_context: EpochContext,
    ) -> Self {
        Self {
            context,
            completion_topic,
            snapshot_topic,
            metadata: None,
            utxo_count: 0,
            pools: SPOState::new(),
            accounts: Vec::new(),
            dreps: Vec::new(),
            proposals: Vec::new(),
            epoch_context,
        }
    }

    pub async fn publish_start(&self) -> Result<()> {
        let message = Arc::new(Message::Snapshot(SnapshotMessage::Startup));
        self.context.publish(&self.snapshot_topic, message).await.unwrap_or_else(|e| {
            tracing::error!("Failed to publish bootstrap startup message: {}", e);
        });
        Ok(())
    }

    pub async fn publish_completion(&self, block_info: BlockInfo) -> Result<()> {
        let message = Arc::new(Message::Cardano((
            block_info,
            CardanoMessage::SnapshotComplete,
        )));
        self.context.publish(&self.completion_topic, message).await.unwrap_or_else(|e| {
            tracing::error!("Failed to publish bootstrap completion message: {}", e);
        });
        Ok(())
    }

    fn build_epoch_bootstrap_message(&self, data: &EpochBootstrapData) -> EpochBootstrapMessage {
        let ctx = &self.epoch_context;
        let first_block_height = ctx.last_block_height.saturating_sub(data.total_blocks_current);

        EpochBootstrapMessage {
            epoch: data.epoch,
            epoch_start_time: ctx.epoch_start_time,
            epoch_end_time: ctx.epoch_end_time,
            first_block_time: ctx.epoch_start_time,
            first_block_height,
            last_block_time: ctx.last_block_time,
            last_block_height: ctx.last_block_height,
            total_blocks: data.total_blocks_current as usize,
            total_txs: 0,
            total_outputs: 0,
            total_fees: 0,
            spo_blocks: data.spo_blocks_current.clone(),
            nonces: ctx.nonces.clone(),
            praos_params: Some(PraosParams::mainnet()),
        }
    }
}

impl UtxoCallback for SnapshotPublisher {
    fn on_utxo(&mut self, _utxo: UtxoEntry) -> Result<()> {
        self.utxo_count += 1;

        // Log progress every million UTXOs
        if self.utxo_count.is_multiple_of(1_000_000) {
            info!("Processed {} UTXOs", self.utxo_count);
        }
        // TODO: Accumulate UTXO data if needed or send in chunks to UTXOState processor
        Ok(())
    }
}

impl PoolCallback for SnapshotPublisher {
    fn on_pools(&mut self, pools: SPOState) -> Result<()> {
        info!(
            "Received pools (registers: {}, future: {}, retiring: {}",
            pools.pools.len(),
            pools.updates.len(),
            pools.retiring.len()
        );
        self.pools.extend(&pools);

        let message = Arc::new(Message::Snapshot(SnapshotMessage::Bootstrap(
            SnapshotStateMessage::SPOState(pools),
        )));

        // Clone what we need for the async task
        let context = self.context.clone();
        let snapshot_topic = self.snapshot_topic.clone();

        // Spawn async publish task since this callback is synchronous
        tokio::spawn(async move {
            if let Err(e) = context.publish(&snapshot_topic, message).await {
                tracing::error!("Failed to publish SPO bootstrap: {}", e);
            }
        });

        Ok(())
    }
}

impl StakeCallback for SnapshotPublisher {
    fn on_accounts(&mut self, accounts: Vec<AccountState>) -> Result<()> {
        info!("Received {} accounts", accounts.len());
        self.accounts.extend(accounts);
        // TODO: Accumulate account data if needed or send in chunks to AccountState processor
        Ok(())
    }
}

impl DRepCallback for SnapshotPublisher {
    fn on_dreps(&mut self, dreps: Vec<DRepInfo>) -> Result<()> {
        info!("Received {} DReps", dreps.len());
        self.dreps.extend(dreps);
        // TODO: Accumulate DRep data if needed or send in chunks to DRepState processor
        Ok(())
    }
}

impl ProposalCallback for SnapshotPublisher {
    fn on_proposals(&mut self, proposals: Vec<GovernanceProposal>) -> Result<()> {
        info!("Received {} proposals", proposals.len());
        self.proposals.extend(proposals);
        Ok(())
    }
}

impl EpochCallback for SnapshotPublisher {
    fn on_epoch(&mut self, data: EpochBootstrapData) -> Result<()> {
        info!(
            "Received epoch bootstrap data for epoch {}: {} current epoch blocks, {} previous epoch blocks",
            data.epoch,
            data.total_blocks_current,
            data.total_blocks_previous
        );

        let epoch_bootstrap_data = self.build_epoch_bootstrap_message(&data);

        let spo_blocks = epoch_bootstrap_data.spo_blocks.clone();
        info!(
            "Publishing epoch bootstrap for epoch {} with {} SPO entries",
            data.epoch,
            spo_blocks.len(),
        );

        let message = Arc::new(Message::Snapshot(SnapshotMessage::Bootstrap(
            SnapshotStateMessage::EpochState(epoch_bootstrap_data),
        )));

        let context = self.context.clone();
        let snapshot_topic = self.snapshot_topic.clone();

        tokio::spawn(async move {
            context.publish(&snapshot_topic, message).await.unwrap_or_else(|e| {
                tracing::error!("Failed to publish epoch bootstrap message: {}", e)
            });
        });

        Ok(())
    }
}

impl SnapshotsCallback for SnapshotPublisher {
    fn on_snapshots(&mut self, snapshots: RawSnapshotsContainer) -> Result<()> {
        info!("📸 Raw Snapshots Data:");

        // Calculate total stakes and delegator counts from VMap data
        let mark_total: i64 = snapshots.mark.0.iter().map(|(_, amount)| amount).sum();
        let set_total: i64 = snapshots.set.0.iter().map(|(_, amount)| amount).sum();
        let go_total: i64 = snapshots.go.0.iter().map(|(_, amount)| amount).sum();

        info!(
            "  • Mark snapshot: {} delegators, {} total stake (ADA)",
            snapshots.mark.0.len(),
            mark_total as f64 / 1_000_000.0
        );
        info!(
            "  • Set snapshot: {} delegators, {} total stake (ADA)",
            snapshots.set.0.len(),
            set_total as f64 / 1_000_000.0
        );
        info!(
            "  • Go snapshot: {} delegators, {} total stake (ADA)",
            snapshots.go.0.len(),
            go_total as f64 / 1_000_000.0
        );
        info!("  • Fee: {} ADA", snapshots.fee as f64 / 1_000_000.0);

        // TODO: Send snapshot data to appropriate message bus topics
        // This could involve publishing messages for:
        // - Mark snapshot → MarkSnapshotState processor
        // - Set snapshot → SetSnapshotState processor
        // - Go snapshot → GoSnapshotState processor
        // - Fee data → FeesState processor

        Ok(())
    }
}

impl SnapshotCallbacks for SnapshotPublisher {
    fn on_metadata(&mut self, metadata: SnapshotMetadata) -> Result<()> {
        info!("Snapshot metadata for epoch {}", metadata.epoch);
        info!("  UTXOs: {:?}", metadata.utxo_count);
        info!(
            "  Pot balances: treasury={}, reserves={}, deposits={}",
            metadata.pot_balances.treasury,
            metadata.pot_balances.reserves,
            metadata.pot_balances.deposits
        );
        info!(
            "  - Previous epoch blocks: {}",
            metadata.blocks_previous_epoch.len()
        );
        info!(
            "  - Current epoch blocks: {}",
            metadata.blocks_current_epoch.len()
        );

        self.metadata = Some(metadata);
        Ok(())
    }

    fn on_complete(&mut self) -> Result<()> {
        info!("Snapshot parsing completed");
        info!("Final statistics:");
        info!("  - UTXOs processed: {}", self.utxo_count);
        info!(
            "  - Pools: {} (future: {}, retiring: {})",
            self.pools.pools.len(),
            self.pools.updates.len(),
            self.pools.retiring.len()
        );
        info!("  - Accounts: {}", self.accounts.len());
        info!("  - DReps: {}", self.dreps.len());
        info!("  - Proposals: {}", self.proposals.len());
        // We could send a Resolver reference from here for large data, i.e. the UTXO set,
        // which could be a file reference. For a file reference, we'd extend the parser to
        // give us a callback value with the offset into the file; and we'd make the streaming
        // UTXO parser public and reusable, adding it to the resolver implementation.
        Ok(())
    }
}

#[cfg(test)]
mod tests {
    use super::*;
    use acropolis_common::protocol_params::Nonce;

    fn make_test_nonces() -> Nonces {
        Nonces {
            epoch: 509,
            active: Nonce::from([0u8; 32]),
            evolving: Nonce::from([1u8; 32]),
            candidate: Nonce::from([2u8; 32]),
            lab: Nonce::from([3u8; 32]),
            prev_lab: Nonce::from([4u8; 32]),
        }
    }

    #[test]
    fn test_bootstrap_context_new() {
        let nonces = make_test_nonces();
        let genesis = GenesisValues::mainnet();

        let ctx = EpochContext::new(
            nonces.clone(),
            134956789, // slot
            11000000,  // block height
            509,       // epoch
            &genesis,
        );

        assert_eq!(ctx.nonces.epoch, 509);
        assert_eq!(ctx.last_block_height, 11000000);
        assert!(ctx.epoch_start_time > 0);
        assert!(ctx.epoch_end_time > ctx.epoch_start_time);
    }

    #[test]
    fn test_epoch_context_stores_nonces() {
        // This would require mocking Context, so just test the data flow concept
        let nonces = make_test_nonces();
        let genesis = GenesisValues::mainnet();

        let ctx = EpochContext::new(nonces.clone(), 134956789, 11000000, 509, &genesis);

        // Verify nonce conversion works
        assert_eq!(ctx.nonces, nonces);
    }
}<|MERGE_RESOLUTION|>--- conflicted
+++ resolved
@@ -1,26 +1,18 @@
 use acropolis_common::protocol_params::{Nonces, PraosParams};
-use acropolis_common::snapshot::{RawSnapshotsContainer, SnapshotsCallback};
 use acropolis_common::{
-<<<<<<< HEAD
+    genesis_values::GenesisValues,
     ledger_state::SPOState,
-    messages::{CardanoMessage, Message, SnapshotMessage, SnapshotStateMessage},
-    snapshot::{
-        streaming_snapshot::{
-            DRepCallback, DRepInfo, GovernanceProposal, PoolCallback, ProposalCallback,
-            SnapshotCallbacks, SnapshotMetadata, StakeCallback, UtxoCallback, UtxoEntry,
-        },
-        RawSnapshotsContainer, SnapshotsCallback,
-=======
-    genesis_values::GenesisValues,
     messages::{
         CardanoMessage, EpochBootstrapMessage, Message, SnapshotMessage, SnapshotStateMessage,
     },
     params::EPOCH_LENGTH,
-    snapshot::streaming_snapshot::{
-        DRepCallback, DRepInfo, EpochCallback, GovernanceProposal, PoolCallback, PoolInfo,
-        ProposalCallback, SnapshotCallbacks, SnapshotMetadata, StakeCallback, UtxoCallback,
-        UtxoEntry,
->>>>>>> 1d856bb3
+    snapshot::{
+        streaming_snapshot::{
+            DRepCallback, DRepInfo, EpochCallback, GovernanceProposal, PoolCallback,
+            ProposalCallback, SnapshotCallbacks, SnapshotMetadata, StakeCallback, UtxoCallback,
+            UtxoEntry,
+        },
+        RawSnapshotsContainer, SnapshotsCallback,
     },
     stake_addresses::AccountState,
     BlockInfo, EpochBootstrapData,
