--- conflicted
+++ resolved
@@ -1,34 +1,21 @@
-<<<<<<< HEAD
-use acropolis_common::epoch_snapshot::SnapshotsContainer;
-use acropolis_common::messages::DRepBootstrapMessage;
-use acropolis_common::protocol_params::{Nonces, PraosParams};
-use acropolis_common::snapshot::protocol_parameters::ProtocolParameters;
-use acropolis_common::snapshot::utxo::UtxoEntry;
-use acropolis_common::snapshot::{AccountsCallback, GovernanceStateCallback, SnapshotsCallback};
-=======
-use acropolis_common::snapshot::streaming_snapshot::GovernanceProtocolParametersCallback;
-use acropolis_common::snapshot::{
-    AccountsCallback, DRepCallback, EpochCallback, GovernanceProposal, PoolCallback,
-    ProposalCallback, SnapshotCallbacks, SnapshotMetadata, SnapshotsCallback, UtxoCallback,
-};
->>>>>>> 4b4249f7
 use acropolis_common::{
     epoch_snapshot::SnapshotsContainer,
     genesis_values::GenesisValues,
     ledger_state::SPOState,
     messages::{
-<<<<<<< HEAD
-        AccountsBootstrapMessage, CardanoMessage, EpochBootstrapMessage,
+        AccountsBootstrapMessage, CardanoMessage, DRepBootstrapMessage, EpochBootstrapMessage,
         GovernanceBootstrapMessage, GovernanceProposalRoots, Message, SnapshotMessage,
         SnapshotStateMessage, UTxOPartialState,
-=======
-        AccountsBootstrapMessage, CardanoMessage, DRepBootstrapMessage, EpochBootstrapMessage,
-        Message, SnapshotMessage, SnapshotStateMessage, UTxOPartialState,
->>>>>>> 4b4249f7
     },
     params::EPOCH_LENGTH,
     protocol_params::{Nonces, PraosParams},
-    snapshot::{protocol_parameters::ProtocolParameters, utxo::UtxoEntry},
+    snapshot::{
+        protocol_parameters::ProtocolParameters,
+        streaming_snapshot::GovernanceProtocolParametersCallback, utxo::UtxoEntry,
+        AccountsCallback, DRepCallback, EpochCallback, GovernanceProposal, GovernanceStateCallback,
+        PoolCallback, ProposalCallback, SnapshotCallbacks, SnapshotMetadata, SnapshotsCallback,
+        UtxoCallback,
+    },
     stake_addresses::AccountState,
     BlockInfo, DRepCredential, DRepRecord, EpochBootstrapData, UTXOValue, UTxOIdentifier,
 };
