--- conflicted
+++ resolved
@@ -1,11 +1,7 @@
 use acropolis_common::ledger_state::SPOState;
 use acropolis_common::protocol_params::{Nonces, PraosParams};
-<<<<<<< HEAD
+use acropolis_common::snapshot::protocol_parameters::ProtocolParameters;
 use acropolis_common::snapshot::{AccountsCallback, RawSnapshotsContainer, SnapshotsCallback};
-=======
-use acropolis_common::snapshot::protocol_parameters::ProtocolParameters;
-use acropolis_common::snapshot::{RawSnapshotsContainer, SnapshotsCallback};
->>>>>>> c863a6d1
 use acropolis_common::{
     genesis_values::GenesisValues,
     messages::{
@@ -14,14 +10,9 @@
     },
     params::EPOCH_LENGTH,
     snapshot::streaming_snapshot::{
-<<<<<<< HEAD
-        DRepCallback, DRepInfo, EpochCallback, GovernanceProposal, PoolCallback, ProposalCallback,
-        SnapshotCallbacks, SnapshotMetadata, UtxoCallback, UtxoEntry,
-=======
         DRepCallback, DRepInfo, EpochCallback, GovernanceProposal,
-        GovernanceProtocolParametersCallback, PoolCallback, PoolInfo, ProposalCallback,
-        SnapshotCallbacks, SnapshotMetadata, StakeCallback, UtxoCallback, UtxoEntry,
->>>>>>> c863a6d1
+        GovernanceProtocolParametersCallback, PoolCallback, ProposalCallback, SnapshotCallbacks,
+        SnapshotMetadata, UtxoCallback, UtxoEntry,
     },
     BlockInfo, EpochBootstrapData,
 };
