{
<<<<<<< HEAD
  "snapshots": [
    509
  ],
=======
  "snapshot": 507,
>>>>>>> 3e5c9a19
  "points": [
    {
      "epoch": 507,
      "id": "670ca68c3de580f8469677754a725e86ca72a7be381d3108569f0704a5fca327",
      "slot": 134092758
    },
    {
      "epoch": 508,
      "id": "29011cc1320d03b3da0121236dc66e6bc391feef4bb1d506a7fb20e769d6a494",
      "slot": 134524753
    },
    {
      "epoch": 509,
      "id": "6558deef007ba372a414466e49214368c17c1f8428093193fc187d1c4587053c",
      "slot": 134956789
    },
    {
      "epoch": 510,
      "id": "3fd738bacbcc277d43358a28ed15fa4335977c822fd7546d0de2606d7d2a57aa",
      "slot": 135388794
    },
    {
      "epoch": 511,
      "id": "d02f89d21fe9c80f927eeda31fadb03b589db2ac5c8108d7171c4c319aca2fa1",
      "slot": 135820797
    },
    {
      "epoch": 512,
      "id": "9503c7c669746be68ca34ed4d822d9d0dcccd5c0ef61cb9679a1c1e739534853",
      "slot": 136252793
    },
    {
      "epoch": 513,
      "id": "e2bb0babbc715953ce1edc4e0c817a4b1fa9d36124648b4d21d1a2ccd26be672",
      "slot": 136684793
    },
    {
      "epoch": 514,
      "id": "2c4f7a0a855e76e5d83b9d3e168213711490663dddfc6925e09a37fe46ed62b4",
      "slot": 137116798
    },
    {
      "epoch": 515,
      "id": "66c5229785de3ff7bb2834db69fc8da5d3203a7cdf2d6983b3e9e155ff6ec0fb",
      "slot": 137548794
    },
    {
      "epoch": 516,
      "id": "b934fa686e585636cc74a07555dbd8c10f9680464f80273f1d29806ecbc5e822",
      "slot": 137980781
    },
    {
      "epoch": 517,
      "id": "7c4afb5f4ba5d7182f99fd839e26302bcdca06c9066b825f2f40f4a094d7f0ab",
      "slot": 138412701
    },
    {
      "epoch": 518,
      "id": "a65138e908ccc90014b4ae740382c7908f9636e56c6e9d6ecec38f452b70c93f",
      "slot": 138844799
    },
    {
      "epoch": 519,
      "id": "0cffc5eb77a6885257fcba94b8fd6fdddc80e368bf4ef855f058c6adda4933c1",
      "slot": 139276793
    },
    {
      "epoch": 520,
      "id": "58f198313d00d639814db34f32aad259e22c53089dfa95dae79e0e2e4d93c6f0",
      "slot": 139708765
    },
    {
      "epoch": 521,
      "id": "7e423f52284987b4b358a0a9b6847525c42a818a024dde663101669ab2e8a6ee",
      "slot": 140140779
    },
    {
      "epoch": 522,
      "id": "86f874039f07143ab4d7d5c6ccb27ea33fd1440f81176055fe9e4e6e910800e9",
      "slot": 140572798
    },
    {
      "epoch": 523,
      "id": "96a53046d8bbfa690b6bfbc2c7f99036b3494f99e616e998224bcfcd33b84e7b",
      "slot": 141004797
    },
    {
      "epoch": 524,
      "id": "865267d5b5fe9d497418ea72c9b84058e5aa2a98ace96043d53fec32eebf4fef",
      "slot": 141436773
    },
    {
      "epoch": 525,
      "id": "e4846337e6f87ed65c88e770ab5c1bec39de45cbf3bdde88b249ac1ad2cd2a8a",
      "slot": 141868737
    }
  ]
}<|MERGE_RESOLUTION|>--- conflicted
+++ resolved
@@ -1,11 +1,5 @@
 {
-<<<<<<< HEAD
-  "snapshots": [
-    509
-  ],
-=======
   "snapshot": 507,
->>>>>>> 3e5c9a19
   "points": [
     {
       "epoch": 507,
