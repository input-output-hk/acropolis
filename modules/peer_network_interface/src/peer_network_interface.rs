--- conflicted
+++ resolved
@@ -153,16 +153,6 @@
         events_sender: mpsc::Sender<NetworkEvent>,
     ) -> Result<()> {
         while let Ok((_, msg)) = subscription.read().await {
-<<<<<<< HEAD
-            if let Message::Command(Command::ChainSync(ChainSyncCommand::FindIntersect { point })) =
-                msg.as_ref()
-            {
-                let point = match point {
-                    acropolis_common::commands::chain_sync::Point::Specific(slot, hash) => {
-                        Point::new(*slot, hash.to_vec())
-                    }
-                    _ => Point::Origin,
-=======
             if let Message::Command(Command::ChainSync(ChainSyncCommand::FindIntersect(p))) =
                 msg.as_ref()
             {
@@ -171,7 +161,6 @@
                     acropolis_common::Point::Specific { hash, slot } => {
                         Point::Specific(*slot, hash.to_vec())
                     }
->>>>>>> 122a2fc0
                 };
 
                 if events_sender.send(NetworkEvent::SyncPointUpdate { point }).await.is_err() {
