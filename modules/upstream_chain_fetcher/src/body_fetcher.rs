//! Acropolis Miniprotocols module for Caryatid
//! Multi-connection, block body fetching part of the client (in separate thread).

<<<<<<< HEAD
use acropolis_common::{messages::RawBlockMessage, BlockInfo, BlockStatus, Era};
=======
use acropolis_common::{
    messages::{BlockBodyMessage, BlockHeaderMessage},
    BlockHash, BlockInfo, BlockStatus, Era,
};
>>>>>>> a9eca957
use anyhow::{bail, Result};
use crossbeam::channel::{Receiver, TryRecvError};
use pallas::{
    ledger::traverse::MultiEraHeader,
    network::{
        facades::PeerClient,
        miniprotocols::{blockfetch, chainsync::HeaderContent, Point},
    },
};
use std::{sync::Arc, time::Duration};
use tokio::{sync::Mutex, time::sleep};
use tracing::{debug, error, info};

use crate::upstream_cache::{UpstreamCache, UpstreamCacheRecord};
use crate::{
    utils,
    utils::{
        FetchResult,
        FetchResult::{NetworkError, Success},
        FetcherConfig,
    },
};

pub struct BodyFetcher {
    cfg: Arc<FetcherConfig>,
    peer: PeerClient,
    cache: Option<Arc<Mutex<UpstreamCache>>>,

    prev_epoch: Option<u64>,
}

impl BodyFetcher {
    async fn new(
        cfg: Arc<FetcherConfig>,
        cache: Option<Arc<Mutex<UpstreamCache>>>,
        prev_epoch: Option<u64>,
    ) -> Result<FetchResult<Self>> {
        let peer_opt = utils::peer_connect(cfg.clone(), "body fetcher").await?;

        match peer_opt {
            NetworkError => Ok(NetworkError),
            Success(peer) => Ok(Success(BodyFetcher {
                cfg: cfg.clone(),
                peer,
                cache,
                prev_epoch,
            })),
        }
    }

    async fn fetch_block(&mut self, point: Point) -> Result<FetchResult<Arc<Vec<u8>>>> {
        // Fetch the block body
        debug!("Requesting single block {point:?}");
        let body = self.peer.blockfetch().fetch_single(point.clone()).await;

        match body {
            Ok(body) => Ok(Success(Arc::new(body))),
            Err(blockfetch::ClientError::Plexer(e)) => {
                error!("Can't fetch block at {point:?}: {e}, will try to restart");
                Ok(NetworkError)
            }
            Err(e) => bail!("Irrecoverable error in blockfetch.fetch_single at {point:?}: {e}",),
        }
    }

    fn make_era(header: &MultiEraHeader, variant: u8) -> Result<Option<Era>> {
        // It seems that `variant` field is 'TipInfo' from Haskell Node:
        // ouroboros-consensus-cardano/Ouroboros/Consensus/Cardano/Block.hs
        // TODO: should we parse protocol version from header?
        match header {
            MultiEraHeader::EpochBoundary(_) => Ok(None), // Ignore EBBs
            MultiEraHeader::Byron(_) => Ok(Some(Era::Byron)),
            MultiEraHeader::ShelleyCompatible(_) => match variant {
                // TPraos eras
                1 => Ok(Some(Era::Shelley)),
                2 => Ok(Some(Era::Allegra)),
                3 => Ok(Some(Era::Mary)),
                4 => Ok(Some(Era::Alonzo)),
                x => bail!("Impossible header variant {x} for ShelleyCompatible (TPraos)"),
            },
            MultiEraHeader::BabbageCompatible(_) => match variant {
                // Praos eras
                5 => Ok(Some(Era::Babbage)),
                6 => Ok(Some(Era::Conway)),
                x => bail!("Impossible header variant {x} for BabbaageCompatible (Praos)"),
            },
        }
    }

    fn make_block_info(
        &self,
        rolled_back: bool,
        last_epoch: Option<u64>,
        era: Era,
        header: &MultiEraHeader,
    ) -> Result<BlockInfo> {
        let slot = header.slot();
        let number = header.number();
        let hash = *header.hash();

        let (epoch, epoch_slot) = self.cfg.slot_to_epoch(slot);
        let new_epoch = match last_epoch {
            Some(last_epoch) => epoch != last_epoch,
            None => true,
        };
        let timestamp = self.cfg.slot_to_timestamp(slot);

        Ok(BlockInfo {
            status: if rolled_back {
                BlockStatus::RolledBack
            } else {
                BlockStatus::Volatile
            }, // TODO vary with 'k'
            slot,
            number,
            hash: BlockHash(hash),
            epoch,
            epoch_slot,
            new_epoch,
            timestamp,
            era,
        })
    }

    /// Returns Ok(None) if block could not be retrieved due to network problems
    async fn fetch_and_construct(
        &mut self,
        block_info: &BlockInfo,
        h: HeaderContent,
    ) -> Result<FetchResult<UpstreamCacheRecord>> {
        // Fetch the block itself - note we need to
        // reconstruct a Point from the header because the one we get
        // in the RollForward is the *tip*, not the next read point
        let fetch_point = Point::Specific(block_info.slot, block_info.hash.to_vec());
        let raw_body = match self.fetch_block(fetch_point).await? {
            Success(body) => body,
            NetworkError => return Ok(NetworkError),
        };

        let message = Arc::new(RawBlockMessage {
            header: h.cbor,
            body: raw_body.to_vec(),
        });
        let record = UpstreamCacheRecord {
            id: block_info.clone(),
            message: message.clone(),
        };

        Ok(Success(record))
    }

    // Returns block info of the message, if it was successfully published and cached.
    async fn fetch_and_publish(
        &mut self,
        rolled_back: bool,
        h: HeaderContent,
    ) -> Result<FetchResult<Option<BlockInfo>>> {
        // Get Byron sub-tag if any
        let hdr_tag = match h.byron_prefix {
            Some((tag, _)) => Some(tag),
            _ => None,
        };
        let hdr_variant = h.variant;

        // Decode header
        let header = MultiEraHeader::decode(hdr_variant, hdr_tag, &h.cbor)?;
        let era = match Self::make_era(&header, hdr_variant)? {
            Some(era) => era,
            None => return Ok(Success(None)),
        };

        // Build block info
        let blk = self.make_block_info(rolled_back, self.prev_epoch, era, &header)?;
        self.prev_epoch = Some(blk.epoch);

        // Fetch block body and construct record for caching/publishing
        match self.fetch_and_construct(&blk, h).await? {
            Success(record) => {
                if blk.new_epoch {
                    info!(
                        blk.epoch,
                        blk.number, blk.slot, hdr_variant, hdr_tag, "New epoch"
                    );
                }

                if record.id.number % 100 == 0 {
                    info!("Publishing message {}", record.id.number);
                }

                // Publish block body and write it to cache (if it is enabled)
                if let Some(cache_mutex) = &self.cache {
                    let mut cache = cache_mutex.lock().await;
                    cache.write_record(&record)?;
                }
                utils::publish_message(self.cfg.clone(), &record).await?;

                Ok(Success(Some(blk)))
            }
            NetworkError => Ok(NetworkError),
        }
    }

    pub async fn run(
        cfg: Arc<FetcherConfig>,
        cache: Option<Arc<Mutex<UpstreamCache>>>,
        last_epoch: Option<u64>,
        receiver: Receiver<(bool, HeaderContent)>,
    ) -> Result<Option<BlockInfo>> {
        let fetcher_opt = Self::new(cfg, cache, last_epoch).await?;
        let mut fetcher = match fetcher_opt {
            Success(f) => f,
            NetworkError => return Ok(None),
        };

        let mut last_successful_block = None;
        loop {
            match receiver.try_recv() {
                Ok((rolled_back, header)) => {
                    match fetcher.fetch_and_publish(rolled_back, header).await? {
                        Success(b @ Some(_)) => last_successful_block = b,
                        Success(None) => (),
                        NetworkError => break,
                    }
                }
                Err(TryRecvError::Disconnected) => break,
                Err(TryRecvError::Empty) => sleep(Duration::from_millis(1)).await,
            }
        }
        Ok(last_successful_block)
    }
}<|MERGE_RESOLUTION|>--- conflicted
+++ resolved
@@ -1,14 +1,10 @@
 //! Acropolis Miniprotocols module for Caryatid
 //! Multi-connection, block body fetching part of the client (in separate thread).
 
-<<<<<<< HEAD
-use acropolis_common::{messages::RawBlockMessage, BlockInfo, BlockStatus, Era};
-=======
 use acropolis_common::{
-    messages::{BlockBodyMessage, BlockHeaderMessage},
+    messages::RawBlockMessage,
     BlockHash, BlockInfo, BlockStatus, Era,
 };
->>>>>>> a9eca957
 use anyhow::{bail, Result};
 use crossbeam::channel::{Receiver, TryRecvError};
 use pallas::{
