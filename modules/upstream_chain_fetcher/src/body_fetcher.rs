//! Acropolis Miniprotocols module for Caryatid
//! Multi-connection, block body fetching part of the client (in separate thread).

use acropolis_common::{
    messages::{BlockBodyMessage, BlockHeaderMessage},
    BlockInfo, BlockStatus, Era,
};
use anyhow::{bail, Result};
use crossbeam::channel::{Receiver, TryRecvError};
use pallas::{
    ledger::traverse::MultiEraHeader,
    network::{
        facades::PeerClient,
        miniprotocols::{blockfetch, chainsync::HeaderContent, Point},
    },
};
use std::{sync::Arc, time::Duration};
use tokio::{sync::Mutex, time::sleep};
use tracing::{debug, error, info};

use crate::upstream_cache::{UpstreamCache, UpstreamCacheRecord};
use crate::{
    utils,
    utils::{
        FetchResult,
        FetchResult::{NetworkError, Success},
        FetcherConfig,
    },
};

pub struct BodyFetcher {
    cfg: Arc<FetcherConfig>,
    peer: PeerClient,
    cache: Option<Arc<Mutex<UpstreamCache>>>,

    prev_epoch: Option<u64>,
}

impl BodyFetcher {
    async fn new(
        cfg: Arc<FetcherConfig>,
        cache: Option<Arc<Mutex<UpstreamCache>>>,
        prev_epoch: Option<u64>,
    ) -> Result<FetchResult<Self>> {
        let peer_opt = utils::peer_connect(cfg.clone(), "body fetcher").await?;

        match peer_opt {
            NetworkError => Ok(NetworkError),
            Success(peer) => Ok(Success(BodyFetcher {
                cfg: cfg.clone(),
                peer,
                cache,
                prev_epoch,
            })),
        }
    }

    async fn fetch_block(&mut self, point: Point) -> Result<FetchResult<Arc<BlockBodyMessage>>> {
        // Fetch the block body
        debug!("Requesting single block {point:?}");
        let body = self.peer.blockfetch().fetch_single(point.clone()).await;

        match body {
            Ok(body) => Ok(Success(Arc::new(BlockBodyMessage { raw: body }))),
            Err(blockfetch::ClientError::Plexer(e)) => {
                error!("Can't fetch block at {point:?}: {e}, will try to restart");
                Ok(NetworkError)
            }
            Err(e) => bail!("Irrecoverable error in blockfetch.fetch_single at {point:?}: {e}",),
        }
    }

    fn make_era(header: &MultiEraHeader, variant: u8) -> Result<Option<Era>> {
        // It seems that `variant` field is 'TipInfo' from Haskell Node:
        // ouroboros-consensus-cardano/Ouroboros/Consensus/Cardano/Block.hs
        // TODO: should we parse protocol version from header?
        match header {
            MultiEraHeader::EpochBoundary(_) => Ok(None), // Ignore EBBs
            MultiEraHeader::Byron(_) => Ok(Some(Era::Byron)),
            MultiEraHeader::ShelleyCompatible(_) => match variant {
                // TPraos eras
                1 => Ok(Some(Era::Shelley)),
                2 => Ok(Some(Era::Allegra)),
                3 => Ok(Some(Era::Mary)),
                4 => Ok(Some(Era::Alonzo)),
                x => bail!("Impossible header variant {x} for ShelleyCompatible (TPraos)"),
            },
            MultiEraHeader::BabbageCompatible(_) => match variant {
                // Praos eras
                5 => Ok(Some(Era::Babbage)),
                6 => Ok(Some(Era::Conway)),
                x => bail!("Impossible header variant {x} for BabbaageCompatible (Praos)"),
            },
        }
    }

    fn make_block_info(
        &self,
        rolled_back: bool,
        last_epoch: Option<u64>,
        era: Era,
        header: &MultiEraHeader,
    ) -> Result<BlockInfo> {
        let slot = header.slot();
        let number = header.number();
        let hash = *header.hash();

        let (epoch, epoch_slot) = self.cfg.slot_to_epoch(slot);
        let new_epoch = match last_epoch {
            Some(last_epoch) => epoch != last_epoch,
            None => true,
        };
        let timestamp = self.cfg.slot_to_timestamp(slot);

<<<<<<< HEAD
        Ok(BlockInfo {
=======
        if new_epoch {
            info!(epoch, number, slot, h.variant, tag, "New epoch");
        }

        // It seems that `variant` field is 'TipInfo' from Haskell Node:
        // ouroboros-consensus-cardano/Ouroboros/Consensus/Cardano/Block.hs
        // TODO: should we parse protocol version from header?
        let era = match header {
            MultiEraHeader::EpochBoundary(_) => return Ok(()), // Ignore EBBs
            MultiEraHeader::Byron(_) => Era::Byron,
            MultiEraHeader::ShelleyCompatible(_) => match h.variant {
                // TPraos eras
                1 => Era::Shelley,
                2 => Era::Allegra,
                3 => Era::Mary,
                4 => Era::Alonzo,
                x => bail!(
                    "Epoch {epoch}, block {number}, slot {slot}: \
                               Impossible header variant {x} for ShelleyCompatible (TPraos)"
                ),
            },
            MultiEraHeader::BabbageCompatible(_) => match h.variant {
                // Praos eras
                5 => Era::Babbage,
                6 => Era::Conway,
                x => bail!(
                    "Epoch {epoch}, block {number}, slot {slot}: \
                                   Impossible header variant {x} for BabbaageCompatible (Praos)"
                ),
            },
        };

        // Fetch and publish the block itself - note we need to
        // reconstruct a Point from the header because the one we get
        // in the RollForward is the *tip*, not the next read point
        let fetch_point = Point::Specific(slot, hash.to_vec());
        let msg_body = self.fetch_block(fetch_point).await?;

        // Construct message
        let block_info = BlockInfo {
>>>>>>> f254d32a
            status: if rolled_back {
                BlockStatus::RolledBack
            } else {
                BlockStatus::Volatile
            }, // TODO vary with 'k'
            slot,
            number,
            hash,
            epoch,
            epoch_slot,
            new_epoch,
            timestamp,
            era,
        })
    }

    /// Returns Ok(None) if block could not be retrieved due to network problems
    async fn fetch_and_construct(
        &mut self,
        block_info: &BlockInfo,
        h: HeaderContent,
    ) -> Result<FetchResult<UpstreamCacheRecord>> {
        // Fetch the block itself - note we need to
        // reconstruct a Point from the header because the one we get
        // in the RollForward is the *tip*, not the next read point
        let fetch_point = Point::Specific(block_info.slot, block_info.hash.clone());
        let msg_body = match self.fetch_block(fetch_point).await? {
            Success(body) => body,
            NetworkError => return Ok(NetworkError),
        };

        let msg_hdr = Arc::new(BlockHeaderMessage { raw: h.cbor });
        let record = UpstreamCacheRecord {
            id: block_info.clone(),
            hdr: msg_hdr.clone(),
            body: msg_body.clone(),
        };

        Ok(Success(record))
    }

    // Returns block info of the message, if it was successfully published and cached.
    async fn fetch_and_publish(
        &mut self,
        rolled_back: bool,
        h: HeaderContent,
    ) -> Result<FetchResult<Option<BlockInfo>>> {
        // Get Byron sub-tag if any
        let hdr_tag = match h.byron_prefix {
            Some((tag, _)) => Some(tag),
            _ => None,
        };
        let hdr_variant = h.variant;

        // Decode header
        let header = MultiEraHeader::decode(hdr_variant, hdr_tag, &h.cbor)?;
        let era = match Self::make_era(&header, hdr_variant)? {
            Some(era) => era,
            None => return Ok(Success(None)),
        };

        // Build block info
        let blk = self.make_block_info(rolled_back, self.prev_epoch, era, &header)?;
        self.prev_epoch = Some(blk.epoch);

        // Fetch block body and construct record for caching/publishing
        match self.fetch_and_construct(&blk, h).await? {
            Success(record) => {
                if blk.new_epoch {
                    info!(
                        blk.epoch,
                        blk.number, blk.slot, hdr_variant, hdr_tag, "New epoch"
                    );
                }

                if record.id.number % 100 == 0 {
                    info!("Publishing message {}", record.id.number);
                }

                // Publish block body and write it to cache (if it is enabled)
                if let Some(cache_mutex) = &self.cache {
                    let mut cache = cache_mutex.lock().await;
                    cache.write_record(&record)?;
                }
                utils::publish_message(self.cfg.clone(), &record).await?;

                Ok(Success(Some(blk)))
            }
            NetworkError => Ok(NetworkError),
        }
    }

    pub async fn run(
        cfg: Arc<FetcherConfig>,
        cache: Option<Arc<Mutex<UpstreamCache>>>,
        last_epoch: Option<u64>,
        receiver: Receiver<(bool, HeaderContent)>,
    ) -> Result<Option<BlockInfo>> {
        let fetcher_opt = Self::new(cfg, cache, last_epoch).await?;
        let mut fetcher = match fetcher_opt {
            Success(f) => f,
            NetworkError => return Ok(None),
        };

        let mut last_successful_block = None;
        loop {
            match receiver.try_recv() {
                Ok((rolled_back, header)) => {
                    match fetcher.fetch_and_publish(rolled_back, header).await? {
                        Success(b @ Some(_)) => last_successful_block = b,
                        Success(None) => (),
                        NetworkError => break,
                    }
                }
                Err(TryRecvError::Disconnected) => break,
                Err(TryRecvError::Empty) => sleep(Duration::from_millis(1)).await,
            }
        }
        Ok(last_successful_block)
    }
}<|MERGE_RESOLUTION|>--- conflicted
+++ resolved
@@ -112,50 +112,7 @@
         };
         let timestamp = self.cfg.slot_to_timestamp(slot);
 
-<<<<<<< HEAD
         Ok(BlockInfo {
-=======
-        if new_epoch {
-            info!(epoch, number, slot, h.variant, tag, "New epoch");
-        }
-
-        // It seems that `variant` field is 'TipInfo' from Haskell Node:
-        // ouroboros-consensus-cardano/Ouroboros/Consensus/Cardano/Block.hs
-        // TODO: should we parse protocol version from header?
-        let era = match header {
-            MultiEraHeader::EpochBoundary(_) => return Ok(()), // Ignore EBBs
-            MultiEraHeader::Byron(_) => Era::Byron,
-            MultiEraHeader::ShelleyCompatible(_) => match h.variant {
-                // TPraos eras
-                1 => Era::Shelley,
-                2 => Era::Allegra,
-                3 => Era::Mary,
-                4 => Era::Alonzo,
-                x => bail!(
-                    "Epoch {epoch}, block {number}, slot {slot}: \
-                               Impossible header variant {x} for ShelleyCompatible (TPraos)"
-                ),
-            },
-            MultiEraHeader::BabbageCompatible(_) => match h.variant {
-                // Praos eras
-                5 => Era::Babbage,
-                6 => Era::Conway,
-                x => bail!(
-                    "Epoch {epoch}, block {number}, slot {slot}: \
-                                   Impossible header variant {x} for BabbaageCompatible (Praos)"
-                ),
-            },
-        };
-
-        // Fetch and publish the block itself - note we need to
-        // reconstruct a Point from the header because the one we get
-        // in the RollForward is the *tip*, not the next read point
-        let fetch_point = Point::Specific(slot, hash.to_vec());
-        let msg_body = self.fetch_block(fetch_point).await?;
-
-        // Construct message
-        let block_info = BlockInfo {
->>>>>>> f254d32a
             status: if rolled_back {
                 BlockStatus::RolledBack
             } else {
@@ -181,7 +138,7 @@
         // Fetch the block itself - note we need to
         // reconstruct a Point from the header because the one we get
         // in the RollForward is the *tip*, not the next read point
-        let fetch_point = Point::Specific(block_info.slot, block_info.hash.clone());
+        let fetch_point = Point::Specific(block_info.slot, block_info.hash.to_vec());
         let msg_body = match self.fetch_block(fetch_point).await? {
             Success(body) => body,
             NetworkError => return Ok(NetworkError),
