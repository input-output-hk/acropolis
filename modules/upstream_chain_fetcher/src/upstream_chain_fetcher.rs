--- conflicted
+++ resolved
@@ -252,13 +252,8 @@
                             "Notified snapshot complete at slot {} block number {}",
                             block.slot, block.number
                         );
-<<<<<<< HEAD
-                        let point = Point::Specific(block.slot, block.hash.clone());
+                        let point = Point::Specific(block.slot, block.hash.to_vec());
                         Self::sync_to_point(cfg, None, point).await?;
-=======
-                        let point = Point::Specific(block.slot, block.hash.to_vec());
-                        Self::sync_to_point(cfg, peer, None, point).await?;
->>>>>>> f254d32a
                     }
                     None => info!("Completion not received. Exiting ..."),
                 }
