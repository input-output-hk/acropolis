use crate::ouroboros::{
    vrf,
    vrf_validation::{
        validate_leader_vrf_key, validate_praos_vrf_proof, validate_vrf_leader_value,
    },
};
use acropolis_common::{
    crypto::keyhash_224,
    protocol_params::Nonce,
    rational_number::RationalNumber,
    validation::{VrfValidation, VrfValidationError},
    BlockInfo, PoolId, VrfKeyHash,
};
use anyhow::Result;
use pallas::ledger::{primitives::VrfCert, traverse::MultiEraHeader};
use std::collections::HashMap;

pub fn validate_vrf_praos<'a>(
    block_info: &'a BlockInfo,
    header: &'a MultiEraHeader,
    epoch_nonce: &'a Nonce,
    active_slots_coeff: RationalNumber,
    active_spos: &'a HashMap<PoolId, VrfKeyHash>,
    active_spdd: &'a HashMap<PoolId, u64>,
    total_active_stake: u64,
) -> Result<Vec<VrfValidation<'a>>, Box<VrfValidationError>> {
    let Some(issuer_vkey) = header.issuer_vkey() else {
        return Ok(vec![Box::new(|| {
            Err(VrfValidationError::Other(
                "Issuer Key is not set".to_string(),
            ))
        })]);
    };
    let pool_id = PoolId::from(keyhash_224(issuer_vkey));
    let registered_vrf_key_hash =
        active_spos.get(&pool_id).ok_or(VrfValidationError::UnknownPool { pool_id })?;

    let pool_stake = active_spdd.get(&pool_id).unwrap_or(&0);
    let relative_stake = RationalNumber::new(*pool_stake, total_active_stake);

    let Some(vrf_vkey) = header.vrf_vkey() else {
        return Ok(vec![Box::new(|| {
            Err(VrfValidationError::Other("VRF Key is not set".to_string()))
        })]);
    };
    let declared_vrf_key: &[u8; vrf::PublicKey::HASH_SIZE] = vrf_vkey
        .try_into()
        .map_err(|_| VrfValidationError::TryFromSlice("Invalid Vrf Key".to_string()))?;
    let vrf_cert =
        vrf_result(header).ok_or(VrfValidationError::Other("VRF Cert is not set".to_string()))?;

    // Regular TPraos rules apply
    Ok(vec![
        Box::new(move || {
            validate_leader_vrf_key(&pool_id, registered_vrf_key_hash, vrf_vkey)?;
            Ok(())
        }),
        Box::new(move || {
            validate_praos_vrf_proof(
                block_info.slot,
                epoch_nonce,
                &header.leader_vrf_output().map_err(|_| {
                    VrfValidationError::Other("Leader VRF Output is not set".to_string())
                })?[..],
                &vrf::PublicKey::from(declared_vrf_key),
                &vrf_cert.0.to_vec()[..],
                &vrf_cert.1.to_vec()[..],
            )?;
            Ok(())
        }),
        Box::new(move || {
            validate_vrf_leader_value(
                &pool_id,
                &header.leader_vrf_output().map_err(|_| {
                    VrfValidationError::Other("Leader VRF Output is not set".to_string())
                })?[..],
                &relative_stake,
                &active_slots_coeff,
            )?;
            Ok(())
        }),
    ])
}

fn vrf_result<'a>(header: &'a MultiEraHeader) -> Option<&'a VrfCert> {
    match header {
        MultiEraHeader::BabbageCompatible(x) => Some(&x.header_body.vrf_result),
        _ => None,
    }
}

#[cfg(test)]
mod tests {
    use acropolis_common::{
        crypto::keyhash_256, protocol_params::NonceHash, serialization::Bech32Conversion,
        BlockHash, BlockIntent, BlockStatus, Era,
    };

    use super::*;

    #[test]
    fn test_7854823_block() {
        let epoch_nonce = Nonce::from(
            NonceHash::try_from(
                hex::decode("8dad163edf4607452fec9c5955d593fb598ca728bae162138f88da6667bba79b")
                    .unwrap()
                    .as_slice(),
            )
            .unwrap(),
        );
        let active_slots_coeff = RationalNumber::new(1, 20);

        let block_header_7854823: Vec<u8> =
            hex::decode(include_str!("./data/7854823.cbor")).unwrap();
        let block_info = BlockInfo {
            status: BlockStatus::Immutable,
<<<<<<< HEAD
            intent: BlockIntent::Apply,
=======
            intent: BlockIntent::Validate,
>>>>>>> ea305414
            slot: 73614529,
            hash: BlockHash::try_from(
                hex::decode("4884996cff870563ffddab5d1255a82a58482ba9351536f5b72c882f883c8947")
                    .unwrap(),
            )
            .unwrap(),
            timestamp: 1665180820,
            number: 7854823,
            epoch: 368,
            epoch_slot: 1729,
            new_epoch: false,
            era: Era::Babbage,
        };
        let block_header =
            MultiEraHeader::decode(block_info.era as u8, None, &block_header_7854823).unwrap();
        let pool_id =
            PoolId::from_bech32("pool195gdnmj6smzuakm4etxsxw3fgh8asqc4awtcskpyfnkpcvh2v8t")
                .unwrap();
        let active_spos = HashMap::from([(
            pool_id,
            VrfKeyHash::from(keyhash_256(block_header.vrf_vkey().unwrap())),
        )]);
        let active_spdd = HashMap::from([(pool_id, 64590523391239)]);
        let result = validate_vrf_praos(
            &block_info,
            &block_header,
            &epoch_nonce,
            active_slots_coeff,
            &active_spos,
            &active_spdd,
            25069171797357766,
        )
        .and_then(|vrf_validations| {
            vrf_validations.iter().try_for_each(|assert| assert().map_err(Box::new))
        });
        assert!(result.is_ok());
    }
}<|MERGE_RESOLUTION|>--- conflicted
+++ resolved
@@ -114,11 +114,7 @@
             hex::decode(include_str!("./data/7854823.cbor")).unwrap();
         let block_info = BlockInfo {
             status: BlockStatus::Immutable,
-<<<<<<< HEAD
-            intent: BlockIntent::Apply,
-=======
             intent: BlockIntent::Validate,
->>>>>>> ea305414
             slot: 73614529,
             hash: BlockHash::try_from(
                 hex::decode("4884996cff870563ffddab5d1255a82a58482ba9351536f5b72c882f883c8947")
