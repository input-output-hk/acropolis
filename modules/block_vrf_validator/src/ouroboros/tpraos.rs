use crate::ouroboros::{
    overlay_schedule::{self, OBftSlot},
    vrf,
    vrf_validation::{
        validate_genesis_leader_vrf_key, validate_leader_vrf_key, validate_tpraos_leader_vrf_proof,
        validate_tpraos_nonce_vrf_proof, validate_vrf_leader_value,
    },
};
use acropolis_common::{
    crypto::keyhash_224,
    protocol_params::Nonce,
    rational_number::RationalNumber,
    validation::{VrfValidation, VrfValidationError},
    BlockInfo, GenesisDelegates, PoolId, VrfKeyHash,
};
use anyhow::Result;
use pallas::ledger::{primitives::VrfCert, traverse::MultiEraHeader};
use std::collections::HashMap;

#[allow(clippy::too_many_arguments)]
pub fn validate_vrf_tpraos<'a>(
    block_info: &'a BlockInfo,
    header: &'a MultiEraHeader,
    epoch_nonce: &'a Nonce,
    genesis_delegs: &'a GenesisDelegates,
    active_slots_coeff: RationalNumber,
    decentralisation_param: RationalNumber,
    active_spos: &'a HashMap<PoolId, VrfKeyHash>,
    active_spdd: &'a HashMap<PoolId, u64>,
    total_active_stake: u64,
) -> Result<Vec<VrfValidation<'a>>, Box<VrfValidationError>> {
    // first look up for overlay slot
    let obft_slot = overlay_schedule::lookup_in_overlay_schedule(
        block_info.epoch_slot,
        genesis_delegs,
        &decentralisation_param,
        &active_slots_coeff,
    )
    .map_err(|e| VrfValidationError::Other(e.to_string()))?;

    match obft_slot {
        None => {
            let Some(issuer_vkey) = header.issuer_vkey() else {
                return Ok(vec![Box::new(|| {
                    Err(VrfValidationError::Other(
                        "Issuer Key is not set".to_string(),
                    ))
                })]);
            };
            let pool_id = PoolId::from(keyhash_224(issuer_vkey));
            let registered_vrf_key_hash =
                active_spos.get(&pool_id).ok_or(VrfValidationError::UnknownPool { pool_id })?;

            let pool_stake = active_spdd.get(&pool_id).unwrap_or(&0);
            let relative_stake = RationalNumber::new(*pool_stake, total_active_stake);

            let Some(vrf_vkey) = header.vrf_vkey() else {
                return Ok(vec![Box::new(|| {
                    Err(VrfValidationError::Other("VRF Key is not set".to_string()))
                })]);
            };
            let declared_vrf_key: &[u8; vrf::PublicKey::SIZE] = vrf_vkey
                .try_into()
                .map_err(|_| VrfValidationError::TryFromSlice("Invalid Vrf Key".to_string()))?;
            let nonce_vrf_cert = nonce_vrf_cert(header).ok_or(VrfValidationError::Other(
                "Nonce VRF Cert is not set".to_string(),
            ))?;
            let leader_vrf_cert = leader_vrf_cert(header).ok_or(VrfValidationError::Other(
                "Leader VRF Cert is not set".to_string(),
            ))?;

            // Regular TPraos rules apply
            Ok(vec![
                Box::new(move || {
                    validate_leader_vrf_key(&pool_id, registered_vrf_key_hash, vrf_vkey)?;
                    Ok(())
                }),
                Box::new(move || {
                    validate_tpraos_nonce_vrf_proof(
                        block_info.slot,
                        epoch_nonce,
                        &vrf::PublicKey::from(declared_vrf_key),
                        &nonce_vrf_cert.0.to_vec()[..],
                        &nonce_vrf_cert.1.to_vec()[..],
                    )?;
                    Ok(())
                }),
                Box::new(move || {
                    validate_tpraos_leader_vrf_proof(
                        block_info.slot,
                        epoch_nonce,
                        &vrf::PublicKey::from(declared_vrf_key),
                        &leader_vrf_cert.0.to_vec()[..],
                        &leader_vrf_cert.1.to_vec()[..],
                    )?;
                    Ok(())
                }),
                Box::new(move || {
                    validate_vrf_leader_value(
                        &pool_id,
                        &leader_vrf_cert.0.to_vec()[..],
                        &relative_stake,
                        &active_slots_coeff,
                    )?;
                    Ok(())
                }),
            ])
        }
        Some(OBftSlot::ActiveSlot(genesis_key, gen_deleg)) => {
            // The given genesis key has authority to produce a block in this
            // slot. Check whether we're its delegate.
            let Some(vrf_vkey) = header.vrf_vkey() else {
                return Ok(vec![Box::new(|| {
                    Err(VrfValidationError::Other("VRF Key is not set".to_string()))
                })]);
            };
            let declared_vrf_key: &[u8; vrf::PublicKey::SIZE] = vrf_vkey
                .try_into()
                .map_err(|_| VrfValidationError::TryFromSlice("Invalid Vrf Key".to_string()))?;
            let nonce_vrf_cert = nonce_vrf_cert(header).ok_or(VrfValidationError::Other(
                "Nonce VRF Cert is not set".to_string(),
            ))?;
            let leader_vrf_cert = leader_vrf_cert(header).ok_or(VrfValidationError::Other(
                "Leader VRF Cert is not set".to_string(),
            ))?;

            Ok(vec![
                Box::new(move || {
                    validate_genesis_leader_vrf_key(&genesis_key, &gen_deleg, vrf_vkey)?;
                    Ok(())
                }),
                Box::new(move || {
                    validate_tpraos_nonce_vrf_proof(
                        block_info.slot,
                        epoch_nonce,
                        &vrf::PublicKey::from(declared_vrf_key),
                        &nonce_vrf_cert.0.to_vec()[..],
                        &nonce_vrf_cert.1.to_vec()[..],
                    )?;
                    Ok(())
                }),
                Box::new(move || {
                    validate_tpraos_leader_vrf_proof(
                        block_info.slot,
                        epoch_nonce,
                        &vrf::PublicKey::from(declared_vrf_key),
                        &leader_vrf_cert.0.to_vec()[..],
                        &leader_vrf_cert.1.to_vec()[..],
                    )?;
                    Ok(())
                }),
            ])
        }
        Some(OBftSlot::NonActiveSlot) => {
            // This is a non-active slot; nobody may produce a block
            Ok(vec![Box::new(|| {
                Err(VrfValidationError::NotActiveSlotInOverlaySchedule {
                    slot: block_info.slot,
                })
            })])
        }
    }
}

fn nonce_vrf_cert<'a>(header: &'a MultiEraHeader) -> Option<&'a VrfCert> {
    match header {
        MultiEraHeader::ShelleyCompatible(x) => Some(&x.header_body.nonce_vrf),
        _ => None,
    }
}

fn leader_vrf_cert<'a>(header: &'a MultiEraHeader) -> Option<&'a VrfCert> {
    match header {
        MultiEraHeader::ShelleyCompatible(x) => Some(&x.header_body.leader_vrf),
        _ => None,
    }
}

#[cfg(test)]
mod tests {
    use acropolis_common::{
        crypto::keyhash_256,
        genesis_values::GenesisValues,
        protocol_params::NonceHash,
        serialization::Bech32Conversion,
        validation::{VrfLeaderValueTooBigError, WrongLeaderVrfKeyError},
        BlockHash, BlockIntent, BlockStatus, Era,
    };

    use super::*;

    #[test]
    fn test_4490511_block_produced_by_genesis_key() {
        let genesis_value = GenesisValues::mainnet();
        let epoch_nonce = Nonce::from(
            NonceHash::try_from(
                hex::decode("1a3be38bcbb7911969283716ad7aa550250226b76a61fc51cc9a9a35d9276d81")
                    .unwrap()
                    .as_slice(),
            )
            .unwrap(),
        );
        let active_slots_coeff = RationalNumber::new(1, 20);
        let decentralisation_param = RationalNumber::from(1);

        let block_header_4490511: Vec<u8> =
            hex::decode(include_str!("./data/4490511.cbor")).unwrap();
        let block_info = BlockInfo {
            status: BlockStatus::Immutable,
<<<<<<< HEAD
            intent: BlockIntent::Apply,
=======
            intent: BlockIntent::Validate,
>>>>>>> ea305414
            slot: 4492800,
            hash: BlockHash::try_from(
                hex::decode("aa83acbf5904c0edfe4d79b3689d3d00fcfc553cf360fd2229b98d464c28e9de")
                    .unwrap(),
            )
            .unwrap(),
            timestamp: 1596059091,
            number: 4490511,
            epoch: 208,
            epoch_slot: 0,
            new_epoch: true,
            era: Era::Shelley,
        };
        let block_header =
            MultiEraHeader::decode(block_info.era as u8, None, &block_header_4490511).unwrap();
        let active_spos = HashMap::new();
        let active_spdd = HashMap::new();
        let result = validate_vrf_tpraos(
            &block_info,
            &block_header,
            &epoch_nonce,
            &genesis_value.genesis_delegs,
            active_slots_coeff,
            decentralisation_param,
            &active_spos,
            &active_spdd,
            1,
        )
        .and_then(|vrf_validations| {
            vrf_validations.iter().try_for_each(|assert| assert().map_err(Box::new))
        });
        assert!(result.is_ok());
    }

    #[test]
    fn test_4556956_block() {
        let genesis_value = GenesisValues::mainnet();
        let epoch_nonce = Nonce::from(
            NonceHash::try_from(
                hex::decode("3fac34ac3d7d1ac6c976ba68b1509b1ee3aafdbf6de96e10789e488e13e16bd7")
                    .unwrap()
                    .as_slice(),
            )
            .unwrap(),
        );
        let active_slots_coeff = RationalNumber::new(1, 20);
        let decentralisation_param = RationalNumber::new(9, 10);

        let block_header_4556956: Vec<u8> =
            hex::decode(include_str!("./data/4556956.cbor")).unwrap();
        let block_info = BlockInfo {
            status: BlockStatus::Immutable,
            intent: BlockIntent::Apply,
            slot: 5824849,
            hash: BlockHash::try_from(
                hex::decode("1038b2c76a23ea7d89cbd84d7744c97560eb3412661beed6959d748e24ff8229")
                    .unwrap(),
            )
            .unwrap(),
            timestamp: 1597391140,
            number: 4556956,
            epoch: 211,
            epoch_slot: 36049,
            new_epoch: false,
            era: Era::Shelley,
        };
        let block_header =
            MultiEraHeader::decode(block_info.era as u8, None, &block_header_4556956).unwrap();
        let pool_id =
            PoolId::from_bech32("pool1pu5jlj4q9w9jlxeu370a3c9myx47md5j5m2str0naunn2q3lkdy")
                .unwrap();
        let active_spos: HashMap<PoolId, VrfKeyHash> = HashMap::from([(
            pool_id,
            VrfKeyHash::from(keyhash_256(block_header.vrf_vkey().unwrap())),
        )]);
        let active_spdd = HashMap::from([(pool_id, 75284250207839)]);
        let result = validate_vrf_tpraos(
            &block_info,
            &block_header,
            &epoch_nonce,
            &genesis_value.genesis_delegs,
            active_slots_coeff,
            decentralisation_param,
            &active_spos,
            &active_spdd,
            10177811974823000,
        )
        .and_then(|vrf_validations| {
            vrf_validations.iter().try_for_each(|assert| assert().map_err(Box::new))
        });
        assert!(result.is_ok());
    }

    #[test]
    fn test_4576496_block() {
        let genesis_value = GenesisValues::mainnet();
        let epoch_nonce = Nonce::from(
            NonceHash::try_from(
                hex::decode("3fac34ac3d7d1ac6c976ba68b1509b1ee3aafdbf6de96e10789e488e13e16bd7")
                    .unwrap()
                    .as_slice(),
            )
            .unwrap(),
        );
        let active_slots_coeff = RationalNumber::new(1, 20);
        let decentralisation_param = RationalNumber::new(9, 10);

        let block_header_4576496: Vec<u8> =
            hex::decode(include_str!("./data/4576496.cbor")).unwrap();
        let block_info = BlockInfo {
            status: BlockStatus::Immutable,
            intent: BlockIntent::Apply,
            slot: 6220749,
            hash: BlockHash::try_from(
                hex::decode("d78e446b6540612e161ebdda32ee1715ef0f9fc68e890c7e3aae167b0354f998")
                    .unwrap(),
            )
            .unwrap(),
            timestamp: 1597787040,
            number: 4576496,
            epoch: 211,
            epoch_slot: 431949,
            new_epoch: false,
            era: Era::Shelley,
        };
        let block_header =
            MultiEraHeader::decode(block_info.era as u8, None, &block_header_4576496).unwrap();
        let pool_id =
            PoolId::from_bech32("pool1pu5jlj4q9w9jlxeu370a3c9myx47md5j5m2str0naunn2q3lkdy")
                .unwrap();
        let active_spos: HashMap<PoolId, VrfKeyHash> = HashMap::from([(
            pool_id,
            VrfKeyHash::from(keyhash_256(block_header.vrf_vkey().unwrap())),
        )]);
        let active_spdd = HashMap::from([(pool_id, 75284250207839)]);
        let result = validate_vrf_tpraos(
            &block_info,
            &block_header,
            &epoch_nonce,
            &genesis_value.genesis_delegs,
            active_slots_coeff,
            decentralisation_param,
            &active_spos,
            &active_spdd,
            10177811974823000,
        )
        .and_then(|vrf_validations| {
            vrf_validations.iter().try_for_each(|assert| assert().map_err(Box::new))
        });
        assert!(result.is_ok());
    }

    #[test]
    fn test_4576496_block_as_unknown_pool() {
        let genesis_value = GenesisValues::mainnet();
        let epoch_nonce = Nonce::from(
            NonceHash::try_from(
                hex::decode("3fac34ac3d7d1ac6c976ba68b1509b1ee3aafdbf6de96e10789e488e13e16bd7")
                    .unwrap()
                    .as_slice(),
            )
            .unwrap(),
        );
        let active_slots_coeff = RationalNumber::new(1, 20);
        let decentralisation_param = RationalNumber::new(9, 10);

        let block_header_4576496: Vec<u8> =
            hex::decode(include_str!("./data/4576496.cbor")).unwrap();
        let block_info = BlockInfo {
            status: BlockStatus::Immutable,
            intent: BlockIntent::Apply,
            slot: 6220749,
            hash: BlockHash::try_from(
                hex::decode("d78e446b6540612e161ebdda32ee1715ef0f9fc68e890c7e3aae167b0354f998")
                    .unwrap(),
            )
            .unwrap(),
            timestamp: 1597787040,
            number: 4576496,
            epoch: 211,
            epoch_slot: 431949,
            new_epoch: false,
            era: Era::Shelley,
        };
        let block_header =
            MultiEraHeader::decode(block_info.era as u8, None, &block_header_4576496).unwrap();
        let pool_id =
            PoolId::from_bech32("pool1pu5jlj4q9w9jlxeu370a3c9myx47md5j5m2str0naunn2q3lkdy")
                .unwrap();
        let active_spos: HashMap<PoolId, VrfKeyHash> = HashMap::from([]);
        let active_spdd = HashMap::from([]);
        let result = validate_vrf_tpraos(
            &block_info,
            &block_header,
            &epoch_nonce,
            &genesis_value.genesis_delegs,
            active_slots_coeff,
            decentralisation_param,
            &active_spos,
            &active_spdd,
            10177811974823000,
        )
        .and_then(|vrf_validations| {
            vrf_validations.iter().try_for_each(|assert| assert().map_err(Box::new))
        });
        assert!(result.is_err());
        assert_eq!(
            result.unwrap_err(),
            Box::new(VrfValidationError::UnknownPool { pool_id })
        );
    }

    #[test]
    fn test_4576496_block_as_wrong_leader_vrf_key() {
        let genesis_value = GenesisValues::mainnet();
        let epoch_nonce = Nonce::from(
            NonceHash::try_from(
                hex::decode("3fac34ac3d7d1ac6c976ba68b1509b1ee3aafdbf6de96e10789e488e13e16bd7")
                    .unwrap()
                    .as_slice(),
            )
            .unwrap(),
        );
        let active_slots_coeff = RationalNumber::new(1, 20);
        let decentralisation_param = RationalNumber::new(9, 10);

        let block_header_4576496: Vec<u8> =
            hex::decode(include_str!("./data/4576496.cbor")).unwrap();
        let block_info = BlockInfo {
            status: BlockStatus::Immutable,
            intent: BlockIntent::Apply,
            slot: 6220749,
            hash: BlockHash::try_from(
                hex::decode("d78e446b6540612e161ebdda32ee1715ef0f9fc68e890c7e3aae167b0354f998")
                    .unwrap(),
            )
            .unwrap(),
            timestamp: 1597787040,
            number: 4576496,
            epoch: 211,
            epoch_slot: 431949,
            new_epoch: false,
            era: Era::Shelley,
        };
        let block_header =
            MultiEraHeader::decode(block_info.era as u8, None, &block_header_4576496).unwrap();
        let pool_id =
            PoolId::from_bech32("pool1pu5jlj4q9w9jlxeu370a3c9myx47md5j5m2str0naunn2q3lkdy")
                .unwrap();
        let active_spos: HashMap<PoolId, VrfKeyHash> =
            HashMap::from([(pool_id, VrfKeyHash::from(keyhash_256(&[0; 64])))]);
        let active_spdd = HashMap::from([(pool_id, 75284250207839)]);
        let result = validate_vrf_tpraos(
            &block_info,
            &block_header,
            &epoch_nonce,
            &genesis_value.genesis_delegs,
            active_slots_coeff,
            decentralisation_param,
            &active_spos,
            &active_spdd,
            10177811974823000,
        )
        .and_then(|vrf_validations| {
            vrf_validations.iter().try_for_each(|assert| assert().map_err(Box::new))
        });
        assert!(result.is_err());
        assert_eq!(
            result.unwrap_err(),
            Box::new(VrfValidationError::WrongLeaderVrfKey(
                WrongLeaderVrfKeyError {
                    pool_id,
                    registered_vrf_key_hash: VrfKeyHash::from(keyhash_256(&[0; 64])),
                    header_vrf_key_hash: VrfKeyHash::from(keyhash_256(
                        block_header.vrf_vkey().unwrap()
                    )),
                }
            ))
        );
    }

    #[test]
    fn test_4576496_block_with_small_active_stake() {
        let genesis_value = GenesisValues::mainnet();
        let epoch_nonce = Nonce::from(
            NonceHash::try_from(
                hex::decode("3fac34ac3d7d1ac6c976ba68b1509b1ee3aafdbf6de96e10789e488e13e16bd7")
                    .unwrap()
                    .as_slice(),
            )
            .unwrap(),
        );
        let active_slots_coeff = RationalNumber::new(1, 20);
        let decentralisation_param = RationalNumber::new(9, 10);

        let block_header_4576496: Vec<u8> =
            hex::decode(include_str!("./data/4576496.cbor")).unwrap();
        let block_info = BlockInfo {
            status: BlockStatus::Immutable,
            intent: BlockIntent::Apply,
            slot: 6220749,
            hash: BlockHash::try_from(
                hex::decode("d78e446b6540612e161ebdda32ee1715ef0f9fc68e890c7e3aae167b0354f998")
                    .unwrap(),
            )
            .unwrap(),
            timestamp: 1597787040,
            number: 4576496,
            epoch: 211,
            epoch_slot: 431949,
            new_epoch: false,
            era: Era::Shelley,
        };
        let block_header =
            MultiEraHeader::decode(block_info.era as u8, None, &block_header_4576496).unwrap();
        let pool_id =
            PoolId::from_bech32("pool1pu5jlj4q9w9jlxeu370a3c9myx47md5j5m2str0naunn2q3lkdy")
                .unwrap();
        let active_spos: HashMap<PoolId, VrfKeyHash> = HashMap::from([(
            pool_id,
            VrfKeyHash::from(keyhash_256(block_header.vrf_vkey().unwrap())),
        )]);
        // small active stake (correct one is 75284250207839)
        let active_spdd = HashMap::from([(pool_id, 75284250207)]);
        let result = validate_vrf_tpraos(
            &block_info,
            &block_header,
            &epoch_nonce,
            &genesis_value.genesis_delegs,
            active_slots_coeff,
            decentralisation_param,
            &active_spos,
            &active_spdd,
            10177811974823000,
        )
        .and_then(|vrf_validations| {
            vrf_validations.iter().try_for_each(|assert| assert().map_err(Box::new))
        });
        assert!(result.is_err());
        assert_eq!(
            result.unwrap_err(),
            Box::new(VrfValidationError::VrfLeaderValueTooBig(
                VrfLeaderValueTooBigError::VrfLeaderValueTooBig {
                    pool_id,
                    active_stake: 75284250207,
                    relative_stake: RationalNumber::new(75284250207, 10177811974823000),
                }
            ))
        );
    }
}<|MERGE_RESOLUTION|>--- conflicted
+++ resolved
@@ -207,11 +207,7 @@
             hex::decode(include_str!("./data/4490511.cbor")).unwrap();
         let block_info = BlockInfo {
             status: BlockStatus::Immutable,
-<<<<<<< HEAD
-            intent: BlockIntent::Apply,
-=======
             intent: BlockIntent::Validate,
->>>>>>> ea305414
             slot: 4492800,
             hash: BlockHash::try_from(
                 hex::decode("aa83acbf5904c0edfe4d79b3689d3d00fcfc553cf360fd2229b98d464c28e9de")
