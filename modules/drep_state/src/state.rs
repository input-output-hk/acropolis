--- conflicted
+++ resolved
@@ -584,15 +584,9 @@
 
     #[test]
     fn test_drep_process_one_certificate() {
-<<<<<<< HEAD
         let tx_cred = Credential::AddrKeyHash(CRED_1.into());
-        let tx_cert = TxCertificate::DRepRegistration(DRepRegistrationWithPos {
-            reg: DRepRegistration {
-=======
-        let tx_cred = Credential::AddrKeyHash(CRED_1.to_vec());
         let tx_cert = TxCertificateWithPos {
             cert: TxCertificate::DRepRegistration(DRepRegistration {
->>>>>>> 465b906c
                 credential: tx_cred.clone(),
                 deposit: 500000000,
                 anchor: None,
@@ -615,15 +609,9 @@
 
     #[test]
     fn test_drep_do_not_replace_existing_certificate() {
-<<<<<<< HEAD
         let tx_cred = Credential::AddrKeyHash(CRED_1.into());
-        let tx_cert = TxCertificate::DRepRegistration(DRepRegistrationWithPos {
-            reg: DRepRegistration {
-=======
-        let tx_cred = Credential::AddrKeyHash(CRED_1.to_vec());
         let tx_cert = TxCertificateWithPos {
             cert: TxCertificate::DRepRegistration(DRepRegistration {
->>>>>>> 465b906c
                 credential: tx_cred.clone(),
                 deposit: 500000000,
                 anchor: None,
@@ -659,15 +647,9 @@
 
     #[test]
     fn test_drep_update_certificate() {
-<<<<<<< HEAD
         let tx_cred = Credential::AddrKeyHash(CRED_1.into());
-        let tx_cert = TxCertificate::DRepRegistration(DRepRegistrationWithPos {
-            reg: DRepRegistration {
-=======
-        let tx_cred = Credential::AddrKeyHash(CRED_1.to_vec());
         let tx_cert = TxCertificateWithPos {
             cert: TxCertificate::DRepRegistration(DRepRegistration {
->>>>>>> 465b906c
                 credential: tx_cred.clone(),
                 deposit: 500000000,
                 anchor: None,
@@ -706,15 +688,9 @@
 
     #[test]
     fn test_drep_do_not_update_nonexistent_certificate() {
-<<<<<<< HEAD
         let tx_cred = Credential::AddrKeyHash(CRED_1.into());
-        let tx_cert = TxCertificate::DRepRegistration(DRepRegistrationWithPos {
-            reg: DRepRegistration {
-=======
-        let tx_cred = Credential::AddrKeyHash(CRED_1.to_vec());
         let tx_cert = TxCertificateWithPos {
             cert: TxCertificate::DRepRegistration(DRepRegistration {
->>>>>>> 465b906c
                 credential: tx_cred.clone(),
                 deposit: 500000000,
                 anchor: None,
@@ -729,15 +705,9 @@
             url: "https://poop.bike".into(),
             data_hash: vec![0x13, 0x37],
         };
-<<<<<<< HEAD
-        let update_anchor_tx_cert = TxCertificate::DRepUpdate(DRepUpdateWithPos {
-            reg: DRepUpdate {
-                credential: Credential::AddrKeyHash(CRED_2.into()),
-=======
         let update_anchor_tx_cert = TxCertificateWithPos {
             cert: TxCertificate::DRepUpdate(DRepUpdate {
-                credential: Credential::AddrKeyHash(CRED_2.to_vec()),
->>>>>>> 465b906c
+                credential: Credential::AddrKeyHash(CRED_2.into()),
                 anchor: Some(anchor.clone()),
             }),
             tx_identifier: TxIdentifier::default(),
@@ -758,15 +728,9 @@
 
     #[test]
     fn test_drep_deregister() {
-<<<<<<< HEAD
         let tx_cred = Credential::AddrKeyHash(CRED_1.into());
-        let tx_cert = TxCertificate::DRepRegistration(acropolis_common::DRepRegistrationWithPos {
-            reg: DRepRegistration {
-=======
-        let tx_cred = Credential::AddrKeyHash(CRED_1.to_vec());
         let tx_cert = TxCertificateWithPos {
             cert: TxCertificate::DRepRegistration(DRepRegistration {
->>>>>>> 465b906c
                 credential: tx_cred.clone(),
                 deposit: 500000000,
                 anchor: None,
@@ -792,15 +756,9 @@
 
     #[test]
     fn test_drep_do_not_deregister_nonexistent_cert() {
-<<<<<<< HEAD
         let tx_cred = Credential::AddrKeyHash(CRED_1.into());
-        let tx_cert = TxCertificate::DRepRegistration(acropolis_common::DRepRegistrationWithPos {
-            reg: DRepRegistration {
-=======
-        let tx_cred = Credential::AddrKeyHash(CRED_1.to_vec());
         let tx_cert = TxCertificateWithPos {
             cert: TxCertificate::DRepRegistration(DRepRegistration {
->>>>>>> 465b906c
                 credential: tx_cred.clone(),
                 deposit: 500000000,
                 anchor: None,
@@ -811,15 +769,9 @@
         let mut state = State::new(DRepStorageConfig::default());
         assert!(state.process_one_cert(&tx_cert, 1).unwrap());
 
-<<<<<<< HEAD
-        let unregister_tx_cert = TxCertificate::DRepDeregistration(DRepDeregistrationWithPos {
-            reg: DRepDeregistration {
-                credential: Credential::AddrKeyHash(CRED_2.into()),
-=======
         let unregister_tx_cert = TxCertificateWithPos {
             cert: TxCertificate::DRepDeregistration(DRepDeregistration {
-                credential: Credential::AddrKeyHash(CRED_2.to_vec()),
->>>>>>> 465b906c
+                credential: Credential::AddrKeyHash(CRED_2.into()),
                 refund: 500000000,
             }),
             tx_identifier: TxIdentifier::default(),
