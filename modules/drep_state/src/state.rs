--- conflicted
+++ resolved
@@ -1,28 +1,15 @@
 //! Acropolis DRepState: State storage
 
 use std::collections::HashMap;
-use anyhow::{anyhow, Result};
-use async_trait::async_trait;
-use tracing::info;
-use serde_with::serde_as;
-
 use acropolis_common::{
     messages::TxCertificatesMessage,
-<<<<<<< HEAD
+    TxCertificate,
     Anchor, DRepCredential, Lovelace,
-    SerialisedHandler,
-=======
->>>>>>> 090836ee
-    TxCertificate,
 };
-<<<<<<< HEAD
-
-use crate::{drep_voting_stake_publisher::DrepVotingStakePublisher};
-=======
 use anyhow::{anyhow, Result};
 use tracing::info;
 use serde_with::serde_as;
->>>>>>> 090836ee
+use crate::{drep_voting_stake_publisher::DrepVotingStakePublisher};
 
 #[serde_as]
 #[derive(Debug, Clone, serde::Serialize, serde::Deserialize)]
@@ -111,7 +98,6 @@
         self.certificate_info_update_slot = tx_slot;
         Ok(())
     }
-<<<<<<< HEAD
 
     pub fn new_vote_distribution(&self) -> Vec<(DRepCredential, Lovelace)> {
         let mut distribution = Vec::new();
@@ -120,23 +106,18 @@
         }
         distribution
     }
-}
 
-#[async_trait]
-impl SerialisedHandler<TxCertificatesMessage> for State {
-    async fn handle(&mut self, _sequence: u64, tx_cert_msg: &TxCertificatesMessage) -> Result<()> {
+    pub async fn handle(&mut self, tx_cert_msg: &TxCertificatesMessage) -> Result<()> {
         let tx_slot = tx_cert_msg.block.slot;
-=======
 
-    pub fn handle(&mut self, tx_cert_msg: &TxCertificatesMessage) -> Result<()> {
->>>>>>> 090836ee
         for tx_cert in tx_cert_msg.certificates.iter() {
             if let Err(e) = self.process_one_certificate(tx_cert, tx_slot) {
                 tracing::error!("Error processing tx_cert {}", e);
             }
         }
 
-        if self.certificate_info_update_slot == tx_slot && self.drep_voting_stake_publisher.is_some() {
+        if self.certificate_info_update_slot == tx_slot
+            && self.drep_voting_stake_publisher.is_some() {
             let d = self.new_vote_distribution();
             info!("New vote distribution at slot = {}: len = {}", tx_slot, d.len());
             if let Some(ref mut publisher) = self.drep_voting_stake_publisher {
