//! Acropolis DRepState: State storage

use std::collections::HashMap;
<<<<<<< HEAD
use std::sync::Arc;
=======
>>>>>>> 98e4907d
use acropolis_common::{
    messages::TxCertificatesMessage,
    Anchor, DRepCredential, Lovelace, SerialisedMessageHandler, TxCertificate
};
use anyhow::{anyhow, Result};
use async_trait::async_trait;
use tracing::{error, info};
use serde_with::serde_as;
use acropolis_common::messages::Message;
use crate::drep_voting_stake_publisher::DrepVotingStakePublisher;

#[serde_as]
#[derive(Debug, Clone, serde::Serialize, serde::Deserialize)]
pub struct DRepRecord {
    pub deposit: Lovelace,
    pub anchor: Option<Anchor>
}

impl DRepRecord {
    pub fn new(deposit: Lovelace, anchor: Option<Anchor>) -> Self {
        Self { deposit, anchor }
    }
}

<<<<<<< HEAD
pub struct State {
    certificate_info_update_slot: u64,
    dreps: HashMap::<DRepCredential, DRepRecord>,

    drep_voting_stake_publisher: Option<DrepVotingStakePublisher>
=======
#[serde_as]
#[derive(Debug, Clone, serde::Serialize, serde::Deserialize)]
pub struct State {
    dreps: HashMap::<DRepCredential, DRepRecord>
>>>>>>> 98e4907d
}

impl State {
    pub fn new(drep_voting_stake_publisher: Option<DrepVotingStakePublisher>) -> Self {
        Self {
<<<<<<< HEAD
            certificate_info_update_slot: 1,
            dreps: HashMap::new(),
            drep_voting_stake_publisher
=======
            dreps: HashMap::new()
>>>>>>> 98e4907d
        }
    }

    #[allow(dead_code)]
    pub fn get_count(&self) -> usize {
        self.dreps.len()
    }

    pub fn get_drep(&self, credential: &DRepCredential) -> Option<&DRepRecord> {
        self.dreps.get(credential)
    }

    pub fn list(&self) -> Vec<DRepCredential> {
        self.dreps.keys().map(|x| x.clone()).collect()
    }

    async fn log_stats(&self) {
        info!(count = self.dreps.len(), "count");
    }

    pub async fn tick(&self) -> Result<()> {
        self.log_stats().await;
        Ok(())
    }
}

impl State {
<<<<<<< HEAD
    fn process_one_certificate(&mut self, tx_cert: &TxCertificate, tx_slot: u64) -> Result<()> {
=======
    fn process_one_certificate(&mut self, tx_cert: &TxCertificate) -> Result<()> {
>>>>>>> 98e4907d
        match tx_cert {
            TxCertificate::DRepRegistration(reg) => {
                match self.dreps.get_mut(&reg.credential) {
                    Some(ref mut drep) => {
                        if reg.deposit != 0 {
                            return Err(anyhow!("DRep registartion {:?}: replacement requires deposit = 0, instead of {}",
                                    reg.credential, reg.deposit
                                ));
                        } else {
                            drep.anchor = reg.anchor.clone();
                        }
                    },
                    None => { self.dreps.insert(reg.credential.clone(), DRepRecord::new(reg.deposit, reg.anchor.clone())); }
                }
            },
            TxCertificate::DRepDeregistration(reg) => {
                if self.dreps.remove(&reg.credential).is_none() {
                    return Err(anyhow!("DRep registartion {:?}: internal error, credential not found", reg.credential))
                }
            },
            TxCertificate::DRepUpdate(reg) => {
                match self.dreps.get_mut(&reg.credential) {
                    Some(ref mut drep) => drep.anchor = reg.anchor.clone(),
                    None => { return Err(anyhow!("DRep registartion {:?}: internal error, credential not found", reg.credential)); }
                }
            },
<<<<<<< HEAD
            _ => return Ok(())
        }

        // Fall through for all branches, where votes distribution had changed
        self.certificate_info_update_slot = tx_slot;
        Ok(())
    }

    pub fn new_vote_distribution(&self) -> Vec<(DRepCredential, Lovelace)> {
        let mut distribution = Vec::new();
        for (drep, drep_info) in self.dreps.iter() {
            distribution.push((drep.clone(), drep_info.deposit));
        }
        distribution
    }
=======
            _ => ()
        }

        Ok(())
    }
>>>>>>> 98e4907d
}

#[async_trait]
impl SerialisedMessageHandler<TxCertificatesMessage> for State {
    async fn handle(&mut self, tx_cert_msg: &TxCertificatesMessage) -> Result<()> {
        let tx_slot = tx_cert_msg.block.slot;

        for tx_cert in tx_cert_msg.certificates.iter() {
<<<<<<< HEAD
            if let Err(e) = self.process_one_certificate(tx_cert, tx_slot) {
                tracing::error!("Error processing tx_cert {}", e);
            }
        }

        if self.certificate_info_update_slot == tx_slot && self.drep_voting_stake_publisher.is_some() {
            let d = self.new_vote_distribution();
            info!("New vote distribution at slot = {}: len = {}", tx_slot, d.len());
            if let Some(ref mut publisher) = self.drep_voting_stake_publisher {
                if let Err(e) = publisher.publish_stake(d).await {
                    tracing::error!("Error publishing drep voting stake distribution: {e}");
                }
=======
            if let Err(e) = self.process_one_certificate(tx_cert) {
                tracing::error!("Error processing tx_cert {}", e);
>>>>>>> 98e4907d
            }
        }

        Ok(())
    }
}

#[cfg(test)]
mod tests {
    use acropolis_common::{DRepRegistration, TxCertificate, Credential};
    use crate::state::{DRepRecord, State};

    #[test]
    fn test_drep_process_one_certificate() {
        let tx_cred = Credential::AddrKeyHash([123, 222, 247, 170, 243, 201, 37, 233, 124, 164, 45, 54, 241, 25, 176, 70, 154, 18, 204, 164, 161, 126, 207, 239, 198, 144, 3, 80].to_vec());
        let tx_cert = TxCertificate::DRepRegistration( DRepRegistration{
            credential: tx_cred.clone(),
            deposit: 500000000,
            anchor: None
        });
<<<<<<< HEAD
        let mut state = State::new(None);
        state.process_one_certificate(&tx_cert, 1).unwrap();
=======
        let mut state = State::new();
        state.process_one_certificate(&tx_cert).unwrap();
>>>>>>> 98e4907d
        assert_eq!(state.get_count(), 1);
        let tx_cert_record = DRepRecord{ deposit: 500000000, anchor: None };
        assert_eq!(state.get_drep(&tx_cred).unwrap().deposit, tx_cert_record.deposit);
    }
}<|MERGE_RESOLUTION|>--- conflicted
+++ resolved
@@ -1,10 +1,6 @@
 //! Acropolis DRepState: State storage
 
-use std::collections::HashMap;
-<<<<<<< HEAD
-use std::sync::Arc;
-=======
->>>>>>> 98e4907d
+use std::{collections::HashMap, sync::Arc};
 use acropolis_common::{
     messages::TxCertificatesMessage,
     Anchor, DRepCredential, Lovelace, SerialisedMessageHandler, TxCertificate
@@ -29,30 +25,19 @@
     }
 }
 
-<<<<<<< HEAD
 pub struct State {
     certificate_info_update_slot: u64,
     dreps: HashMap::<DRepCredential, DRepRecord>,
 
     drep_voting_stake_publisher: Option<DrepVotingStakePublisher>
-=======
-#[serde_as]
-#[derive(Debug, Clone, serde::Serialize, serde::Deserialize)]
-pub struct State {
-    dreps: HashMap::<DRepCredential, DRepRecord>
->>>>>>> 98e4907d
 }
 
 impl State {
     pub fn new(drep_voting_stake_publisher: Option<DrepVotingStakePublisher>) -> Self {
         Self {
-<<<<<<< HEAD
             certificate_info_update_slot: 1,
             dreps: HashMap::new(),
             drep_voting_stake_publisher
-=======
-            dreps: HashMap::new()
->>>>>>> 98e4907d
         }
     }
 
@@ -80,11 +65,7 @@
 }
 
 impl State {
-<<<<<<< HEAD
     fn process_one_certificate(&mut self, tx_cert: &TxCertificate, tx_slot: u64) -> Result<()> {
-=======
-    fn process_one_certificate(&mut self, tx_cert: &TxCertificate) -> Result<()> {
->>>>>>> 98e4907d
         match tx_cert {
             TxCertificate::DRepRegistration(reg) => {
                 match self.dreps.get_mut(&reg.credential) {
@@ -111,7 +92,6 @@
                     None => { return Err(anyhow!("DRep registartion {:?}: internal error, credential not found", reg.credential)); }
                 }
             },
-<<<<<<< HEAD
             _ => return Ok(())
         }
 
@@ -127,13 +107,6 @@
         }
         distribution
     }
-=======
-            _ => ()
-        }
-
-        Ok(())
-    }
->>>>>>> 98e4907d
 }
 
 #[async_trait]
@@ -142,7 +115,6 @@
         let tx_slot = tx_cert_msg.block.slot;
 
         for tx_cert in tx_cert_msg.certificates.iter() {
-<<<<<<< HEAD
             if let Err(e) = self.process_one_certificate(tx_cert, tx_slot) {
                 tracing::error!("Error processing tx_cert {}", e);
             }
@@ -155,10 +127,6 @@
                 if let Err(e) = publisher.publish_stake(d).await {
                     tracing::error!("Error publishing drep voting stake distribution: {e}");
                 }
-=======
-            if let Err(e) = self.process_one_certificate(tx_cert) {
-                tracing::error!("Error processing tx_cert {}", e);
->>>>>>> 98e4907d
             }
         }
 
@@ -179,13 +147,8 @@
             deposit: 500000000,
             anchor: None
         });
-<<<<<<< HEAD
         let mut state = State::new(None);
         state.process_one_certificate(&tx_cert, 1).unwrap();
-=======
-        let mut state = State::new();
-        state.process_one_certificate(&tx_cert).unwrap();
->>>>>>> 98e4907d
         assert_eq!(state.get_count(), 1);
         let tx_cert_record = DRepRecord{ deposit: 500000000, anchor: None };
         assert_eq!(state.get_drep(&tx_cred).unwrap().deposit, tx_cert_record.deposit);
