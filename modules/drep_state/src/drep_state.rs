--- conflicted
+++ resolved
@@ -266,11 +266,7 @@
             async move {
                 let Message::StateQuery(StateQuery::Governance(query)) = message.as_ref() else {
                     return Arc::new(Message::StateQueryResponse(StateQueryResponse::Governance(
-<<<<<<< HEAD
-                        GovernanceStateQueryResponse::Error(QueryError::invalid_request(
-=======
                         GovernanceStateQueryResponse::Error(QueryError::internal_error(
->>>>>>> 12b75f13
                             "Invalid message for governance-state",
                         )),
                     )));
@@ -322,17 +318,11 @@
                                     }
                                 }
 
-<<<<<<< HEAD
-                                Ok(None) => GovernanceStateQueryResponse::Error(
-                                    QueryError::not_found(format!("DRep {:?}", drep_credential)),
-                                ),
-=======
                                 Ok(None) => {
                                     GovernanceStateQueryResponse::Error(QueryError::not_found(
                                         format!("DRep {:?} not found", drep_credential),
                                     ))
                                 }
->>>>>>> 12b75f13
                                 Err(msg) => GovernanceStateQueryResponse::Error(
                                     QueryError::internal_error(msg),
                                 ),
@@ -352,20 +342,12 @@
                                         },
                                     )
                                 }
-<<<<<<< HEAD
-                                Ok(None) => {
-                                    GovernanceStateQueryResponse::Error(QueryError::not_found(
-                                        format!("DRep delegators for {:?}", drep_credential),
-                                    ))
-                                }
-=======
                                 Ok(None) => GovernanceStateQueryResponse::Error(
                                     QueryError::not_found(format!(
                                         "DRep delegators for {:?} not found",
                                         drep_credential
                                     )),
                                 ),
->>>>>>> 12b75f13
                                 Err(msg) => GovernanceStateQueryResponse::Error(
                                     QueryError::internal_error(msg),
                                 ),
@@ -381,20 +363,12 @@
                                 Ok(Some(anchor)) => GovernanceStateQueryResponse::DRepMetadata(
                                     Some(Some(anchor.clone())),
                                 ),
-<<<<<<< HEAD
-                                Ok(None) => {
-                                    GovernanceStateQueryResponse::Error(QueryError::not_found(
-                                        format!("DRep metadata for {:?}", drep_credential),
-                                    ))
-                                }
-=======
                                 Ok(None) => GovernanceStateQueryResponse::Error(
                                     QueryError::not_found(format!(
                                         "DRep metadata for {:?} not found",
                                         drep_credential
                                     )),
                                 ),
->>>>>>> 12b75f13
                                 Err(msg) => GovernanceStateQueryResponse::Error(
                                     QueryError::internal_error(msg),
                                 ),
@@ -415,11 +389,7 @@
                                 }
                                 Ok(None) => {
                                     GovernanceStateQueryResponse::Error(QueryError::not_found(
-<<<<<<< HEAD
-                                        format!("DRep updates for {:?}", drep_credential),
-=======
                                         format!("DRep updates for {:?} not found", drep_credential),
->>>>>>> 12b75f13
                                     ))
                                 }
                                 Err(msg) => GovernanceStateQueryResponse::Error(
@@ -453,11 +423,7 @@
                             ),
                         }
                     }
-<<<<<<< HEAD
-                    _ => GovernanceStateQueryResponse::Error(QueryError::invalid_request(format!(
-=======
                     _ => GovernanceStateQueryResponse::Error(QueryError::internal_error(format!(
->>>>>>> 12b75f13
                         "Unimplemented governance query: {query:?}"
                     ))),
                 };
