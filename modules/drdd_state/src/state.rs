--- conflicted
+++ resolved
@@ -19,11 +19,7 @@
 impl State {
     pub fn new() -> Self {
         Self {
-<<<<<<< HEAD
-            drdd_history: StateHistory::new("drdd", HistoryKind::EpochState, true),
-=======
             drdd_history: StateHistory::new("drdd", StateHistoryStore::Unbounded),
->>>>>>> a8020d05
         }
     }
 
