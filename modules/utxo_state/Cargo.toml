--- conflicted
+++ resolved
@@ -9,11 +9,7 @@
 license = "Apache-2.0"
 
 [dependencies]
-<<<<<<< HEAD
-caryatid_sdk = "0.6"
-=======
 caryatid_sdk = "0.9"
->>>>>>> b180d6ea
 acropolis_common = { path = "../../common" }
 anyhow = "1.0"
 async-trait = "0.1"
