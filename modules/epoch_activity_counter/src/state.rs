--- conflicted
+++ resolved
@@ -181,15 +181,9 @@
 
     #[test]
     fn end_epoch_resets_and_returns_message() {
-<<<<<<< HEAD
-        let mut state = State::new();
-        let block = make_block(101);
+        let mut state = State::new(false);
+        let block = make_block(0);
         state.handle_mint(&block, Some(b"vrf_1"));
-=======
-        let mut state = State::new(false);
-        let block = make_block(0);
-        state.handle_mint(&block, b"vrf_1");
->>>>>>> a943aa9f
         state.handle_fees(&block, 123);
 
         // Check the message returned
@@ -223,7 +217,7 @@
     fn end_epoch_saves_history() {
         let mut state = State::new(true);
         let block = make_block(200);
-        state.handle_mint(&block, b"vrf_1");
+        state.handle_mint(&block, Some(b"vrf_1"));
         state.handle_fees(&block, 50);
 
         state.end_epoch(&block, 199);
