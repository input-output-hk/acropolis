//! Acropolis Governance State module for Caryatid
//! Accepts certificate events and derives the Governance State in memory

use acropolis_common::queries::errors::QueryError;
use acropolis_common::{
    messages::{
        CardanoMessage, DRepStakeDistributionMessage, GovernanceProceduresMessage, Message,
        ProtocolParamsMessage, SPOStakeDistributionMessage, StateQuery, StateQueryResponse,
    },
    queries::governance::{
        GovernanceStateQuery, GovernanceStateQueryResponse, ProposalInfo, ProposalVotes,
        ProposalsList, DEFAULT_GOVERNANCE_QUERY_TOPIC,
    },
    BlockInfo,
};
use anyhow::{anyhow, Result};
use caryatid_sdk::{message_bus::Subscription, module, Context, Module};
use config::Config;
use std::sync::Arc;
use tokio::sync::Mutex;
use tracing::{error, info, info_span, Instrument};

mod alonzo_babbage_voting;
mod conway_voting;
mod conway_voting_test;
mod state;
mod voting_state;

use state::State;
use voting_state::VotingRegistrationState;

const DEFAULT_SUBSCRIBE_TOPIC: (&str, &str) = ("subscribe-topic", "cardano.governance");
const DEFAULT_DREP_DISTRIBUTION_TOPIC: (&str, &str) =
    ("stake-drep-distribution-topic", "cardano.drep.distribution");
const DEFAULT_SPO_DISTRIBUTION_TOPIC: (&str, &str) =
    ("stake-spo-distribution-topic", "cardano.spo.distribution");
const DEFAULT_PROTOCOL_PARAMETERS_TOPIC: (&str, &str) =
    ("protocol-parameters-topic", "cardano.protocol.parameters");
const DEFAULT_ENACT_STATE_TOPIC: (&str, &str) = ("enact-state-topic", "cardano.enact.state");

const VERIFICATION_OUTPUT_FILE: &str = "verification-output-file";

/// Governance State module
#[module(
    message_type(Message),
    name = "governance-state",
    description = "In-memory Governance State from events"
)]
pub struct GovernanceState;

pub struct GovernanceStateConfig {
    subscribe_topic: String,
    drep_distribution_topic: String,
    spo_distribution_topic: String,
    protocol_parameters_topic: String,
    enact_state_topic: String,
    governance_query_topic: String,
    verification_output_file: Option<String>,
}

impl GovernanceStateConfig {
    fn conf(config: &Arc<Config>, keydef: (&str, &str)) -> String {
        let actual = config.get_string(keydef.0).unwrap_or(keydef.1.to_string());
        info!("Creating subscriber on '{}' for {}", actual, keydef.0);
        actual
    }

    pub fn new(config: &Arc<Config>) -> Arc<Self> {
        Arc::new(Self {
            subscribe_topic: Self::conf(config, DEFAULT_SUBSCRIBE_TOPIC),
            drep_distribution_topic: Self::conf(config, DEFAULT_DREP_DISTRIBUTION_TOPIC),
            spo_distribution_topic: Self::conf(config, DEFAULT_SPO_DISTRIBUTION_TOPIC),
            protocol_parameters_topic: Self::conf(config, DEFAULT_PROTOCOL_PARAMETERS_TOPIC),
            enact_state_topic: Self::conf(config, DEFAULT_ENACT_STATE_TOPIC),
            governance_query_topic: Self::conf(config, DEFAULT_GOVERNANCE_QUERY_TOPIC),
            verification_output_file: config
                .get_string(VERIFICATION_OUTPUT_FILE)
                .map(Some)
                .unwrap_or(None),
        })
    }
}

impl GovernanceState {
    async fn read_governance(
        governance_s: &mut Box<dyn Subscription<Message>>,
    ) -> Result<(BlockInfo, GovernanceProceduresMessage)> {
        match governance_s.read().await?.1.as_ref() {
            Message::Cardano((blk, CardanoMessage::GovernanceProcedures(msg))) => {
                Ok((blk.clone(), msg.clone()))
            }
            msg => Err(anyhow!(
                "Unexpected message {msg:?} for governance procedures topic"
            )),
        }
    }

    async fn read_parameters(
        parameters_s: &mut Box<dyn Subscription<Message>>,
    ) -> Result<(BlockInfo, ProtocolParamsMessage)> {
        match parameters_s.read().await?.1.as_ref() {
            Message::Cardano((blk, CardanoMessage::ProtocolParams(params))) => {
                Ok((blk.clone(), params.clone()))
            }
            msg => Err(anyhow!(
                "Unexpected message {msg:?} for protocol parameters topic"
            )),
        }
    }

    async fn read_drep(
        drep_s: &mut Box<dyn Subscription<Message>>,
    ) -> Result<(BlockInfo, DRepStakeDistributionMessage)> {
        match drep_s.read().await?.1.as_ref() {
            Message::Cardano((blk, CardanoMessage::DRepStakeDistribution(distr))) => {
                Ok((blk.clone(), distr.clone()))
            }
            msg => Err(anyhow!(
                "Unexpected message {msg:?} for DRep distribution topic"
            )),
        }
    }

    async fn read_spo(
        spo_s: &mut Box<dyn Subscription<Message>>,
    ) -> Result<(BlockInfo, SPOStakeDistributionMessage)> {
        match spo_s.read().await?.1.as_ref() {
            Message::Cardano((blk, CardanoMessage::SPOStakeDistribution(distr))) => {
                Ok((blk.clone(), distr.clone()))
            }
            msg => Err(anyhow!(
                "Unexpected message {msg:?} for SPO distribution topic"
            )),
        }
    }

    async fn run(
        context: Arc<Context<Message>>,
        config: Arc<GovernanceStateConfig>,
        mut governance_s: Box<dyn Subscription<Message>>,
        mut drep_s: Box<dyn Subscription<Message>>,
        mut spo_s: Box<dyn Subscription<Message>>,
        mut protocol_s: Box<dyn Subscription<Message>>,
    ) -> Result<()> {
        let state = Arc::new(Mutex::new(State::new(
            context.clone(),
            config.enact_state_topic.clone(),
            config.verification_output_file.clone(),
        )));

        // Ticker to log stats
        let state_tick = state.clone();
        let mut subscription = context.subscribe("clock.tick").await?;
        context.run(async move {
            loop {
                let Ok((_, message)) = subscription.read().await else {
                    return;
                };
                if let Message::Clock(message) = message.as_ref() {
                    if (message.number % 60) == 0 {
                        let span = info_span!("governance_state.tick", number = message.number);
                        async {
                            state_tick
                                .lock()
                                .await
                                .tick()
                                .await
                                .inspect_err(|e| error!("Tick error: {e}"))
                                .ok();
                        }
                        .instrument(span)
                        .await;
                    }
                }
            }
        });

        let query_state = state.clone();
        context.handle(&config.governance_query_topic, move |message| {
            let state_handle = query_state.clone();
            async move {
                let Message::StateQuery(StateQuery::Governance(query)) = message.as_ref() else {
                    return Arc::new(Message::StateQueryResponse(StateQueryResponse::Governance(
                        GovernanceStateQueryResponse::Error(QueryError::internal_error(
                            "Invalid message for governance-state",
                        )),
                    )));
                };

                let locked = state_handle.lock().await;

                let response = match query {
                    GovernanceStateQuery::GetProposalsList => {
                        let proposals = locked.list_proposals();
                        GovernanceStateQueryResponse::ProposalsList(ProposalsList { proposals })
                    }

                    GovernanceStateQuery::GetProposalInfo { proposal } => {
                        match locked.get_proposal(proposal) {
                            Some(proc) => {
                                GovernanceStateQueryResponse::ProposalInfo(ProposalInfo {
                                    procedure: proc.clone(),
                                })
                            }
                            None => GovernanceStateQueryResponse::Error(QueryError::not_found(
<<<<<<< HEAD
                                format!("Proposal not found {}", proposal),
=======
                                format!("Proposal {} not found", proposal),
>>>>>>> 12b75f13
                            )),
                        }
                    }
                    GovernanceStateQuery::GetProposalVotes { proposal } => {
                        match locked.get_proposal_votes(proposal) {
                            Ok(votes) => {
                                GovernanceStateQueryResponse::ProposalVotes(ProposalVotes { votes })
                            }
                            Err(_) => GovernanceStateQueryResponse::Error(QueryError::not_found(
<<<<<<< HEAD
                                format!("Proposal not found {}", proposal),
=======
                                format!("Proposal {} not found", proposal),
>>>>>>> 12b75f13
                            )),
                        }
                    }
                    _ => GovernanceStateQueryResponse::Error(QueryError::not_implemented(format!(
                        "Unimplemented governance query: {query:?}"
                    ))),
                };

                Arc::new(Message::StateQueryResponse(StateQueryResponse::Governance(
                    response,
                )))
            }
        });

        loop {
            let (blk_g, gov_procs) = Self::read_governance(&mut governance_s).await?;

            let span = info_span!("governance_state.handle", block = blk_g.number);
            async {
                if blk_g.new_epoch {
                    // New governance from new epoch means that we must prepare all governance
                    // outcome for the previous epoch.
                    let mut state = state.lock().await;
                    let governance_outcomes = state.process_new_epoch(&blk_g)?;
                    state.send(&blk_g, governance_outcomes).await?;
                }

                // Governance may present in any block -- not only in 'new epoch' blocks.
                {
                    state.lock().await.handle_governance(&blk_g, &gov_procs).await?;
                }

                if blk_g.new_epoch {
                    let (blk_p, params) = Self::read_parameters(&mut protocol_s).await?;
                    if blk_g != blk_p {
                        error!(
                            "Governance {blk_g:?} and protocol parameters {blk_p:?} are out of sync"
                        );
                    }

                    {
                        state.lock().await.handle_protocol_parameters(&params).await?;
                    }

                    if blk_g.epoch > 0 {
                        // TODO: make sync more stable
                        let (blk_drep, d_drep) = Self::read_drep(&mut drep_s).await?;
                        if blk_g != blk_drep {
                            error!("Governance {blk_g:?} and DRep distribution {blk_drep:?} are out of sync");
                        }

                        let (blk_spo, d_spo) = Self::read_spo(&mut spo_s).await?;
                        if blk_g != blk_spo {
                            error!(
                                "Governance {blk_g:?} and SPO distribution {blk_spo:?} are out of sync"
                            );
                        }

                        if blk_spo.epoch != d_spo.epoch + 1 {
                            error!(
                                "SPO distibution {blk_spo:?} != SPO epoch + 1 ({})",
                                d_spo.epoch
                            );
                        }

                        state.lock().await.handle_drep_stake(&d_drep, &d_spo).await?
                    }

                    {
                        state.lock().await.advance_epoch(&blk_g)?;
                    }
                }
                Ok::<(), anyhow::Error>(())
            }.instrument(span).await?;
        }
    }

    pub async fn init(&self, context: Arc<Context<Message>>, config: Arc<Config>) -> Result<()> {
        let cfg = GovernanceStateConfig::new(&config);
        let gt = context.clone().subscribe(&cfg.subscribe_topic).await?;
        let dt = context.clone().subscribe(&cfg.drep_distribution_topic).await?;
        let st = context.clone().subscribe(&cfg.spo_distribution_topic).await?;
        let pt = context.clone().subscribe(&cfg.protocol_parameters_topic).await?;

        tokio::spawn(async move {
            Self::run(context, cfg, gt, dt, st, pt).await.unwrap_or_else(|e| error!("Failed: {e}"));
        });

        Ok(())
    }
}<|MERGE_RESOLUTION|>--- conflicted
+++ resolved
@@ -203,11 +203,7 @@
                                 })
                             }
                             None => GovernanceStateQueryResponse::Error(QueryError::not_found(
-<<<<<<< HEAD
-                                format!("Proposal not found {}", proposal),
-=======
                                 format!("Proposal {} not found", proposal),
->>>>>>> 12b75f13
                             )),
                         }
                     }
@@ -217,11 +213,7 @@
                                 GovernanceStateQueryResponse::ProposalVotes(ProposalVotes { votes })
                             }
                             Err(_) => GovernanceStateQueryResponse::Error(QueryError::not_found(
-<<<<<<< HEAD
-                                format!("Proposal not found {}", proposal),
-=======
                                 format!("Proposal {} not found", proposal),
->>>>>>> 12b75f13
                             )),
                         }
                     }
