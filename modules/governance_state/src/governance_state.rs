//! Acropolis Governance State module for Caryatid
//! Accepts certificate events and derives the Governance State in memory

use caryatid_sdk::{Context, Module, module, MessageBusExt, message_bus::Subscription};
use acropolis_common::{
    messages::{
        Message, RESTResponse, CardanoMessage,
        GovernanceProceduresMessage, ProtocolParamsMessage, DRepStakeDistributionMessage
    },
    BlockInfo
};
use std::sync::Arc;
use anyhow::{anyhow, Result};
use config::Config;
use hex::ToHex;
use tokio::sync::Mutex;
use tracing::{error, info};

mod state;
use state::State;

const DEFAULT_SUBSCRIBE_TOPIC: (&str, &str) = ("subscribe-topic", "cardano.governance");
const DEFAULT_HANDLE_TOPIC: (&str, &str) = ("handle-topic", "rest.get.governance-state.*");
const DEFAULT_DREP_DISTRIBUTION_TOPIC: (&str, &str) = ("stake-drep-distribution-topic", "cardano.drep.distribution");
const DEFAULT_PROTOCOL_PARAMETERS_TOPIC: (&str, &str) = ("protocol-parameters-topic", "cardano.protocol.parameters");
const DEFAULT_ENACT_STATE_TOPIC: (&str, &str) = ("enact-state-topic", "cardano.enact.state");

/// SPO State module
#[module(
    message_type(Message),
    name = "governance-state",
    description = "In-memory Governance State from events"
)]
pub struct GovernanceState;

pub struct GovernanceStateConfig {
    subscribe_topic: String,
    handle_topic: String,
    drep_distribution_topic: String,
    protocol_parameters_topic: String,
    enact_state_topic: String
}

impl GovernanceStateConfig {
    fn conf(config: &Arc<Config>, keydef: (&str, &str)) -> String {
        let actual = config.get_string(keydef.0).unwrap_or(keydef.1.to_string());
        info!("Creating subscriber on '{}' for {}", actual, keydef.0);
        actual
    }

    pub fn new(config: &Arc<Config>) -> Arc<Self> {
        Arc::new(Self {
            subscribe_topic: Self::conf(config, DEFAULT_SUBSCRIBE_TOPIC),
            handle_topic: Self::conf(config, DEFAULT_HANDLE_TOPIC),
            drep_distribution_topic: Self::conf(config, DEFAULT_DREP_DISTRIBUTION_TOPIC),
            protocol_parameters_topic: Self::conf(config, DEFAULT_PROTOCOL_PARAMETERS_TOPIC),
            enact_state_topic: Self::conf(config, DEFAULT_ENACT_STATE_TOPIC)
        })
    }
}

fn perform_rest_request(state: &State, path: &str) -> Result<String> {
    let request = match path.rfind('/') {
        None => return Err(anyhow!("Poorly formed url, '/' expected.")),
        Some(suffix_start) => &path[suffix_start+1..]
    };

    if request == "list" {
        let mut list_votes = Vec::new();
        let mut list_props = Vec::new();

        for (a,p) in state.list_proposals()?.into_iter() {
            list_props.push(format!("{}: {:?}", a, p));
        }

        for (a,v,tx,vp) in state.list_votes()?.into_iter() {
            list_votes.push(format!("{}: {} at {} voted as {:?}", a, v, tx.encode_hex::<String>(), vp));
        }

        Ok(format!("Governance proposals list: {:?}\nGovernance votes list: {:?}",
            list_props, list_votes
        ))
    }
    else {
        Err(anyhow!("Invalid action specified."))
    }
}

<<<<<<< HEAD
impl GovernanceState {
    async fn async_init(context: Arc<Context<Message>>, config: Arc<GovernanceStateConfig>) -> Result<()> {
        let gt = context.clone().message_bus.register(&config.subscribe_topic).await?;
        let dt = context.clone().message_bus.register(&config.drep_distribution_topic).await?;
        let pt = context.clone().message_bus.register(&config.protocol_parameters_topic).await?;
=======
impl GovernanceState
{
    pub async fn init(&self, context: Arc<Context<Message>>, config: Arc<Config>) -> Result<()> {
        // Get configuration
        let subscribe_topic = config.get_string("subscribe-topic")
            .unwrap_or(DEFAULT_SUBSCRIBE_TOPIC.to_string());
        info!("Creating subscriber on '{subscribe_topic}'");

        let handle_topic = config.get_string("handle-topic")
            .unwrap_or(DEFAULT_HANDLE_TOPIC.to_string());
        info!("Creating request handler on '{handle_topic}'");

        let drep_distribution_topic = config.get_string("stake-drep-distribution-topic")
            .unwrap_or(DEFAULT_DREP_DISTRIBUTION_TOPIC.to_string());
        info!("Creating request handler on '{drep_distribution_topic}'");

        let genesis_complete_topic = config.get_string("genesis-complete-topic")
            .unwrap_or(DEFAULT_GENESIS_COMPLETE_TOPIC.to_string());
        info!("Creating request handler on '{genesis_complete_topic}'");

        let state = Arc::new(Mutex::new(State::new()));
        let state_gov = state.clone();
        let state_drep = state.clone();
        let state_genesis = state.clone();
        let state_handle = state.clone();
        let state_tick = state.clone();

        // Subscribe to governance procedures serializer
        context.clone().message_bus.subscribe(&subscribe_topic, move |message: Arc<Message>| {
            let state = state_gov.clone();
>>>>>>> 69ed1bf2

        tokio::spawn(async move {
            Self::run(context, config, gt, dt, pt).await.unwrap_or_else(|e| error!("Failed: {e}"));
        });

        Ok(())
    }

    async fn read_governance(governance_s: &mut Box<dyn Subscription<Message>>) 
        -> Result<(BlockInfo, GovernanceProceduresMessage)>
    {
        match governance_s.read().await?.1.as_ref() {
            Message::Cardano((blk, CardanoMessage::GovernanceProcedures(msg))) => 
                Ok((blk.clone(), msg.clone())),
            msg => Err(anyhow!("Unexpected message {msg:?} for governance procedures topic"))
        }
    }

    async fn read_parameters(parameters_s: &mut Box<dyn Subscription<Message>>)
        -> Result<(BlockInfo, ProtocolParamsMessage)>
    {
        match parameters_s.read().await?.1.as_ref() {
            Message::Cardano((blk, CardanoMessage::ProtocolParams(params))) => 
                Ok((blk.clone(), params.clone())),
            msg => Err(anyhow!("Unexpected message {msg:?} for protocol parameters topic"))
        }
    }

    async fn read_drep(drep_s: &mut Box<dyn Subscription<Message>>)
        -> Result<(BlockInfo, DRepStakeDistributionMessage)>
    {
        match drep_s.read().await?.1.as_ref() {
            Message::Cardano((blk, CardanoMessage::DRepStakeDistribution(distr))) =>
                Ok((blk.clone(), distr.clone())),
            msg => Err(anyhow!("Unexpected message {msg:?} for DRep distribution topic"))
        }
    }

    async fn run(context: Arc<Context<Message>>, config: Arc<GovernanceStateConfig>,
                 mut governance_s: Box<dyn Subscription<Message>>,
                 mut drep_s: Box<dyn Subscription<Message>>,
                 mut protocol_s: Box<dyn Subscription<Message>>) -> Result<()>
    {
        let state = Arc::new(Mutex::new(State::new(context.clone(), config.enact_state_topic.clone())));
        let state_handle = state.clone();
        //let state_tick = state.clone();

        // REST requests handling
        context.message_bus.handle(&config.clone().handle_topic, move |message: Arc<Message>| {
            let state = state_handle.clone();
            async move {
                let response = match message.as_ref() {
                    Message::RESTRequest(request) => {
                        info!("REST received {} {}", request.method, request.path);
                        let lock = state.lock().await;

                        match perform_rest_request(&lock, &request.path) {
                            Ok(response) => RESTResponse::with_text(200, &response),
                            Err(error) => {
                                error!("Governance State REST request error: {error:?}");
                                RESTResponse::with_text(400, &format!("{error:?}"))
                            }
                        }
                    },
                    _ => {
                        error!("Unexpected message type: {message:?}");
                        RESTResponse::with_text(500, &format!("Unexpected message type"))
                    }
                };

                Arc::new(Message::RESTResponse(response))
            }
        })?;

        loop {
            info!("tick: reading {}", config.subscribe_topic);

            let (blk_g, gov_procs) = Self::read_governance(&mut governance_s).await?;
            state.lock().await.handle_governance(&blk_g, &gov_procs).await?;
            info!("governance {:?}", blk_g);

            if blk_g.new_epoch {
                let (blk_p, params) = Self::read_parameters(&mut protocol_s).await?;
                info!("parameters {:?}", blk_g);
                if blk_g != blk_p {
                    error!("Governance {blk_g:?} and protocol parameters {blk_p:?} are out of sync");
                }
                state.lock().await.handle_protocol_parameters(&blk_p, &params).await?;
            };

            let (blk_drep, distr) = Self::read_drep(&mut drep_s).await?;
            info!("drep {:?}", blk_g);
            if blk_g != blk_drep {
                error!("Governance {blk_g:?} and DRep distribution {blk_drep:?} are out of sync");
            }
            state.lock().await.handle_drep_stake(&distr).await?
        }
    }

    pub fn init(&self, context: Arc<Context<Message>>, config: Arc<Config>) -> Result<()> {
        tokio::task::block_in_place(|| {
            tokio::runtime::Handle::current().block_on(async move {
                Self::async_init(context, GovernanceStateConfig::new(&config))
                    .await.unwrap_or_else(|e| error!("Failed: {e}"));
            })
        });

        Ok(())
    }
}<|MERGE_RESOLUTION|>--- conflicted
+++ resolved
@@ -86,52 +86,7 @@
     }
 }
 
-<<<<<<< HEAD
 impl GovernanceState {
-    async fn async_init(context: Arc<Context<Message>>, config: Arc<GovernanceStateConfig>) -> Result<()> {
-        let gt = context.clone().message_bus.register(&config.subscribe_topic).await?;
-        let dt = context.clone().message_bus.register(&config.drep_distribution_topic).await?;
-        let pt = context.clone().message_bus.register(&config.protocol_parameters_topic).await?;
-=======
-impl GovernanceState
-{
-    pub async fn init(&self, context: Arc<Context<Message>>, config: Arc<Config>) -> Result<()> {
-        // Get configuration
-        let subscribe_topic = config.get_string("subscribe-topic")
-            .unwrap_or(DEFAULT_SUBSCRIBE_TOPIC.to_string());
-        info!("Creating subscriber on '{subscribe_topic}'");
-
-        let handle_topic = config.get_string("handle-topic")
-            .unwrap_or(DEFAULT_HANDLE_TOPIC.to_string());
-        info!("Creating request handler on '{handle_topic}'");
-
-        let drep_distribution_topic = config.get_string("stake-drep-distribution-topic")
-            .unwrap_or(DEFAULT_DREP_DISTRIBUTION_TOPIC.to_string());
-        info!("Creating request handler on '{drep_distribution_topic}'");
-
-        let genesis_complete_topic = config.get_string("genesis-complete-topic")
-            .unwrap_or(DEFAULT_GENESIS_COMPLETE_TOPIC.to_string());
-        info!("Creating request handler on '{genesis_complete_topic}'");
-
-        let state = Arc::new(Mutex::new(State::new()));
-        let state_gov = state.clone();
-        let state_drep = state.clone();
-        let state_genesis = state.clone();
-        let state_handle = state.clone();
-        let state_tick = state.clone();
-
-        // Subscribe to governance procedures serializer
-        context.clone().message_bus.subscribe(&subscribe_topic, move |message: Arc<Message>| {
-            let state = state_gov.clone();
->>>>>>> 69ed1bf2
-
-        tokio::spawn(async move {
-            Self::run(context, config, gt, dt, pt).await.unwrap_or_else(|e| error!("Failed: {e}"));
-        });
-
-        Ok(())
-    }
-
     async fn read_governance(governance_s: &mut Box<dyn Subscription<Message>>) 
         -> Result<(BlockInfo, GovernanceProceduresMessage)>
     {
@@ -223,12 +178,14 @@
         }
     }
 
-    pub fn init(&self, context: Arc<Context<Message>>, config: Arc<Config>) -> Result<()> {
-        tokio::task::block_in_place(|| {
-            tokio::runtime::Handle::current().block_on(async move {
-                Self::async_init(context, GovernanceStateConfig::new(&config))
-                    .await.unwrap_or_else(|e| error!("Failed: {e}"));
-            })
+    pub async fn init(&self, context: Arc<Context<Message>>, config: Arc<Config>) -> Result<()> {
+        let cfg = GovernanceStateConfig::new(&config);
+        let gt = context.clone().message_bus.register(&cfg.subscribe_topic).await?;
+        let dt = context.clone().message_bus.register(&cfg.drep_distribution_topic).await?;
+        let pt = context.clone().message_bus.register(&cfg.protocol_parameters_topic).await?;
+
+        tokio::spawn(async move {
+            Self::run(context, cfg, gt, dt, pt).await.unwrap_or_else(|e| error!("Failed: {e}"));
         });
 
         Ok(())
