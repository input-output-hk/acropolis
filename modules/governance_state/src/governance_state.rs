--- conflicted
+++ resolved
@@ -220,6 +220,7 @@
                     state.send(&blk_g, governance_outcomes).await?;
                 }
 
+                // Governance may present in any block -- not only in 'new epoch' blocks.
                 {
                     state.lock().await.handle_governance(&blk_g, &gov_procs).await?;
                 }
@@ -243,10 +244,6 @@
                             error!("Governance {blk_g:?} and DRep distribution {blk_drep:?} are out of sync");
                         }
 
-<<<<<<< HEAD
-                {
-                    state.lock().await.advance_block(&blk_g);
-=======
                         let (blk_spo, d_spo) = Self::read_spo(&mut spo_s).await?;
                         if blk_g != blk_spo {
                             error!(
@@ -265,9 +262,8 @@
                     }
 
                     {
-                        state.lock().await.advance_era(&blk_g.era);
-                    }
->>>>>>> cab3b347
+                        state.lock().await.advance_epoch(&blk_g)?;
+                    }
                 }
                 Ok::<(), anyhow::Error>(())
             }.instrument(span).await?;
