use crate::voting_state::VotingRegistrationState;
use acropolis_common::messages::GovernanceBootstrapMessage;
use acropolis_common::protocol_params::ConwayParams;
use acropolis_common::validation::ValidationOutcomes;
use acropolis_common::validation::{GovernanceValidationError, ValidationError};
use acropolis_common::{
    AddrKeyhash, BlockInfo, DRepCredential, DelegatedStake, EnactStateElem, GovActionId,
    GovernanceAction, GovernanceOutcome, GovernanceOutcomeVariant, Lovelace, PoolId,
    ProposalProcedure, ScriptHash, SingleVoterVotes, TreasuryWithdrawalsAction, TxHash, Vote,
    VoteCount, VoteResult, Voter, VotingOutcome, VotingProcedure,
};
use anyhow::{anyhow, bail, Result};
use hex::ToHex;
use std::collections::{HashMap, HashSet};
use std::fs::OpenOptions;
use std::io::Write;
use std::ops::Range;
use tracing::{debug, error, info};

#[derive(Clone, Debug, PartialEq, Eq)]
pub struct ActionStatus {
    voting_epochs: Range<u64>,
    ratification_epoch: Option<u64>,
    enactment_epoch: Option<u64>,
    expiration_epoch: Option<u64>,
}

impl ActionStatus {
    pub fn new(current_epoch: u64, voting_length: u64) -> Self {
        Self {
            voting_epochs: current_epoch..current_epoch + voting_length + 1,
            ratification_epoch: None,
            enactment_epoch: None,
            expiration_epoch: None,
        }
    }

    pub fn is_active(&self, current_epoch: u64) -> bool {
        self.voting_epochs.contains(&current_epoch)
    }

    pub fn is_accepted(&self) -> bool {
        self.ratification_epoch.is_some()
    }
}

pub struct ConwayVoting {
    conway: Option<ConwayParams>,
    bootstrap: Option<bool>,

    pub proposals: HashMap<GovActionId, (u64, ProposalProcedure)>,
    pub votes: HashMap<GovActionId, HashMap<Voter, (TxHash, VotingProcedure)>>,
    action_status: HashMap<GovActionId, ActionStatus>,

    verification_output_file: Option<String>,
    action_proposal_count: usize,
    votes_count: usize,
}

impl ConwayVoting {
    pub fn new(verification_output_file: Option<String>) -> Self {
        Self {
            conway: None,
            bootstrap: None,
            proposals: Default::default(),
            votes: Default::default(),
            action_status: Default::default(),
            action_proposal_count: 0,
            votes_count: 0,
            verification_output_file,
        }
    }

    pub fn is_bootstrap(&self) -> Result<bool> {
        self.bootstrap.ok_or_else(|| anyhow!("ConwayVoting::is_bootstrap is not set"))
    }

    /// Bootstrap the governance state from a snapshot
    /// Populates proposals, votes, and action_status from the bootstrap message
    pub fn bootstrap_from_snapshot(
        &mut self,
        msg: &GovernanceBootstrapMessage,
        voting_length: u64,
    ) {
<<<<<<< HEAD
        // Clear existing state
        self.proposals.clear();
        self.votes.clear();
        self.action_status.clear();

=======
>>>>>>> a0d26800
        // Populate proposals and action_status
        for (proposed_epoch, proposal) in &msg.proposals {
            let action_id = proposal.gov_action_id.clone();

            // Insert proposal
            self.proposals.insert(action_id.clone(), (*proposed_epoch, proposal.clone()));

            // Create action status - calculate voting range from proposed epoch
            let action_status = ActionStatus::new(*proposed_epoch, voting_length);
            self.action_status.insert(action_id, action_status);
        }

        // Populate votes - convert from VotingProcedure to (TxHash, VotingProcedure)
        // Note: We don't have the original TxHash from the snapshot, so we use a placeholder
        let placeholder_tx = TxHash::default();
        for (action_id, voter_votes) in &msg.votes {
            let votes_entry = self.votes.entry(action_id.clone()).or_default();
            for (voter, procedure) in voter_votes {
                votes_entry.insert(voter.clone(), (placeholder_tx, procedure.clone()));
            }
        }

        tracing::info!(
            "ConwayVoting bootstrapped: {} proposals, {} actions with votes",
            self.proposals.len(),
            self.votes.len()
        );
    }

    pub fn get_conway_params(&self) -> Result<&ConwayParams> {
        self.conway.as_ref().ok_or_else(|| anyhow!("Conway parameters not available"))
    }

    /// Update Conway governance parameters.
    /// `bootstrap` parameter: Conway era is split into Chang era (protocol version 9.0)
    /// and Plomin era (10.0). During Chang era governance procedures are working in
    /// bootstrap (limited) mode.
    /// Pass true at Chang era, and false at Plomin era.
    /// https://docs.cardano.org/about-cardano/evolution/upgrades/chang
    pub fn update_parameters(&mut self, conway: &Option<ConwayParams>, bootstrap: bool) {
        self.conway = conway.clone();
        self.bootstrap = Some(bootstrap);
    }

    pub fn insert_proposal_procedure(
        &mut self,
        epoch: u64,
        proc: &ProposalProcedure,
    ) -> Result<ValidationOutcomes> {
        let mut outcomes = ValidationOutcomes::new();
        self.action_proposal_count += 1;
        let prev = self.proposals.insert(proc.gov_action_id.clone(), (epoch, proc.clone()));
        if let Some(prev) = prev {
            outcomes.push_anyhow(anyhow!(
                "Governance procedure {} already exists! New: {:?}, old: {:?}",
                proc.gov_action_id,
                (epoch, proc),
                prev
            ));
            return Ok(outcomes);
        }

        let prev = self.action_status.insert(
            proc.gov_action_id.clone(),
            ActionStatus::new(epoch, self.get_conway_params()?.gov_action_lifetime as u64),
        );

        if let Some(prev) = prev {
            outcomes.push_anyhow(anyhow!(
                "Governance procedure {} action status already exists! Old: {:?}",
                proc.gov_action_id,
                prev
            ));
        }

        Ok(outcomes)
    }

    /// Update votes memory cache
    pub fn insert_voting_procedure(
        &mut self,
        current_epoch: u64,
        voter: &Voter,
        transaction: &TxHash,
        voter_votes: &SingleVoterVotes,
    ) -> Result<ValidationOutcomes> {
        self.votes_count += voter_votes.voting_procedures.len();
        let mut outcomes = ValidationOutcomes::new();
        for (action_id, procedure) in voter_votes.voting_procedures.iter() {
            let votes = self.votes.entry(action_id.clone()).or_default();

            match self.action_status.get(action_id) {
                None => {
                    outcomes.push(ValidationError::BadGovernance(
                        GovernanceValidationError::GovActionsDoNotExist {
                            action_id: vec![action_id.clone()],
                        },
                    ));
                }

                Some(vs) if !vs.is_active(current_epoch) => {
                    outcomes.push(ValidationError::BadGovernance(
                        GovernanceValidationError::VotingOnExpiredGovAction(vec![(
                            voter.clone(),
                            action_id.clone(),
                        )]),
                    ));
                }

                Some(_) => {
                    if let Some((prev_trans, prev_vote)) =
                        votes.insert(voter.clone(), (*transaction, procedure.clone()))
                    {
                        // Re-voting is allowed; new vote must be treated as the proper one,
                        // older is to be discarded.
                        if tracing::enabled!(tracing::Level::DEBUG) {
                            debug!(
                                "Governance vote by {} for {} already registered! \
                                New: {:?}, old: {:?} from {}",
                                voter,
                                action_id,
                                procedure,
                                prev_vote,
                                prev_trans.encode_hex::<String>()
                            );
                        }
                    }
                }
            }
        }
        Ok(outcomes)
    }

    /// Checks whether action_id can be considered finally accepted
    fn is_finally_accepted(
        &self,
        new_epoch: u64,
        voting_state: &VotingRegistrationState,
        action_id: &GovActionId,
        drep_stake: &HashMap<DRepCredential, Lovelace>,
        spo_stake: &HashMap<PoolId, DelegatedStake>,
    ) -> Result<VotingOutcome> {
        let (_epoch, proposal) = self
            .proposals
            .get(action_id)
            .ok_or_else(|| anyhow!("action {} not found", action_id))?;
        let conway_params = self.get_conway_params()?;
        let threshold = voting_state.get_action_thresholds(proposal, conway_params);

        let votes = self.get_actual_votes(new_epoch, action_id, drep_stake, spo_stake)?;
        let bootstrap = self.is_bootstrap()?;
        let voted = voting_state.compare_votes(proposal, bootstrap, &votes, &threshold)?;
        let previous_ok = match proposal.gov_action.get_previous_action_id() {
            Some(act) => self.action_status.get(&act).map(|x| x.is_accepted()).unwrap_or(false),
            None => true,
        };
        let accepted = previous_ok && voted;
        info!(
            "Proposal {action_id}: new epoch {new_epoch}, votes {votes}, thresholds {threshold}, prevous_ok {previous_ok}, \
             voted {voted}, result {accepted}"
        );

        Ok(VotingOutcome {
            procedure: proposal.clone(),
            votes_cast: votes,
            votes_threshold: threshold,
            accepted,
        })
    }

    /// Should be called when voting is over
    fn end_voting(&mut self, action_id: &GovActionId) {
        self.votes.remove(action_id);
        self.proposals.remove(action_id);
    }

    /// Returns actual cast votes. Specific rules (how to treat registered, but not voted
    /// voters) are not applied at this stage.
    fn get_actual_votes(
        &self,
        new_epoch: u64,
        action_id: &GovActionId,
        drep_stake: &HashMap<DRepCredential, Lovelace>,
        spo_stake: &HashMap<PoolId, DelegatedStake>,
    ) -> Result<VoteResult<VoteCount>> {
        let mut votes = VoteResult::<VoteCount> {
            committee: VoteCount::zero(),
            drep: VoteCount::zero(),
            pool: VoteCount::zero(),
        };

        let Some(all_votes) = self.votes.get(action_id) else {
            return Ok(votes);
        };

        for (voter, (_hash, voting_proc)) in all_votes.iter() {
            let (vc, vd, vp) = match voting_proc.vote {
                Vote::Yes => (
                    &mut votes.committee.yes,
                    &mut votes.drep.yes,
                    &mut votes.pool.yes,
                ),
                Vote::No => (
                    &mut votes.committee.no,
                    &mut votes.drep.no,
                    &mut votes.pool.no,
                ),
                Vote::Abstain => (
                    &mut votes.committee.abstain,
                    &mut votes.drep.abstain,
                    &mut votes.pool.abstain,
                ),
            };

            match voter {
                Voter::ConstitutionalCommitteeKey(_keyhash) => *vc += 1,
                Voter::ConstitutionalCommitteeScript(_scripthash) => *vc += 1,
                Voter::DRepKey(key) => {
                    if tracing::enabled!(tracing::Level::DEBUG) {
                        debug!(
                            "Vote for {action_id}, epoch start {new_epoch}: {voter} = {:?}",
                            drep_stake.get(&DRepCredential::AddrKeyHash(AddrKeyhash::from(
                                key.into_inner()
                            )))
                        );
                    }
                    drep_stake
                        .get(&DRepCredential::AddrKeyHash(AddrKeyhash::from(
                            key.into_inner(),
                        )))
                        .inspect(|v| *vd += *v);
                }
                Voter::DRepScript(script) => {
                    if tracing::enabled!(tracing::Level::DEBUG) {
                        debug!(
                            "Vote for {action_id}, epoch start {new_epoch}: {voter} = {:?}",
                            drep_stake.get(&DRepCredential::ScriptHash(ScriptHash::from(
                                script.into_inner()
                            )))
                        );
                    }
                    drep_stake
                        .get(&DRepCredential::ScriptHash(ScriptHash::from(
                            script.into_inner(),
                        )))
                        .inspect(|v| *vd += *v);
                }
                Voter::StakePoolKey(pool) => {
                    spo_stake.get(pool).inspect(|ds| *vp += ds.live);
                }
            }
        }

        Ok(votes)
    }

    /// Checks whether action is expired at the beginning of new_epoch
    pub fn is_expired(&self, new_epoch: u64, action_id: &GovActionId) -> Result<bool> {
        info!(
            "Checking whether {} is expired at new epoch {}",
            action_id, new_epoch
        );

        let action_status = self
            .action_status
            .get(action_id)
            .ok_or_else(|| anyhow!("Action status {action_id} not found"))?;

        Ok(!action_status.is_active(new_epoch))
    }

    fn pack_as_enact_state_elem(p: &ProposalProcedure) -> Option<EnactStateElem> {
        match &p.gov_action {
            GovernanceAction::Information => None,
            GovernanceAction::TreasuryWithdrawals(_wt) => None,
            GovernanceAction::HardForkInitiation(hf) => {
                Some(EnactStateElem::ProtVer(hf.protocol_version.clone()))
            }
            GovernanceAction::ParameterChange(pc) => {
                Some(EnactStateElem::Params(pc.protocol_param_update.clone()))
            }
            GovernanceAction::NewConstitution(nc) => {
                Some(EnactStateElem::Constitution(nc.new_constitution.clone()))
            }
            GovernanceAction::UpdateCommittee(uc) => {
                Some(EnactStateElem::Committee(uc.data.clone()))
            }
            GovernanceAction::NoConfidence(_) => Some(EnactStateElem::NoConfidence),
        }
    }

    fn retrieve_withdrawal(p: &ProposalProcedure) -> Option<TreasuryWithdrawalsAction> {
        if let GovernanceAction::TreasuryWithdrawals(ref action) = p.gov_action {
            Some(action.clone())
        } else {
            None
        }
    }

    /// Checks and updates action_id state at the start of new_epoch
    /// If the action is accepted, returns accepted ProposalProcedure.
    pub fn process_one_proposal(
        &mut self,
        new_epoch: u64,
        voting_state: &VotingRegistrationState,
        action_id: &GovActionId,
        drep_stake: &HashMap<DRepCredential, Lovelace>,
        spo_stake: &HashMap<PoolId, DelegatedStake>,
    ) -> Result<Option<VotingOutcome>> {
        let outcome =
            self.is_finally_accepted(new_epoch, voting_state, action_id, drep_stake, spo_stake)?;
        let expired = self.is_expired(new_epoch, action_id)?;
        if outcome.accepted || expired {
            self.end_voting(action_id);
            info!(
                "New epoch {new_epoch}: voting for {action_id} outcome: {}, expired: {expired}",
                outcome.accepted
            );
            return Ok(Some(outcome));
        }

        Ok(None)
    }

    fn gov_action_id_to_string(action_id: &GovActionId) -> String {
        format!(
            "\"transaction: {}, action_index: {}\"",
            hex::encode(action_id.transaction_id),
            action_id.action_index
        )
    }

    fn prepare_quotes(input: &str) -> String {
        input.replace("\"", "\"\"")
    }

    /// Function dumps information about completed (expired, ratified, enacted) governance
    /// actions in format, close to that of `gov_action_proposal` from `sqldb`.
    pub fn print_outcome_to_verify(&self, outcome: &[GovernanceOutcome]) -> Result<()> {
        let out_file_name = match &self.verification_output_file {
            Some(o) => o,
            None => return Ok(()),
        };

        let mut out_file = match OpenOptions::new().append(true).open(out_file_name.clone()) {
            Ok(res) => res,
            Err(e) => bail!("Cannot open verification output {out_file_name} for writing: {e}"),
        };

        // If there is no outcome, the file will be created (appended), but not changed.
        // This is intentional for ease of debugging.
        for elem in outcome.iter() {
            let prev_action = match &elem.voting.procedure.gov_action.get_previous_action_id() {
                Some(act) => Self::gov_action_id_to_string(act),
                None => "".to_owned(),
            };

            let action_status =
                self.action_status.get(&elem.voting.procedure.gov_action_id).ok_or_else(|| {
                    anyhow!(
                        "Cannot get action status for {}",
                        &elem.voting.procedure.gov_action_id
                    )
                })?;

            let deposit = &elem.voting.procedure.deposit;
            let reward = hex::encode(elem.voting.procedure.reward_account.get_hash());
            let start = action_status.voting_epochs.start;
            let ratification_info = if elem.voting.accepted {
                format!(
                    "{:?},{:?},,",
                    action_status.ratification_epoch, action_status.enactment_epoch
                )
            } else {
                format!(",,,{:?}", action_status.expiration_epoch)
            };
            let txid: String = elem.voting.procedure.gov_action_id.transaction_id.encode_hex();
            let idx = elem.voting.procedure.gov_action_id.action_index;
            let ptype = elem.voting.procedure.gov_action.get_action_name();
            let prop_procedure = serde_json::to_string(&elem.voting.procedure)?;
            let proc = Self::prepare_quotes(&prop_procedure);
            let cast = &elem.voting.votes_cast;
            let threshold = &elem.voting.votes_threshold;

            // id,tx_id,index,prev_gov_action_proposal,deposit,return_address,start,
            // voting_anchor_id,type,description,param_proposal,ratified_epoch,enacted_epoch,
            // dropped_epoch,expired_epoch,votes_cast,votes_threshold
            let res = format!(
                "{},{txid},{idx},{prev_action},{deposit},{reward},{start},,{ptype},\"{proc}\",,\
                 {ratification_info},{cast},{threshold}\n",
                elem.voting.procedure.gov_action_id
            );
            if let Err(e) = out_file.write(res.as_bytes()) {
                error!(
                    "Cannot write 'res' to verification output {out_file_name} for writing: {e}"
                );
            }
        }

        Ok(())
    }

    pub fn finalize_conway_voting(
        &mut self,
        new_block: &BlockInfo,
        voting_state: &VotingRegistrationState,
        drep_stake: &HashMap<DRepCredential, Lovelace>,
        spo_stake: &HashMap<PoolId, DelegatedStake>,
    ) -> Result<Vec<GovernanceOutcome>> {
        let mut outcome = Vec::<GovernanceOutcome>::new();
        let actions = self.proposals.keys().cloned().collect::<Vec<_>>();

        for action_id in actions.iter() {
            info!(
                "Epoch {} started: processing action {}",
                new_block.epoch, action_id
            );
            let one_outcome = match self.process_one_proposal(
                new_block.epoch,
                voting_state,
                action_id,
                drep_stake,
                spo_stake,
            )? {
                None => continue,
                Some(out) if out.accepted => {
                    let mut action_to_perform = GovernanceOutcomeVariant::NoAction;

                    if let Some(elem) = Self::pack_as_enact_state_elem(&out.procedure) {
                        action_to_perform = GovernanceOutcomeVariant::EnactStateElem(elem);
                    } else if let Some(wt) = Self::retrieve_withdrawal(&out.procedure) {
                        action_to_perform = GovernanceOutcomeVariant::TreasuryWithdrawal(wt);
                    }

                    GovernanceOutcome {
                        voting: out,
                        action_to_perform,
                    }
                }
                Some(out) => GovernanceOutcome {
                    voting: out,
                    action_to_perform: GovernanceOutcomeVariant::NoAction,
                },
            };

            outcome.push(one_outcome);
        }

        Ok(outcome)
    }

    pub fn log_conway_voting_stats(&self, new_epoch: u64) {
        let mut proposal_procedures =
            self.proposals.keys().cloned().collect::<HashSet<GovActionId>>();

        for (action_id, voting_procedure) in self.votes.iter() {
            let proposal = match self.proposals.get(action_id) {
                None => " (absent) ".to_string(),
                Some(p) => {
                    proposal_procedures.remove(action_id);
                    format!(" {p:?} ")
                }
            };
            info!("Epoch start {new_epoch}, {action_id}: {proposal} => {voting_procedure:?}",)
        }

        if !proposal_procedures.is_empty() {
            let pp = proposal_procedures.into_iter().map(|x| format!("{x},")).collect::<String>();
            info!(
                "Proposal procedures at {new_epoch} without 'votes' records: [{}]",
                pp
            );
        }
    }

    /// Processes final `outcomes`, checks ratification/enaction epochs,
    /// updates `action_status` data structrure.
    pub fn update_action_status_with_outcomes(
        &mut self,
        epoch: u64,
        outcomes: &[GovernanceOutcome],
    ) -> Result<()> {
        for one_outcome in outcomes.iter() {
            let action_id = &one_outcome.voting.procedure.gov_action_id;
            let action = self
                .action_status
                .get_mut(action_id)
                .ok_or_else(|| anyhow!("Cannot get action status for {action_id}"))?;

            if one_outcome.voting.accepted {
                action.ratification_epoch = Some(epoch);
                action.enactment_epoch = Some(epoch + 1);
            } else {
                if action.is_active(epoch) {
                    bail!(
                        "Impossible outcome: {action_id} votes {:?}, not ended at {epoch}",
                        action.voting_epochs
                    );
                }
                action.expiration_epoch = Some(epoch);
            }
        }
        Ok(())
    }

    pub fn get_stats(&self) -> String {
        format!(
            "conway proposals: {}, conway votes: {}",
            self.proposals.len(),
            self.votes.len()
        )
    }
}

#[cfg(test)]
mod tests {
    use super::*;
    use acropolis_common::rational_number::RationalNumber;
    use acropolis_common::{Anchor, StakeAddress};

    fn create_governance_outcome(id: u8, accepted: bool) -> GovernanceOutcome {
        let votes = VoteResult::<VoteCount> {
            committee: VoteCount::zero(),
            drep: VoteCount::zero(),
            pool: VoteCount::zero(),
        };

        let votes_th = VoteResult::<RationalNumber> {
            committee: RationalNumber::ONE,
            drep: RationalNumber::ONE,
            pool: RationalNumber::ONE,
        };

        let v = VotingOutcome {
            procedure: ProposalProcedure {
                deposit: 0,
                reward_account: StakeAddress::default(),
                gov_action_id: GovActionId {
                    transaction_id: TxHash::default(),
                    action_index: id,
                },
                gov_action: GovernanceAction::Information,
                anchor: Anchor {
                    url: "".to_owned(),
                    data_hash: Vec::new(),
                },
            },
            votes_cast: votes.clone(),
            votes_threshold: votes_th.clone(),
            accepted,
        };

        GovernanceOutcome {
            voting: v,
            action_to_perform: GovernanceOutcomeVariant::NoAction,
        }
    }

    /// Simple test for general mechanics of action_status processing.
    #[test]
    fn test_outcomes_action_status() -> Result<()> {
        let mut voting = ConwayVoting::new(None);
        let oc1 = create_governance_outcome(1, true);
        voting.action_status.insert(
            oc1.voting.procedure.gov_action_id.clone(),
            ActionStatus {
                voting_epochs: 0..4,
                ratification_epoch: None,
                enactment_epoch: None,
                expiration_epoch: None,
            },
        );

        voting.update_action_status_with_outcomes(0, &[])?;
        voting.update_action_status_with_outcomes(1, std::slice::from_ref(&oc1))?;
        assert_eq!(
            voting
                .action_status
                .get(&oc1.voting.procedure.gov_action_id)
                .unwrap()
                .ratification_epoch,
            Some(1)
        );
        assert_eq!(
            voting.action_status.get(&oc1.voting.procedure.gov_action_id).unwrap().enactment_epoch,
            Some(2)
        );

        let oc2 = create_governance_outcome(2, false);
        let as2 = ActionStatus {
            voting_epochs: 0..5,
            ratification_epoch: None,
            enactment_epoch: None,
            expiration_epoch: None,
        };
        voting.action_status.insert(oc2.voting.procedure.gov_action_id.clone(), as2.clone());
        match voting.update_action_status_with_outcomes(2, std::slice::from_ref(&oc2)) {
            Err(e) => assert_eq!(
                e.to_string(),
                "Impossible outcome: gov_action1qqqqqqqqqqqqqqqqqqqqqqqqqqqqqqqqqqqqqqqqqqq\
                     qqqqqqqqqy9ddhkc votes 0..5, not ended at 2"
                    .to_string()
            ),
            Ok(()) => panic!("Action should not be successful."),
        }
        assert_eq!(
            *voting.action_status.get(&oc2.voting.procedure.gov_action_id).unwrap(),
            as2
        );
        voting.update_action_status_with_outcomes(5, std::slice::from_ref(&oc2))?;
        assert_eq!(
            voting.action_status.get(&oc2.voting.procedure.gov_action_id).unwrap().expiration_epoch,
            Some(5)
        );
        Ok(())
    }

    #[test]
    fn test_prepare_quotes() -> Result<()> {
        let x = "\"A\"\" lot (\"of\") quotes\"";
        let xx = ConwayVoting::prepare_quotes(x);
        assert_eq!(xx, "\"\"A\"\"\"\" lot (\"\"of\"\") quotes\"\"");
        Ok(())
    }
}<|MERGE_RESOLUTION|>--- conflicted
+++ resolved
@@ -82,14 +82,6 @@
         msg: &GovernanceBootstrapMessage,
         voting_length: u64,
     ) {
-<<<<<<< HEAD
-        // Clear existing state
-        self.proposals.clear();
-        self.votes.clear();
-        self.action_status.clear();
-
-=======
->>>>>>> a0d26800
         // Populate proposals and action_status
         for (proposed_epoch, proposal) in &msg.proposals {
             let action_id = proposal.gov_action_id.clone();
