--- conflicted
+++ resolved
@@ -174,8 +174,6 @@
         Ok(())
     }
 
-<<<<<<< HEAD
-=======
     fn proportional_count_drep_comm(
         &self,
         drep: &RationalNumber,
@@ -348,7 +346,6 @@
         }
     }
 
->>>>>>> 40363e86
     /// Checks whether action_id can be considered finally accepted
     fn is_finally_accepted(&self, voting_state: &VotingRegistrationState, action_id: &GovActionId) -> Result<VotingOutcome> {
         let (_epoch, proposal) = self
