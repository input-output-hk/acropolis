--- conflicted
+++ resolved
@@ -7,17 +7,11 @@
         CardanoMessage, DRepStakeDistributionMessage, GovernanceOutcomesMessage,
         GovernanceProceduresMessage, Message, ProtocolParamsMessage, SPOStakeDistributionMessage,
     },
-<<<<<<< HEAD
     protocol_params::ConwayParams,
-    BlockInfo, DRepCredential, DataHash, DelegatedStake, EnactStateElem, Era, GovActionId,
-    GovernanceAction, GovernanceOutcome, GovernanceOutcomeVariant, KeyHash, Lovelace,
-    ProposalProcedure, SingleVoterVotes, TreasuryWithdrawalsAction, Voter, VotesCount,
-=======
-    BlockInfo, ConwayParams, DRepCredential, DelegatedStake, EnactStateElem, Era, GovActionId,
-    GovernanceAction, GovernanceOutcome, GovernanceOutcomeVariant, KeyHash, Lovelace,
-    ProposalProcedure, SingleVoterVotes, TreasuryWithdrawalsAction, TxHash, Voter, VotesCount,
->>>>>>> a8020d05
-    VotingOutcome, VotingProcedure,
+    BlockInfo, DRepCredential, DelegatedStake, EnactStateElem, Era, GovActionId, GovernanceAction,
+    GovernanceOutcome, GovernanceOutcomeVariant, KeyHash, Lovelace, ProposalProcedure,
+    SingleVoterVotes, TreasuryWithdrawalsAction, TxHash, Voter, VotesCount, VotingOutcome,
+    VotingProcedure,
 };
 use anyhow::{anyhow, bail, Result};
 use caryatid_sdk::Context;
