--- conflicted
+++ resolved
@@ -147,205 +147,6 @@
         Ok(())
     }
 
-    /// Update proposals memory cache
-<<<<<<< HEAD
-=======
-    fn insert_proposal_procedure(&mut self, epoch: u64, proc: &ProposalProcedure) -> Result<()> {
-        self.action_proposal_count += 1;
-        let prev = self.proposals.insert(proc.gov_action_id.clone(), (epoch, proc.clone()));
-        if let Some(prev) = prev {
-            return Err(anyhow!(
-                "Governance procedure {} already exists! New: {:?}, old: {:?}",
-                proc.gov_action_id,
-                (epoch, proc),
-                prev
-            ));
-        }
-        Ok(())
-    }
-
-    /// Update votes memory cache
-    fn insert_voting_procedure(
-        &mut self,
-        voter: &Voter,
-        transaction: &TxHash,
-        voter_votes: &SingleVoterVotes,
-    ) -> Result<()> {
-        for (action_id, procedure) in voter_votes.voting_procedures.iter() {
-            let votes = self.votes.entry(action_id.clone()).or_insert_with(|| HashMap::new());
-            if let Some((prev_trans, prev_vote)) =
-                votes.insert(voter.clone(), (transaction.clone(), procedure.clone()))
-            {
-                // Re-voting is allowed; new vote must be treated as the proper one,
-                // older is to be discarded.
-                if tracing::enabled!(tracing::Level::DEBUG) {
-                    debug!("Governance vote by {} for {} already registered! New: {:?}, old: {:?} from {}",
-                        voter, action_id, procedure, prev_vote, prev_trans.encode_hex::<String>()
-                    );
-                }
-            }
-        }
-        Ok(())
-    }
-
-    /// Checks whether action_id can be considered finally accepted
-    fn is_finally_accepted(
-        &self,
-        voting_state: &VotingRegistrationState,
-        action_id: &GovActionId,
-    ) -> Result<VotingOutcome> {
-        let (_epoch, proposal) = self
-            .proposals
-            .get(action_id)
-            .ok_or_else(|| anyhow!("action {} not found", action_id))?;
-        let conway_params = self.get_conway_params()?;
-        let threshold = voting_state.get_action_thresholds(proposal, conway_params)?;
-
-        let votes = self.get_actual_votes(action_id);
-        let accepted = votes.majorizes(&threshold);
-        info!("Proposal {action_id}: votes {votes}, thresholds {threshold}, result {accepted}");
-
-        Ok(VotingOutcome {
-            procedure: proposal.clone(),
-            votes_cast: votes,
-            votes_threshold: threshold,
-            accepted,
-        })
-    }
-
-    /// Should be called when voting is over
-    fn end_voting(&mut self, action_id: &GovActionId) -> Result<()> {
-        self.votes.remove(&action_id);
-        self.proposals.remove(&action_id);
-
-        Ok(())
-    }
-
-    /// Returns actual votes: (Pool votes, DRep votes, committee votes)
-    fn get_actual_votes(&self, action_id: &GovActionId) -> VotesCount {
-        let mut votes = VotesCount::zero();
-        if let Some(all_votes) = self.votes.get(&action_id) {
-            for voter in all_votes.keys() {
-                match voter {
-                    Voter::ConstitutionalCommitteeKey(_) => votes.committee += 1,
-                    Voter::ConstitutionalCommitteeScript(_) => votes.committee += 1,
-                    Voter::DRepKey(key) => {
-                        self.drep_stake
-                            .get(&DRepCredential::AddrKeyHash(key.clone()))
-                            .inspect(|v| votes.drep += *v);
-                    }
-                    Voter::DRepScript(script) => {
-                        self.drep_stake
-                            .get(&DRepCredential::ScriptHash(script.clone()))
-                            .inspect(|v| votes.drep += *v);
-                    }
-                    Voter::StakePoolKey(pool) => {
-                        self.spo_stake.get(pool).inspect(|ds| votes.pool += ds.live);
-                    }
-                }
-            }
-        }
-        votes
-    }
-
-    /// Checks whether `action_id` is expired at the beginning of `new_epoch`.
-    fn is_expired(&self, new_epoch: u64, action_id: &GovActionId) -> Result<bool> {
-        info!("Checking whether {action_id} is expired at new epoch {new_epoch}");
-        let (proposal_epoch, _proposal) = self
-            .proposals
-            .get(action_id)
-            .ok_or_else(|| anyhow!("action {} not found", action_id))?;
-
-        Ok(proposal_epoch + self.get_conway_params()?.gov_action_lifetime as u64 <= new_epoch)
-    }
-
-    fn pack_as_enact_state_elem(p: &ProposalProcedure) -> Option<EnactStateElem> {
-        match &p.gov_action {
-            GovernanceAction::HardForkInitiation(_hf) => None,
-            GovernanceAction::TreasuryWithdrawals(_wt) => None,
-            GovernanceAction::Information => None,
-
-            GovernanceAction::ParameterChange(pc) => {
-                Some(EnactStateElem::Params(pc.protocol_param_update.clone()))
-            }
-            GovernanceAction::NewConstitution(nc) => {
-                Some(EnactStateElem::Constitution(nc.new_constitution.clone()))
-            }
-            GovernanceAction::UpdateCommittee(uc) => {
-                Some(EnactStateElem::Committee(uc.data.clone()))
-            }
-            GovernanceAction::NoConfidence(_) => Some(EnactStateElem::NoConfidence),
-        }
-    }
-
-    fn retrieve_withdrawal(p: &ProposalProcedure) -> Option<TreasuryWithdrawalsAction> {
-        if let GovernanceAction::TreasuryWithdrawals(ref action) = p.gov_action {
-            Some(action.clone())
-        } else {
-            None
-        }
-    }
-
-    /// Checks and updates action_id state at the start of new_epoch
-    /// If the action is accepted, returns accepted ProposalProcedure.
-    fn process_one_proposal(
-        &mut self,
-        new_epoch: u64,
-        voting_state: &VotingRegistrationState,
-        action_id: &GovActionId,
-    ) -> Result<Option<VotingOutcome>> {
-        let outcome = self.is_finally_accepted(voting_state, &action_id)?;
-        let expired = self.is_expired(new_epoch, &action_id)?;
-        if outcome.accepted || expired {
-            self.end_voting(&action_id)?;
-            info!(
-                "New epoch {new_epoch}: voting for {action_id} outcome: {}, expired: {expired}",
-                outcome.accepted
-            );
-            return Ok(Some(outcome));
-        }
-
-        Ok(None)
-    }
-
-    fn finalize_conway_voting(
-        &mut self,
-        new_block: &BlockInfo,
-        voting_state: &VotingRegistrationState,
-    ) -> Result<Vec<GovernanceOutcome>> {
-        let mut outcome = Vec::<GovernanceOutcome>::new();
-        let actions = self.proposals.keys().map(|a| a.clone()).collect::<Vec<_>>();
-
-        for action_id in actions.iter() {
-            info!("Epoch {}: processing action {}", new_block.epoch, action_id);
-            match self.process_one_proposal(new_block.epoch, &voting_state, &action_id) {
-                Err(e) => error!("Error processing governance {action_id}: {e}"),
-                Ok(None) => (),
-                Ok(Some(out)) if out.accepted => {
-                    let mut action_to_perform = GovernanceOutcomeVariant::NoAction;
-
-                    if let Some(elem) = Self::pack_as_enact_state_elem(&out.procedure) {
-                        action_to_perform = GovernanceOutcomeVariant::EnactStateElem(elem);
-                    } else if let Some(wt) = Self::retrieve_withdrawal(&out.procedure) {
-                        action_to_perform = GovernanceOutcomeVariant::TreasuryWithdrawal(wt);
-                    }
-
-                    outcome.push(GovernanceOutcome {
-                        voting: out,
-                        action_to_perform,
-                    })
-                }
-                Ok(Some(out)) => outcome.push(GovernanceOutcome {
-                    voting: out,
-                    action_to_perform: GovernanceOutcomeVariant::NoAction,
-                }),
-            }
-        }
-
-        Ok(outcome)
-    }
->>>>>>> 559f9caf
-
     fn recalculate_voting_state(&self) -> Result<VotingRegistrationState> {
         let drep_stake = self.drep_stake.iter().map(|(_dr, lov)| lov).sum();
 
