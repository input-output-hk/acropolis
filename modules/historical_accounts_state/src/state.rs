--- conflicted
+++ resolved
@@ -7,12 +7,8 @@
     messages::{
         AddressDeltasMessage, StakeRewardDeltasMessage, TxCertificatesMessage, WithdrawalsMessage,
     },
-<<<<<<< HEAD
     BlockInfo, MoveInstantaneousReward, PoolId, ShelleyAddress, StakeAddress, StakeCredential,
     TxCertificate, TxIdentifier,
-=======
-    BlockInfo, PoolId, ShelleyAddress, StakeAddress, StakeCredential, TxIdentifier,
->>>>>>> 42baa9b7
 };
 
 use crate::{
@@ -70,11 +66,7 @@
 #[derive(Debug, Clone, minicbor::Decode, minicbor::Encode)]
 pub struct RegistrationUpdate {
     #[n(0)]
-<<<<<<< HEAD
-    tx_identifier: TxIdentifier,
-=======
     pub tx_identifier: TxIdentifier,
->>>>>>> 42baa9b7
     #[n(1)]
     pub deregistered: bool,
 }
@@ -82,11 +74,7 @@
 #[derive(Debug, Clone, minicbor::Decode, minicbor::Encode)]
 pub struct AccountWithdrawal {
     #[n(0)]
-<<<<<<< HEAD
-    tx_identifier: TxIdentifier,
-=======
     pub tx_identifier: TxIdentifier,
->>>>>>> 42baa9b7
     #[n(1)]
     pub amount: u64,
 }
