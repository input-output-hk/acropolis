--- conflicted
+++ resolved
@@ -267,7 +267,6 @@
     pub async fn get_addresses(
         &self,
         account: &StakeAddress,
-<<<<<<< HEAD
     ) -> Result<Option<HashSet<ShelleyAddress>>> {
         let prefix = account.get_hash();
         let mut addresses: HashSet<ShelleyAddress> = HashSet::new();
@@ -277,11 +276,6 @@
             let shelley = ShelleyAddress::from_bytes_key(&key[prefix.len()..])?;
             addresses.insert(shelley);
         }
-=======
-    ) -> Result<Option<Vec<ShelleyAddress>>> {
-        let mut immutable_addresses =
-            self.collect_partition::<ShelleyAddress>(&self.addresses, account.get_hash().as_ref())?;
->>>>>>> 4586648c
 
         for block_map in self.pending.lock().await.iter() {
             if let Some(entry) = block_map.get(account) {
@@ -354,7 +348,7 @@
     }
 
     fn make_address_key(account: &StakeAddress, address: ShelleyAddress) -> Vec<u8> {
-        let mut key = account.get_credential().get_hash();
+        let mut key = account.to_binary();
         key.extend(address.to_bytes_key());
         key
     }
