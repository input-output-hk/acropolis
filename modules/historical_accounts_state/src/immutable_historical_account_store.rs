use std::{collections::HashMap, path::Path};

use acropolis_common::{ShelleyAddress, StakeCredential};
use anyhow::Result;
use fjall::{Keyspace, Partition, PartitionCreateOptions};
use minicbor::{decode, to_vec};
use rayon::iter::{IntoParallelIterator, ParallelIterator};
use tokio::sync::Mutex;
use tracing::{debug, error, info};

use crate::state::{
    AccountEntry, AccountWithdrawal, ActiveStakeHistory, DelegationUpdate,
    HistoricalAccountsConfig, RegistrationUpdate, RewardHistory,
};

pub struct ImmutableHistoricalAccountStore {
    rewards_history: Partition,
    active_stake_history: Partition,
    delegation_history: Partition,
    registration_history: Partition,
    withdrawal_history: Partition,
    mir_history: Partition,
    addresses: Partition,
    keyspace: Keyspace,
    pub pending: Mutex<Vec<HashMap<StakeCredential, AccountEntry>>>,
}

impl ImmutableHistoricalAccountStore {
    pub fn new(path: impl AsRef<Path>) -> Result<Self> {
        let cfg = fjall::Config::new(path).max_write_buffer_size(512 * 1024 * 1024).temporary(true);
        let keyspace = Keyspace::open(cfg)?;

        let rewards_history =
            keyspace.open_partition("rewards_history", PartitionCreateOptions::default())?;
        let active_stake_history =
            keyspace.open_partition("active_stake_history", PartitionCreateOptions::default())?;
        let delegation_history =
            keyspace.open_partition("delegation_history", PartitionCreateOptions::default())?;
        let registration_history =
            keyspace.open_partition("registration_history", PartitionCreateOptions::default())?;
        let withdrawal_history =
            keyspace.open_partition("withdrawal_history", PartitionCreateOptions::default())?;
        let mir_history =
            keyspace.open_partition("mir_history", PartitionCreateOptions::default())?;
        let addresses = keyspace.open_partition("addresses", PartitionCreateOptions::default())?;

        Ok(Self {
            rewards_history,
            active_stake_history,
            delegation_history,
            registration_history,
            withdrawal_history,
            mir_history,
            addresses,
            keyspace,
            pending: Mutex::new(Vec::new()),
        })
    }

    /// Persists volatile registrations, delegations, MIRs, withdrawals, rewards,
    /// and addresses into their respective Fjall partitions for an entire epoch.
    /// Skips any partitions that have already stored the given epoch.
    /// All writes are batched and committed atomically, preventing on-disk corruption in case of failure.
    pub async fn persist_epoch(&self, epoch: u32, config: &HistoricalAccountsConfig) -> Result<()> {
        if !config.any_enabled() {
            debug!("no persistence needed for epoch {epoch} (disabled)",);
            return Ok(());
        }

        let drained_blocks = {
            let mut pending = self.pending.lock().await;
            std::mem::take(&mut *pending)
        };

        let mut batch = self.keyspace.batch();
        let mut change_count = 0;

        for (account, entry) in Self::merge_block_deltas(drained_blocks) {
            let epoch_key = Self::make_epoch_key(&account, epoch);
            change_count += 1;

            // Persist rewards
            if config.store_rewards_history {
                batch.insert(
                    &self.rewards_history,
                    &epoch_key,
                    to_vec(&entry.reward_history)?,
                );
            }

<<<<<<< HEAD
            for (account, entry) in block_map {
                change_count += 1;
                let account_key = account.get_hash();

                // Persist rewards
                if persist_rewards_history {
                    let mut live: Vec<RewardHistory> = self
                        .rewards_history
                        .get(&account_key)?
                        .map(|bytes| decode(&bytes))
                        .transpose()?
                        .unwrap_or_default();

                    if let Some(rewards) = &entry.reward_history {
                        for reward in rewards {
                            live.push(reward.clone())
                        }
                    }

                    batch.insert(&self.rewards_history, &account_key, to_vec(&live)?);
                }

                // Persist active stake
                if persist_active_stake_history {
                    let mut live: Vec<ActiveStakeHistory> = self
                        .active_stake_history
                        .get(&account_key)?
                        .map(|bytes| decode(&bytes))
                        .transpose()?
                        .unwrap_or_default();

                    if let Some(deltas) = &entry.active_stake_history {
                        for delta in deltas {
                            live.push(delta.clone());
                        }
                    }

                    batch.insert(&self.active_stake_history, &account_key, to_vec(&live)?);
                }

                // Persist registrations
                if persist_registration_history {
                    let mut live: Vec<RegistrationUpdate> = self
                        .registration_history
                        .get(&account_key)?
                        .map(|bytes| decode(&bytes))
                        .transpose()?
                        .unwrap_or_default();

                    if let Some(updates) = &entry.registration_history {
                        live.extend(updates.iter().cloned());
                    }

                    batch.insert(&self.registration_history, &account_key, to_vec(&live)?);
=======
            // Persist active stake
            if config.store_active_stake_history {
                batch.insert(
                    &self.active_stake_history,
                    &epoch_key,
                    to_vec(&entry.active_stake_history)?,
                );
            }

            // Persist account delegation updates
            if config.store_delegation_history {
                if let Some(updates) = &entry.delegation_history {
                    batch.insert(&self.delegation_history, &epoch_key, to_vec(&updates)?);
>>>>>>> 42baa9b7
                }
            }

<<<<<<< HEAD
                // Persist delegations
                if persist_delegation_history {
                    let mut live: Vec<DelegationUpdate> = self
                        .delegation_history
                        .get(&account_key)?
                        .map(|bytes| decode(&bytes))
                        .transpose()?
                        .unwrap_or_default();

                    if let Some(updates) = &entry.delegation_history {
                        live.extend(updates.iter().cloned());
                    }

                    batch.insert(&self.delegation_history, &account_key, to_vec(&live)?);
=======
            // Persist account registration updates
            if config.store_registration_history {
                if let Some(updates) = &entry.registration_history {
                    batch.insert(&self.registration_history, &epoch_key, to_vec(&updates)?);
>>>>>>> 42baa9b7
                }
            }

<<<<<<< HEAD
                // Persist withdrawals
                if persist_withdrawal_history {
                    let mut live: Vec<AccountWithdrawal> = self
                        .withdrawal_history
                        .get(&account_key)?
                        .map(|bytes| decode(&bytes))
                        .transpose()?
                        .unwrap_or_default();

                    if let Some(updates) = &entry.withdrawal_history {
                        live.extend(updates.iter().cloned());
                    }

                    batch.insert(&self.withdrawal_history, &account_key, to_vec(&live)?);
=======
            // Persist withdrawal updates
            if config.store_withdrawal_history {
                if let Some(updates) = &entry.withdrawal_history {
                    batch.insert(&self.withdrawal_history, &epoch_key, to_vec(&updates)?);
>>>>>>> 42baa9b7
                }
            }

<<<<<<< HEAD
                // Persist MIRs
                if persist_mir_history {
                    let mut live: Vec<AccountWithdrawal> = self
                        .mir_history
                        .get(&account_key)?
                        .map(|bytes| decode(&bytes))
                        .transpose()?
                        .unwrap_or_default();

                    if let Some(updates) = &entry.mir_history {
                        live.extend(updates.iter().cloned());
                    }

                    batch.insert(&self.mir_history, &account_key, to_vec(&live)?);
=======
            // Persist MIR updates
            if config.store_mir_history {
                if let Some(updates) = &entry.mir_history {
                    batch.insert(&self.mir_history, &epoch_key, to_vec(&updates)?);
>>>>>>> 42baa9b7
                }
            }

<<<<<<< HEAD
                // Persist new addresses
                if persist_addresses {
                    let mut live: Vec<ShelleyAddress> = self
                        .addresses
                        .get(&account_key)?
                        .map(|bytes| decode(&bytes))
                        .transpose()?
                        .unwrap_or_default();

                    if let Some(updates) = &entry.addresses {
                        live.extend(updates.iter().cloned());
                    }

                    batch.insert(&self.addresses, &account_key, to_vec(&live)?);
                }
            }
        }

        // Metadata markers
        if persist_rewards_history {
            batch.insert(
                &self.rewards_history,
                ACCOUNT_REWARDS_HISTORY_COUNTER,
                &epoch.to_le_bytes(),
            );
        }
        if persist_active_stake_history {
            batch.insert(
                &self.active_stake_history,
                ACCOUNT_ACTIVE_STAKE_HISTORY_COUNTER,
                &epoch.to_le_bytes(),
            );
        }
        if persist_delegation_history {
            batch.insert(
                &self.delegation_history,
                ACCOUNT_DELEGATION_HISTORY_COUNTER,
                &epoch.to_le_bytes(),
            );
        }
        if persist_registration_history {
            batch.insert(
                &self.registration_history,
                ACCOUNT_REGISTRATION_HISTORY_COUNTER,
                &epoch.to_le_bytes(),
            );
        }
        if persist_withdrawal_history {
            batch.insert(
                &self.withdrawal_history,
                ACCOUNT_WITHDRAWAL_HISTORY_COUNTER,
                &epoch.to_le_bytes(),
            );
        }
        if persist_mir_history {
            batch.insert(
                &self.mir_history,
                ACCOUNT_MIR_HISTORY_COUNTER,
                &epoch.to_le_bytes(),
            );
        }
        if persist_addresses {
            batch.insert(
                &self.addresses,
                ACCOUNT_ADDRESSES_COUNTER,
                &epoch.to_le_bytes(),
            );
        }

=======
            // Persist address updates
            // TODO: Deduplicate addresses across epochs
            if config.store_addresses {
                if let Some(updates) = &entry.addresses {
                    batch.insert(&self.addresses, &epoch_key, to_vec(&updates)?);
                }
            }
        }

>>>>>>> 42baa9b7
        match batch.commit() {
            Ok(_) => {
                info!("committed {change_count} account changes for epoch {epoch}");
                Ok(())
            }
            Err(e) => {
                error!("batch commit failed for epoch {epoch}: {e}");
                Err(e.into())
            }
        }
    }

    pub async fn update_immutable(&self, drained: Vec<HashMap<StakeCredential, AccountEntry>>) {
        let mut pending = self.pending.lock().await;
        pending.extend(drained);
    }

    pub async fn _get_rewards_history(
        &self,
        account: &StakeCredential,
    ) -> Result<Option<Vec<RewardHistory>>> {
<<<<<<< HEAD
        let key = account.get_hash();

        let mut live: Vec<RewardHistory> = self
            .rewards_history
            .get(&key)?
            .map(|bytes| decode(&bytes))
            .transpose()?
            .unwrap_or_default();
=======
        let mut immutable_rewards =
            self.collect_partition::<RewardHistory>(&self.rewards_history, &account.get_hash())?;
>>>>>>> 42baa9b7

        self.merge_pending(
            account,
            |e| e.reward_history.as_ref(),
            &mut immutable_rewards,
        )
        .await;

        Ok((!immutable_rewards.is_empty()).then_some(immutable_rewards))
    }

    pub async fn _get_active_stake_history(
        &self,
        account: &StakeCredential,
    ) -> Result<Option<Vec<ActiveStakeHistory>>> {
<<<<<<< HEAD
        let key = account.get_hash();

        let mut live: Vec<ActiveStakeHistory> = self
            .active_stake_history
            .get(&key)?
            .map(|bytes| decode(&bytes))
            .transpose()?
            .unwrap_or_default();
=======
        let mut immutable_active_stake = self.collect_partition::<ActiveStakeHistory>(
            &self.active_stake_history,
            &account.get_hash(),
        )?;
>>>>>>> 42baa9b7

        self.merge_pending(
            account,
            |e| e.active_stake_history.as_ref(),
            &mut immutable_active_stake,
        )
        .await;

        Ok((!immutable_active_stake.is_empty()).then_some(immutable_active_stake))
    }

    pub async fn _get_delegation_history(
        &self,
        account: &StakeCredential,
    ) -> Result<Option<Vec<DelegationUpdate>>> {
<<<<<<< HEAD
        let key = account.get_hash();
        let mut live: Vec<DelegationUpdate> = self
            .delegation_history
            .get(&key)?
            .map(|bytes| decode(&bytes))
            .transpose()?
            .unwrap_or_default();

        let pending = self.pending.lock().await;
        for block_map in pending.iter() {
            if let Some(entry) = block_map.get(account) {
                if let Some(updates) = &entry.delegation_history {
                    live.extend(updates.iter().cloned());
                }
            }
        }
=======
        let mut immutable_delegations = self
            .collect_partition::<DelegationUpdate>(&self.delegation_history, &account.get_hash())?;
>>>>>>> 42baa9b7

        self.merge_pending(
            account,
            |e| e.delegation_history.as_ref(),
            &mut immutable_delegations,
        )
        .await;

        Ok((!immutable_delegations.is_empty()).then_some(immutable_delegations))
    }

    pub async fn _get_registration_history(
        &self,
        account: &StakeCredential,
    ) -> Result<Option<Vec<RegistrationUpdate>>> {
<<<<<<< HEAD
        let key = account.get_hash();
        let mut live: Vec<RegistrationUpdate> = self
            .registration_history
            .get(&key)?
            .map(|bytes| decode(&bytes))
            .transpose()?
            .unwrap_or_default();

        let pending = self.pending.lock().await;
        for block_map in pending.iter() {
            if let Some(entry) = block_map.get(account) {
                if let Some(updates) = &entry.registration_history {
                    live.extend(updates.iter().cloned());
                }
            }
        }
=======
        let mut immutable_registrations = self.collect_partition::<RegistrationUpdate>(
            &self.registration_history,
            &account.get_hash(),
        )?;
>>>>>>> 42baa9b7

        self.merge_pending(
            account,
            |e| e.registration_history.as_ref(),
            &mut immutable_registrations,
        )
        .await;

        Ok((!immutable_registrations.is_empty()).then_some(immutable_registrations))
    }

    pub async fn _get_withdrawal_history(
        &self,
        account: &StakeCredential,
    ) -> Result<Option<Vec<AccountWithdrawal>>> {
<<<<<<< HEAD
        let key = account.get_hash();
        let mut live: Vec<AccountWithdrawal> = self
            .withdrawal_history
            .get(&key)?
            .map(|bytes| decode(&bytes))
            .transpose()?
            .unwrap_or_default();

        let pending = self.pending.lock().await;
        for block_map in pending.iter() {
            if let Some(entry) = block_map.get(account) {
                if let Some(updates) = &entry.withdrawal_history {
                    live.extend(updates.iter().cloned());
                }
            }
        }
=======
        let mut immutable_withdrawals = self.collect_partition::<AccountWithdrawal>(
            &self.withdrawal_history,
            &account.get_hash(),
        )?;
>>>>>>> 42baa9b7

        self.merge_pending(
            account,
            |e| e.withdrawal_history.as_ref(),
            &mut immutable_withdrawals,
        )
        .await;

        Ok((!immutable_withdrawals.is_empty()).then_some(immutable_withdrawals))
    }

    pub async fn _get_mir_history(
        &self,
        account: &StakeCredential,
    ) -> Result<Option<Vec<AccountWithdrawal>>> {
<<<<<<< HEAD
        let key = account.get_hash();
        let mut live: Vec<AccountWithdrawal> = self
            .mir_history
            .get(&key)?
            .map(|bytes| decode(&bytes))
            .transpose()?
            .unwrap_or_default();

        let pending = self.pending.lock().await;
        for block_map in pending.iter() {
            if let Some(entry) = block_map.get(account) {
                if let Some(updates) = &entry.mir_history {
                    live.extend(updates.iter().cloned());
                }
            }
        }
=======
        let mut immutable_mirs =
            self.collect_partition::<AccountWithdrawal>(&self.mir_history, &account.get_hash())?;
>>>>>>> 42baa9b7

        self.merge_pending(account, |e| e.mir_history.as_ref(), &mut immutable_mirs).await;

        Ok((!immutable_mirs.is_empty()).then_some(immutable_mirs))
    }

    pub async fn _get_addresses(
        &self,
        account: &StakeCredential,
    ) -> Result<Option<Vec<ShelleyAddress>>> {
<<<<<<< HEAD
        let key = account.get_hash();
        let mut live: Vec<ShelleyAddress> = self
            .mir_history
            .get(&key)?
            .map(|bytes| decode(&bytes))
            .transpose()?
            .unwrap_or_default();

        let pending = self.pending.lock().await;
        for block_map in pending.iter() {
            if let Some(entry) = block_map.get(account) {
                if let Some(updates) = &entry.addresses {
                    live.extend(updates.iter().cloned());
                }
            }
        }
=======
        let mut immutable_addresses =
            self.collect_partition::<ShelleyAddress>(&self.addresses, &account.get_hash())?;
>>>>>>> 42baa9b7

        self.merge_pending(account, |e| e.addresses.as_ref(), &mut immutable_addresses).await;

        Ok((!immutable_addresses.is_empty()).then_some(immutable_addresses))
    }

    fn merge_block_deltas(
        block_deltas: Vec<HashMap<StakeCredential, AccountEntry>>,
    ) -> HashMap<StakeCredential, AccountEntry> {
        block_deltas.into_par_iter().reduce(HashMap::new, |mut acc, block_map| {
            for (cred, entry) in block_map {
                let agg_entry = acc.entry(cred).or_default();

                Self::extend_opt_vec(&mut agg_entry.reward_history, entry.reward_history);
                Self::extend_opt_vec(
                    &mut agg_entry.active_stake_history,
                    entry.active_stake_history,
                );
                Self::extend_opt_vec(&mut agg_entry.delegation_history, entry.delegation_history);
                Self::extend_opt_vec(
                    &mut agg_entry.registration_history,
                    entry.registration_history,
                );
                Self::extend_opt_vec(&mut agg_entry.withdrawal_history, entry.withdrawal_history);
                Self::extend_opt_vec(&mut agg_entry.mir_history, entry.mir_history);
                Self::extend_opt_vec(&mut agg_entry.addresses, entry.addresses);
            }
            acc
        })
    }

    #[allow(dead_code)]
    fn collect_partition<T>(&self, partition: &Partition, prefix: &[u8]) -> Result<Vec<T>>
    where
        T: for<'a> minicbor::Decode<'a, ()>,
    {
        let mut out = Vec::new();
        for result in partition.prefix(prefix) {
            let (_key, bytes) = result?;
            let vals: Vec<T> = decode(&bytes)?;
            out.extend(vals);
        }
        Ok(out)
    }

    #[allow(dead_code)]
    async fn merge_pending<T, F>(&self, account: &StakeCredential, f: F, out: &mut Vec<T>)
    where
        F: Fn(&AccountEntry) -> Option<&Vec<T>>,
        T: Clone,
    {
        for block_map in self.pending.lock().await.iter() {
            if let Some(entry) = block_map.get(account) {
                if let Some(data) = f(entry) {
                    out.extend(data.iter().cloned());
                }
            }
        }
    }

    fn make_epoch_key(account: &StakeCredential, epoch: u32) -> [u8; 32] {
        let mut key = [0u8; 32];
        key[..28].copy_from_slice(&account.get_hash());
        key[28..32].copy_from_slice(&epoch.to_be_bytes());
        key
    }

    fn extend_opt_vec<T>(target: &mut Option<Vec<T>>, src: Option<Vec<T>>) {
        if let Some(mut v) = src {
            if !v.is_empty() {
                target.get_or_insert_with(Vec::new).append(&mut v);
            }
        }
    }
}<|MERGE_RESOLUTION|>--- conflicted
+++ resolved
@@ -88,62 +88,6 @@
                 );
             }
 
-<<<<<<< HEAD
-            for (account, entry) in block_map {
-                change_count += 1;
-                let account_key = account.get_hash();
-
-                // Persist rewards
-                if persist_rewards_history {
-                    let mut live: Vec<RewardHistory> = self
-                        .rewards_history
-                        .get(&account_key)?
-                        .map(|bytes| decode(&bytes))
-                        .transpose()?
-                        .unwrap_or_default();
-
-                    if let Some(rewards) = &entry.reward_history {
-                        for reward in rewards {
-                            live.push(reward.clone())
-                        }
-                    }
-
-                    batch.insert(&self.rewards_history, &account_key, to_vec(&live)?);
-                }
-
-                // Persist active stake
-                if persist_active_stake_history {
-                    let mut live: Vec<ActiveStakeHistory> = self
-                        .active_stake_history
-                        .get(&account_key)?
-                        .map(|bytes| decode(&bytes))
-                        .transpose()?
-                        .unwrap_or_default();
-
-                    if let Some(deltas) = &entry.active_stake_history {
-                        for delta in deltas {
-                            live.push(delta.clone());
-                        }
-                    }
-
-                    batch.insert(&self.active_stake_history, &account_key, to_vec(&live)?);
-                }
-
-                // Persist registrations
-                if persist_registration_history {
-                    let mut live: Vec<RegistrationUpdate> = self
-                        .registration_history
-                        .get(&account_key)?
-                        .map(|bytes| decode(&bytes))
-                        .transpose()?
-                        .unwrap_or_default();
-
-                    if let Some(updates) = &entry.registration_history {
-                        live.extend(updates.iter().cloned());
-                    }
-
-                    batch.insert(&self.registration_history, &account_key, to_vec(&live)?);
-=======
             // Persist active stake
             if config.store_active_stake_history {
                 batch.insert(
@@ -157,153 +101,30 @@
             if config.store_delegation_history {
                 if let Some(updates) = &entry.delegation_history {
                     batch.insert(&self.delegation_history, &epoch_key, to_vec(&updates)?);
->>>>>>> 42baa9b7
-                }
-            }
-
-<<<<<<< HEAD
-                // Persist delegations
-                if persist_delegation_history {
-                    let mut live: Vec<DelegationUpdate> = self
-                        .delegation_history
-                        .get(&account_key)?
-                        .map(|bytes| decode(&bytes))
-                        .transpose()?
-                        .unwrap_or_default();
-
-                    if let Some(updates) = &entry.delegation_history {
-                        live.extend(updates.iter().cloned());
-                    }
-
-                    batch.insert(&self.delegation_history, &account_key, to_vec(&live)?);
-=======
+                }
+            }
+
             // Persist account registration updates
             if config.store_registration_history {
                 if let Some(updates) = &entry.registration_history {
                     batch.insert(&self.registration_history, &epoch_key, to_vec(&updates)?);
->>>>>>> 42baa9b7
-                }
-            }
-
-<<<<<<< HEAD
-                // Persist withdrawals
-                if persist_withdrawal_history {
-                    let mut live: Vec<AccountWithdrawal> = self
-                        .withdrawal_history
-                        .get(&account_key)?
-                        .map(|bytes| decode(&bytes))
-                        .transpose()?
-                        .unwrap_or_default();
-
-                    if let Some(updates) = &entry.withdrawal_history {
-                        live.extend(updates.iter().cloned());
-                    }
-
-                    batch.insert(&self.withdrawal_history, &account_key, to_vec(&live)?);
-=======
+                }
+            }
+
             // Persist withdrawal updates
             if config.store_withdrawal_history {
                 if let Some(updates) = &entry.withdrawal_history {
                     batch.insert(&self.withdrawal_history, &epoch_key, to_vec(&updates)?);
->>>>>>> 42baa9b7
-                }
-            }
-
-<<<<<<< HEAD
-                // Persist MIRs
-                if persist_mir_history {
-                    let mut live: Vec<AccountWithdrawal> = self
-                        .mir_history
-                        .get(&account_key)?
-                        .map(|bytes| decode(&bytes))
-                        .transpose()?
-                        .unwrap_or_default();
-
-                    if let Some(updates) = &entry.mir_history {
-                        live.extend(updates.iter().cloned());
-                    }
-
-                    batch.insert(&self.mir_history, &account_key, to_vec(&live)?);
-=======
+                }
+            }
+
             // Persist MIR updates
             if config.store_mir_history {
                 if let Some(updates) = &entry.mir_history {
                     batch.insert(&self.mir_history, &epoch_key, to_vec(&updates)?);
->>>>>>> 42baa9b7
-                }
-            }
-
-<<<<<<< HEAD
-                // Persist new addresses
-                if persist_addresses {
-                    let mut live: Vec<ShelleyAddress> = self
-                        .addresses
-                        .get(&account_key)?
-                        .map(|bytes| decode(&bytes))
-                        .transpose()?
-                        .unwrap_or_default();
-
-                    if let Some(updates) = &entry.addresses {
-                        live.extend(updates.iter().cloned());
-                    }
-
-                    batch.insert(&self.addresses, &account_key, to_vec(&live)?);
-                }
-            }
-        }
-
-        // Metadata markers
-        if persist_rewards_history {
-            batch.insert(
-                &self.rewards_history,
-                ACCOUNT_REWARDS_HISTORY_COUNTER,
-                &epoch.to_le_bytes(),
-            );
-        }
-        if persist_active_stake_history {
-            batch.insert(
-                &self.active_stake_history,
-                ACCOUNT_ACTIVE_STAKE_HISTORY_COUNTER,
-                &epoch.to_le_bytes(),
-            );
-        }
-        if persist_delegation_history {
-            batch.insert(
-                &self.delegation_history,
-                ACCOUNT_DELEGATION_HISTORY_COUNTER,
-                &epoch.to_le_bytes(),
-            );
-        }
-        if persist_registration_history {
-            batch.insert(
-                &self.registration_history,
-                ACCOUNT_REGISTRATION_HISTORY_COUNTER,
-                &epoch.to_le_bytes(),
-            );
-        }
-        if persist_withdrawal_history {
-            batch.insert(
-                &self.withdrawal_history,
-                ACCOUNT_WITHDRAWAL_HISTORY_COUNTER,
-                &epoch.to_le_bytes(),
-            );
-        }
-        if persist_mir_history {
-            batch.insert(
-                &self.mir_history,
-                ACCOUNT_MIR_HISTORY_COUNTER,
-                &epoch.to_le_bytes(),
-            );
-        }
-        if persist_addresses {
-            batch.insert(
-                &self.addresses,
-                ACCOUNT_ADDRESSES_COUNTER,
-                &epoch.to_le_bytes(),
-            );
-        }
-
-=======
+                }
+            }
+
             // Persist address updates
             // TODO: Deduplicate addresses across epochs
             if config.store_addresses {
@@ -313,7 +134,6 @@
             }
         }
 
->>>>>>> 42baa9b7
         match batch.commit() {
             Ok(_) => {
                 info!("committed {change_count} account changes for epoch {epoch}");
@@ -335,19 +155,8 @@
         &self,
         account: &StakeCredential,
     ) -> Result<Option<Vec<RewardHistory>>> {
-<<<<<<< HEAD
-        let key = account.get_hash();
-
-        let mut live: Vec<RewardHistory> = self
-            .rewards_history
-            .get(&key)?
-            .map(|bytes| decode(&bytes))
-            .transpose()?
-            .unwrap_or_default();
-=======
         let mut immutable_rewards =
             self.collect_partition::<RewardHistory>(&self.rewards_history, &account.get_hash())?;
->>>>>>> 42baa9b7
 
         self.merge_pending(
             account,
@@ -363,21 +172,10 @@
         &self,
         account: &StakeCredential,
     ) -> Result<Option<Vec<ActiveStakeHistory>>> {
-<<<<<<< HEAD
-        let key = account.get_hash();
-
-        let mut live: Vec<ActiveStakeHistory> = self
-            .active_stake_history
-            .get(&key)?
-            .map(|bytes| decode(&bytes))
-            .transpose()?
-            .unwrap_or_default();
-=======
         let mut immutable_active_stake = self.collect_partition::<ActiveStakeHistory>(
             &self.active_stake_history,
             &account.get_hash(),
         )?;
->>>>>>> 42baa9b7
 
         self.merge_pending(
             account,
@@ -393,27 +191,8 @@
         &self,
         account: &StakeCredential,
     ) -> Result<Option<Vec<DelegationUpdate>>> {
-<<<<<<< HEAD
-        let key = account.get_hash();
-        let mut live: Vec<DelegationUpdate> = self
-            .delegation_history
-            .get(&key)?
-            .map(|bytes| decode(&bytes))
-            .transpose()?
-            .unwrap_or_default();
-
-        let pending = self.pending.lock().await;
-        for block_map in pending.iter() {
-            if let Some(entry) = block_map.get(account) {
-                if let Some(updates) = &entry.delegation_history {
-                    live.extend(updates.iter().cloned());
-                }
-            }
-        }
-=======
         let mut immutable_delegations = self
             .collect_partition::<DelegationUpdate>(&self.delegation_history, &account.get_hash())?;
->>>>>>> 42baa9b7
 
         self.merge_pending(
             account,
@@ -429,29 +208,10 @@
         &self,
         account: &StakeCredential,
     ) -> Result<Option<Vec<RegistrationUpdate>>> {
-<<<<<<< HEAD
-        let key = account.get_hash();
-        let mut live: Vec<RegistrationUpdate> = self
-            .registration_history
-            .get(&key)?
-            .map(|bytes| decode(&bytes))
-            .transpose()?
-            .unwrap_or_default();
-
-        let pending = self.pending.lock().await;
-        for block_map in pending.iter() {
-            if let Some(entry) = block_map.get(account) {
-                if let Some(updates) = &entry.registration_history {
-                    live.extend(updates.iter().cloned());
-                }
-            }
-        }
-=======
         let mut immutable_registrations = self.collect_partition::<RegistrationUpdate>(
             &self.registration_history,
             &account.get_hash(),
         )?;
->>>>>>> 42baa9b7
 
         self.merge_pending(
             account,
@@ -467,29 +227,10 @@
         &self,
         account: &StakeCredential,
     ) -> Result<Option<Vec<AccountWithdrawal>>> {
-<<<<<<< HEAD
-        let key = account.get_hash();
-        let mut live: Vec<AccountWithdrawal> = self
-            .withdrawal_history
-            .get(&key)?
-            .map(|bytes| decode(&bytes))
-            .transpose()?
-            .unwrap_or_default();
-
-        let pending = self.pending.lock().await;
-        for block_map in pending.iter() {
-            if let Some(entry) = block_map.get(account) {
-                if let Some(updates) = &entry.withdrawal_history {
-                    live.extend(updates.iter().cloned());
-                }
-            }
-        }
-=======
         let mut immutable_withdrawals = self.collect_partition::<AccountWithdrawal>(
             &self.withdrawal_history,
             &account.get_hash(),
         )?;
->>>>>>> 42baa9b7
 
         self.merge_pending(
             account,
@@ -505,27 +246,8 @@
         &self,
         account: &StakeCredential,
     ) -> Result<Option<Vec<AccountWithdrawal>>> {
-<<<<<<< HEAD
-        let key = account.get_hash();
-        let mut live: Vec<AccountWithdrawal> = self
-            .mir_history
-            .get(&key)?
-            .map(|bytes| decode(&bytes))
-            .transpose()?
-            .unwrap_or_default();
-
-        let pending = self.pending.lock().await;
-        for block_map in pending.iter() {
-            if let Some(entry) = block_map.get(account) {
-                if let Some(updates) = &entry.mir_history {
-                    live.extend(updates.iter().cloned());
-                }
-            }
-        }
-=======
         let mut immutable_mirs =
             self.collect_partition::<AccountWithdrawal>(&self.mir_history, &account.get_hash())?;
->>>>>>> 42baa9b7
 
         self.merge_pending(account, |e| e.mir_history.as_ref(), &mut immutable_mirs).await;
 
@@ -536,27 +258,8 @@
         &self,
         account: &StakeCredential,
     ) -> Result<Option<Vec<ShelleyAddress>>> {
-<<<<<<< HEAD
-        let key = account.get_hash();
-        let mut live: Vec<ShelleyAddress> = self
-            .mir_history
-            .get(&key)?
-            .map(|bytes| decode(&bytes))
-            .transpose()?
-            .unwrap_or_default();
-
-        let pending = self.pending.lock().await;
-        for block_map in pending.iter() {
-            if let Some(entry) = block_map.get(account) {
-                if let Some(updates) = &entry.addresses {
-                    live.extend(updates.iter().cloned());
-                }
-            }
-        }
-=======
         let mut immutable_addresses =
             self.collect_partition::<ShelleyAddress>(&self.addresses, &account.get_hash())?;
->>>>>>> 42baa9b7
 
         self.merge_pending(account, |e| e.addresses.as_ref(), &mut immutable_addresses).await;
 
