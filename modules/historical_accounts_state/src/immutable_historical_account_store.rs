use std::{collections::HashMap, path::Path};

use acropolis_common::{
    queries::accounts::{AccountReward, AccountWithdrawal, DelegationUpdate, RegistrationUpdate},
    ShelleyAddress, StakeAddress,
};
use anyhow::Result;
use fjall::{Keyspace, Partition, PartitionCreateOptions};
use minicbor::{decode, to_vec};
use rayon::iter::{IntoParallelIterator, ParallelIterator};
use tokio::sync::Mutex;
use tracing::{debug, error};

use crate::state::{AccountEntry, ActiveStakeHistory, HistoricalAccountsConfig};

pub struct ImmutableHistoricalAccountStore {
    rewards_history: Partition,
    active_stake_history: Partition,
    delegation_history: Partition,
    registration_history: Partition,
    mir_history: Partition,
    withdrawal_history: Partition,
    addresses: Partition,
    keyspace: Keyspace,
    pub pending: Mutex<Vec<HashMap<StakeAddress, AccountEntry>>>,
}

impl ImmutableHistoricalAccountStore {
    pub fn new(path: impl AsRef<Path>) -> Result<Self> {
        let cfg = fjall::Config::new(path).max_write_buffer_size(512 * 1024 * 1024).temporary(true);
        let keyspace = Keyspace::open(cfg)?;

        let rewards_history =
            keyspace.open_partition("rewards_history", PartitionCreateOptions::default())?;
        let active_stake_history =
            keyspace.open_partition("active_stake_history", PartitionCreateOptions::default())?;
        let delegation_history =
            keyspace.open_partition("delegation_history", PartitionCreateOptions::default())?;
        let registration_history =
            keyspace.open_partition("registration_history", PartitionCreateOptions::default())?;
        let withdrawal_history =
            keyspace.open_partition("withdrawal_history", PartitionCreateOptions::default())?;
        let mir_history =
            keyspace.open_partition("mir_history", PartitionCreateOptions::default())?;
        let addresses = keyspace.open_partition("addresses", PartitionCreateOptions::default())?;

        Ok(Self {
            rewards_history,
            active_stake_history,
            delegation_history,
            registration_history,
            withdrawal_history,
            mir_history,
            addresses,
            keyspace,
            pending: Mutex::new(Vec::new()),
        })
    }

    /// Persists volatile registrations, delegations, MIRs, withdrawals, rewards,
    /// and addresses into their respective Fjall partitions for an entire epoch.
    /// Skips any partitions that have already stored the given epoch.
    /// All writes are batched and committed atomically, preventing on-disk corruption in case of failure.
    pub async fn persist_epoch(
        &self,
        epoch: u32,
        config: &HistoricalAccountsConfig,
    ) -> Result<u64> {
        let drained_blocks = {
            let mut pending = self.pending.lock().await;
            std::mem::take(&mut *pending)
        };

        if !config.any_enabled() {
            debug!("no persistence needed for epoch {epoch} (disabled)",);
            return Ok(0);
        }

        let mut batch = self.keyspace.batch();
        let mut change_count = 0;

        for (account, entry) in Self::merge_block_deltas(drained_blocks) {
            let epoch_key = Self::make_epoch_key(&account, epoch);
            change_count += 1;

            // Persist rewards
            if config.store_rewards_history {
                let rewards = entry.reward_history.clone().unwrap_or_default();
                batch.insert(&self.rewards_history, epoch_key, to_vec(&rewards)?);
            }

            // Persist active stake
            if config.store_active_stake_history {
                batch.insert(
                    &self.active_stake_history,
                    epoch_key,
                    to_vec(&entry.active_stake_history)?,
                );
            }

            // Persist account delegation updates
            if config.store_delegation_history {
                if let Some(updates) = &entry.delegation_history {
                    batch.insert(&self.delegation_history, epoch_key, to_vec(updates)?);
                }
            }

            // Persist account registration updates
            if config.store_registration_history {
                if let Some(updates) = &entry.registration_history {
                    batch.insert(&self.registration_history, epoch_key, to_vec(updates)?);
                }
            }

            // Persist withdrawal updates
            if config.store_withdrawal_history {
                if let Some(updates) = &entry.withdrawal_history {
                    batch.insert(&self.withdrawal_history, epoch_key, to_vec(updates)?);
                }
            }

            // Persist MIR updates
            if config.store_mir_history {
                if let Some(updates) = &entry.mir_history {
                    batch.insert(&self.mir_history, epoch_key, to_vec(updates)?);
                }
            }

            // Persist address updates
            // TODO: Deduplicate addresses across epochs
            if config.store_addresses {
                if let Some(updates) = &entry.addresses {
                    batch.insert(&self.addresses, epoch_key, to_vec(updates)?);
                }
            }
        }

        match batch.commit() {
            Ok(_) => Ok(change_count),
            Err(e) => {
                error!("batch commit failed for epoch {epoch}: {e}");
                Err(e.into())
            }
        }
    }

    pub async fn update_immutable(&self, drained: Vec<HashMap<StakeAddress, AccountEntry>>) {
        let mut pending = self.pending.lock().await;
        pending.extend(drained);
    }

    pub async fn get_reward_history(
        &self,
        account: &StakeAddress,
<<<<<<< HEAD
    ) -> Result<Option<Vec<RewardHistory>>> {
        let mut immutable_rewards = self.collect_partition::<RewardHistory>(
            &self.rewards_history,
            account.get_hash().as_ref(),
        )?;
=======
    ) -> Result<Option<Vec<AccountReward>>> {
        let mut immutable_rewards =
            self.collect_partition::<AccountReward>(&self.rewards_history, account.get_hash())?;
>>>>>>> dc556bf8

        self.merge_pending(
            account,
            |e| e.reward_history.as_ref(),
            &mut immutable_rewards,
        )
        .await;

        Ok((!immutable_rewards.is_empty()).then_some(immutable_rewards))
    }

    pub async fn _get_active_stake_history(
        &self,
        account: &StakeAddress,
    ) -> Result<Option<Vec<ActiveStakeHistory>>> {
        let mut immutable_active_stake = self.collect_partition::<ActiveStakeHistory>(
            &self.active_stake_history,
            account.get_hash().as_ref(),
        )?;

        self.merge_pending(
            account,
            |e| e.active_stake_history.as_ref(),
            &mut immutable_active_stake,
        )
        .await;

        Ok((!immutable_active_stake.is_empty()).then_some(immutable_active_stake))
    }

    pub async fn get_registration_history(
        &self,
        account: &StakeAddress,
    ) -> Result<Option<Vec<RegistrationUpdate>>> {
        let mut immutable_registrations = self.collect_partition::<RegistrationUpdate>(
            &self.registration_history,
            account.get_hash().as_ref(),
        )?;

        self.merge_pending(
            account,
            |e| e.registration_history.as_ref(),
            &mut immutable_registrations,
        )
        .await;

        Ok((!immutable_registrations.is_empty()).then_some(immutable_registrations))
    }

    pub async fn get_delegation_history(
        &self,
        account: &StakeAddress,
    ) -> Result<Option<Vec<DelegationUpdate>>> {
        let mut immutable_delegations = self.collect_partition::<DelegationUpdate>(
            &self.delegation_history,
            account.get_hash().as_ref(),
        )?;

        self.merge_pending(
            account,
            |e| e.delegation_history.as_ref(),
            &mut immutable_delegations,
        )
        .await;

        Ok((!immutable_delegations.is_empty()).then_some(immutable_delegations))
    }

    pub async fn get_mir_history(
        &self,
        account: &StakeAddress,
    ) -> Result<Option<Vec<AccountWithdrawal>>> {
        let mut immutable_mirs = self.collect_partition::<AccountWithdrawal>(
            &self.mir_history,
            account.get_hash().as_ref(),
        )?;

        self.merge_pending(account, |e| e.mir_history.as_ref(), &mut immutable_mirs).await;

        Ok((!immutable_mirs.is_empty()).then_some(immutable_mirs))
    }

    pub async fn get_withdrawal_history(
        &self,
        account: &StakeAddress,
    ) -> Result<Option<Vec<AccountWithdrawal>>> {
        let mut immutable_withdrawals = self.collect_partition::<AccountWithdrawal>(
            &self.withdrawal_history,
            account.get_hash().as_ref(),
        )?;

        self.merge_pending(
            account,
            |e| e.withdrawal_history.as_ref(),
            &mut immutable_withdrawals,
        )
        .await;

        Ok((!immutable_withdrawals.is_empty()).then_some(immutable_withdrawals))
    }

    pub async fn _get_addresses(
        &self,
        account: &StakeAddress,
    ) -> Result<Option<Vec<ShelleyAddress>>> {
        let mut immutable_addresses =
            self.collect_partition::<ShelleyAddress>(&self.addresses, account.get_hash().as_ref())?;

        self.merge_pending(account, |e| e.addresses.as_ref(), &mut immutable_addresses).await;

        Ok((!immutable_addresses.is_empty()).then_some(immutable_addresses))
    }

    fn merge_block_deltas(
        block_deltas: Vec<HashMap<StakeAddress, AccountEntry>>,
    ) -> HashMap<StakeAddress, AccountEntry> {
        block_deltas.into_par_iter().reduce(HashMap::new, |mut acc, block_map| {
            for (account, entry) in block_map {
                let agg_entry = acc.entry(account).or_default();

                Self::extend_opt_vec(&mut agg_entry.reward_history, entry.reward_history);
                Self::extend_opt_vec(
                    &mut agg_entry.active_stake_history,
                    entry.active_stake_history,
                );
                Self::extend_opt_vec(&mut agg_entry.delegation_history, entry.delegation_history);
                Self::extend_opt_vec(
                    &mut agg_entry.registration_history,
                    entry.registration_history,
                );
                Self::extend_opt_vec(&mut agg_entry.withdrawal_history, entry.withdrawal_history);
                Self::extend_opt_vec(&mut agg_entry.mir_history, entry.mir_history);
                Self::extend_opt_vec(&mut agg_entry.addresses, entry.addresses);
            }
            acc
        })
    }

    #[allow(dead_code)]
    fn collect_partition<T>(&self, partition: &Partition, prefix: &[u8]) -> Result<Vec<T>>
    where
        T: for<'a> minicbor::Decode<'a, ()>,
    {
        let mut out = Vec::new();
        for result in partition.prefix(prefix) {
            let (_key, bytes) = result?;
            let vals: Vec<T> = decode(&bytes)?;
            out.extend(vals);
        }
        Ok(out)
    }

    #[allow(dead_code)]
    async fn merge_pending<T, F>(&self, account: &StakeAddress, f: F, out: &mut Vec<T>)
    where
        F: Fn(&AccountEntry) -> Option<&Vec<T>>,
        T: Clone,
    {
        for block_map in self.pending.lock().await.iter() {
            if let Some(entry) = block_map.get(account) {
                if let Some(data) = f(entry) {
                    out.extend(data.iter().cloned());
                }
            }
        }
    }

    fn make_epoch_key(account: &StakeAddress, epoch: u32) -> [u8; 32] {
        let mut key = [0u8; 32];
        key[..28].copy_from_slice(&account.get_credential().get_hash().as_ref());
        key[28..32].copy_from_slice(&epoch.to_be_bytes());
        key
    }

    fn extend_opt_vec<T>(target: &mut Option<Vec<T>>, src: Option<Vec<T>>) {
        if let Some(mut v) = src {
            if !v.is_empty() {
                target.get_or_insert_with(Vec::new).append(&mut v);
            }
        }
    }
}<|MERGE_RESOLUTION|>--- conflicted
+++ resolved
@@ -152,17 +152,9 @@
     pub async fn get_reward_history(
         &self,
         account: &StakeAddress,
-<<<<<<< HEAD
-    ) -> Result<Option<Vec<RewardHistory>>> {
-        let mut immutable_rewards = self.collect_partition::<RewardHistory>(
-            &self.rewards_history,
-            account.get_hash().as_ref(),
-        )?;
-=======
     ) -> Result<Option<Vec<AccountReward>>> {
         let mut immutable_rewards =
             self.collect_partition::<AccountReward>(&self.rewards_history, account.get_hash())?;
->>>>>>> dc556bf8
 
         self.merge_pending(
             account,
