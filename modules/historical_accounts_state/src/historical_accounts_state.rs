//! Acropolis historical accounts state module for Caryatid
//! Manages optional state data needed for Blockfrost alignment

use acropolis_common::queries::accounts::{
    AccountsStateQuery, AccountsStateQueryResponse, DEFAULT_HISTORICAL_ACCOUNTS_QUERY_TOPIC,
};
use acropolis_common::queries::errors::QueryError;
use acropolis_common::{
    messages::{CardanoMessage, Message, StateQuery, StateQueryResponse},
    BlockInfo, BlockStatus,
};
use anyhow::Result;
use caryatid_sdk::{message_bus::Subscription, module, Context, Module};
use config::Config;
use std::sync::Arc;
use tokio::sync::{mpsc, Mutex};
use tracing::{error, info, info_span};

mod state;
use state::State;

use crate::immutable_historical_account_store::ImmutableHistoricalAccountStore;
use crate::state::HistoricalAccountsConfig;
mod immutable_historical_account_store;
mod volatile_historical_accounts;

const DEFAULT_REWARDS_SUBSCRIBE_TOPIC: &str = "cardano.stake.reward.deltas";
const DEFAULT_TX_CERTIFICATES_SUBSCRIBE_TOPIC: &str = "cardano.certificates";
const DEFAULT_WITHDRAWALS_SUBSCRIBE_TOPIC: &str = "cardano.withdrawals";
const DEFAULT_STAKE_ADDRESS_DELTAS_SUBSCRIBE_TOPIC: (&str, &str) = (
    "stake-address-deltas-subscribe-topic",
    "cardano.stake.deltas",
);
const DEFAULT_PARAMETERS_SUBSCRIBE_TOPIC: (&str, &str) =
    ("parameters-subscribe-topic", "cardano.protocol.parameters");

// Configuration defaults
const DEFAULT_HISTORICAL_ACCOUNTS_DB_PATH: (&str, &str) = ("db-path", "./db");
const DEFAULT_STORE_REWARDS_HISTORY: (&str, bool) = ("store-rewards-history", false);
const DEFAULT_STORE_ACTIVE_STAKE_HISTORY: (&str, bool) = ("store-active-stake-history", false);
const DEFAULT_STORE_REGISTRATION_HISTORY: (&str, bool) = ("store-registration-history", false);
const DEFAULT_STORE_DELEGATION_HISTORY: (&str, bool) = ("store-delegation-history", false);
const DEFAULT_STORE_MIR_HISTORY: (&str, bool) = ("store-mir-history", false);
const DEFAULT_STORE_WITHDRAWAL_HISTORY: (&str, bool) = ("store-withdrawal-history", false);
const DEFAULT_STORE_ADDRESSES: (&str, bool) = ("store-addresses", false);

/// Historical Accounts State module
#[module(
    message_type(Message),
    name = "historical-accounts-state",
    description = "Historical accounts state for Blockfrost compatibility"
)]
pub struct HistoricalAccountsState;

impl HistoricalAccountsState {
    /// Async run loop
    async fn run(
        state_mutex: Arc<Mutex<State>>,
        mut rewards_subscription: Box<dyn Subscription<Message>>,
        mut certs_subscription: Box<dyn Subscription<Message>>,
        mut withdrawals_subscription: Box<dyn Subscription<Message>>,
        mut stake_address_deltas_subscription: Box<dyn Subscription<Message>>,
        mut params_subscription: Box<dyn Subscription<Message>>,
    ) -> Result<()> {
        let _ = params_subscription.read().await?;
        info!("Consumed initial genesis params from params_subscription");
        let _ = stake_address_deltas_subscription.read().await?;
        info!("Consumed initial stake deltas from stake_address_deltas_subscription");

        // Background task to persist epochs sequentially
        const MAX_PENDING_PERSISTS: usize = 1;
        let (persist_tx, mut persist_rx) = mpsc::channel::<(
            u32,
            Arc<ImmutableHistoricalAccountStore>,
            HistoricalAccountsConfig,
        )>(MAX_PENDING_PERSISTS);
        tokio::spawn(async move {
            while let Some((epoch, store, config)) = persist_rx.recv().await {
                if let Err(e) = store.persist_epoch(epoch, &config).await {
                    error!("failed to persist epoch {epoch}: {e}");
                }
            }
        });
        // Main loop of synchronised messages
        loop {
            // Create all per-block message futures upfront before processing messages sequentially
            let certs_message_f = certs_subscription.read();
            let stake_address_deltas_message_f = stake_address_deltas_subscription.read();
            let withdrawals_message_f = withdrawals_subscription.read();

            let mut current_block: Option<BlockInfo> = None;

            // Use certs_message as the synchroniser
            let (_, certs_message) = certs_message_f.await?;
            let new_epoch = match certs_message.as_ref() {
                Message::Cardano((block_info, _)) => {
                    // Handle rollbacks on this topic only
                    let mut state = state_mutex.lock().await;
                    if block_info.status == BlockStatus::RolledBack {
                        state.volatile.rollback_before(block_info.number);
                        state.volatile.next_block();
                    }

                    current_block = Some(block_info.clone());
                    block_info.new_epoch && block_info.epoch > 0
                }
                _ => false,
            };

            // Read from epoch-boundary messages only when it's a new epoch
            if new_epoch {
                let (_, params_msg) = params_subscription.read().await?;
                if let Message::Cardano((ref block_info, CardanoMessage::ProtocolParams(params))) =
                    params_msg.as_ref()
                {
                    Self::check_sync(&current_block, block_info);
                    let mut state = state_mutex.lock().await;
                    state.volatile.start_new_epoch(block_info.number);
                    if let Some(shelley) = &params.params.shelley {
                        state.volatile.update_k(shelley.security_param);
                    }
                }

                let (_, rewards_msg) = rewards_subscription.read().await?;
                if let Message::Cardano((
                    block_info,
                    CardanoMessage::StakeRewardDeltas(rewards_msg),
                )) = rewards_msg.as_ref()
                {
                    Self::check_sync(&current_block, block_info);
                    let mut state = state_mutex.lock().await;
                    state.handle_rewards(rewards_msg, block_info.epoch as u32);
                }
            }

            // Now handle the certs_message properly
            match certs_message.as_ref() {
                Message::Cardano((block_info, CardanoMessage::TxCertificates(tx_certs_msg))) => {
                    let span = info_span!(
                        "historical_account_state.handle_certs",
                        block = block_info.number
                    );
                    let _entered = span.enter();

                    Self::check_sync(&current_block, block_info);
                    let mut state = state_mutex.lock().await;
                    state.handle_tx_certificates(tx_certs_msg, block_info.epoch as u32);
                }

                _ => error!("Unexpected message type: {certs_message:?}"),
            }

            // Handle withdrawals
            let (_, message) = withdrawals_message_f.await?;
            match message.as_ref() {
                Message::Cardano((block_info, CardanoMessage::Withdrawals(withdrawals_msg))) => {
                    let span = info_span!(
                        "historical_account_state.handle_withdrawals",
                        block = block_info.number
                    );
                    let _entered = span.enter();

                    Self::check_sync(&current_block, block_info);
                    let mut state = state_mutex.lock().await;
                    state.handle_withdrawals(withdrawals_msg);
                }

                _ => error!("Unexpected message type: {message:?}"),
            }

            // Handle address deltas
            let (_, message) = stake_address_deltas_message_f.await?;
            match message.as_ref() {
                Message::Cardano((block_info, CardanoMessage::StakeAddressDeltas(deltas_msg))) => {
                    let span = info_span!(
                        "historical_account_state.handle_address_deltas",
                        block = block_info.number
                    );
                    let _entered = span.enter();

                    Self::check_sync(&current_block, block_info);
                    {
                        let mut state = state_mutex.lock().await;
                        state.handle_address_deltas(deltas_msg);
                    }
                }

                _ => error!("Unexpected message type: {message:?}"),
            }

            // Prune volatile and persist if needed
            if let Some(current_block) = current_block {
                let should_prune = {
                    let state = state_mutex.lock().await;
                    state.ready_to_prune(&current_block)
                };

                if should_prune {
                    let (store, cfg) = {
                        let mut state = state_mutex.lock().await;
                        state.prune_volatile().await;
                        (state.immutable.clone(), state.config.clone())
                    };

                    if let Err(e) = persist_tx.send((current_block.epoch as u32, store, cfg)).await
                    {
                        panic!("persistence worker crashed: {e}");
                    }
                }
            }

            {
                let mut state = state_mutex.lock().await;
                state.volatile.next_block();
            }
        }
    }

    /// Check for synchronisation
    fn check_sync(expected: &Option<BlockInfo>, actual: &BlockInfo) {
        if let Some(ref block) = expected {
            if block.number != actual.number {
                error!(
                    expected = block.number,
                    actual = actual.number,
                    "Messages out of sync"
                );
            }
        }
    }

    /// Async initialisation
    pub async fn init(&self, context: Arc<Context<Message>>, config: Arc<Config>) -> Result<()> {
        // Get configuration

        // Subscription topics
        let tx_certificates_topic = config
            .get_string("tx-certificates-topic")
            .unwrap_or(DEFAULT_TX_CERTIFICATES_SUBSCRIBE_TOPIC.to_string());
        info!("Creating Tx certificates subscriber on '{tx_certificates_topic}'");

        let withdrawals_topic = config
            .get_string("withdrawals-topic")
            .unwrap_or(DEFAULT_WITHDRAWALS_SUBSCRIBE_TOPIC.to_string());
        info!("Creating withdrawals subscriber on '{withdrawals_topic}'");

        let rewards_topic = config
            .get_string("rewards-topic")
            .unwrap_or(DEFAULT_REWARDS_SUBSCRIBE_TOPIC.to_string());

        let address_deltas_topic = config
            .get_string(DEFAULT_STAKE_ADDRESS_DELTAS_SUBSCRIBE_TOPIC.0)
            .unwrap_or(DEFAULT_STAKE_ADDRESS_DELTAS_SUBSCRIBE_TOPIC.1.to_string());

        let params_topic = config
            .get_string(DEFAULT_PARAMETERS_SUBSCRIBE_TOPIC.0)
            .unwrap_or(DEFAULT_PARAMETERS_SUBSCRIBE_TOPIC.1.to_string());

        // Query topics
        let historical_accounts_query_topic = config
            .get_string(DEFAULT_HISTORICAL_ACCOUNTS_QUERY_TOPIC.0)
            .unwrap_or(DEFAULT_HISTORICAL_ACCOUNTS_QUERY_TOPIC.1.to_string());
        info!(
            "Creating query handler on '{}'",
            historical_accounts_query_topic
        );

        let storage_config = HistoricalAccountsConfig {
            db_path: config
                .get_string(DEFAULT_HISTORICAL_ACCOUNTS_DB_PATH.0)
                .unwrap_or(DEFAULT_HISTORICAL_ACCOUNTS_DB_PATH.1.to_string()),
            store_rewards_history: config
                .get_bool(DEFAULT_STORE_REWARDS_HISTORY.0)
                .unwrap_or(DEFAULT_STORE_REWARDS_HISTORY.1),
            store_active_stake_history: config
                .get_bool(DEFAULT_STORE_ACTIVE_STAKE_HISTORY.0)
                .unwrap_or(DEFAULT_STORE_ACTIVE_STAKE_HISTORY.1),
            store_delegation_history: config
                .get_bool(DEFAULT_STORE_DELEGATION_HISTORY.0)
                .unwrap_or(DEFAULT_STORE_DELEGATION_HISTORY.1),
            store_registration_history: config
                .get_bool(DEFAULT_STORE_REGISTRATION_HISTORY.0)
                .unwrap_or(DEFAULT_STORE_REGISTRATION_HISTORY.1),
            store_withdrawal_history: config
                .get_bool(DEFAULT_STORE_WITHDRAWAL_HISTORY.0)
                .unwrap_or(DEFAULT_STORE_WITHDRAWAL_HISTORY.1),
            store_mir_history: config
                .get_bool(DEFAULT_STORE_MIR_HISTORY.0)
                .unwrap_or(DEFAULT_STORE_MIR_HISTORY.1),
            store_addresses: config
                .get_bool(DEFAULT_STORE_ADDRESSES.0)
                .unwrap_or(DEFAULT_STORE_ADDRESSES.1),
        };

        // Initalize state
        let state = State::new(storage_config).await?;
        let state_mutex = Arc::new(Mutex::new(state));
        let state_query = state_mutex.clone();

        context.handle(&historical_accounts_query_topic, move |message| {
            let state = state_query.clone();
            async move {
                let Message::StateQuery(StateQuery::Accounts(query)) = message.as_ref() else {
                    return Arc::new(Message::StateQueryResponse(StateQueryResponse::Accounts(
<<<<<<< HEAD
                        AccountsStateQueryResponse::Error(QueryError::invalid_request(
=======
                        AccountsStateQueryResponse::Error(QueryError::internal_error(
>>>>>>> 12b75f13
                            "Invalid message for accounts-state",
                        )),
                    )));
                };

                let response = match query {
                    AccountsStateQuery::GetAccountRegistrationHistory { account } => {
                        match state.lock().await.get_registration_history(account).await {
                            Ok(Some(registrations)) => {
                                AccountsStateQueryResponse::AccountRegistrationHistory(
                                    registrations,
                                )
                            }
                            Ok(None) => AccountsStateQueryResponse::Error(QueryError::not_found(
<<<<<<< HEAD
                                format!("Account {}", account),
                            )),
                            Err(e) => {
                                AccountsStateQueryResponse::Error(QueryError::internal_error(
                                    format!("Failed to get registration history: {}", e),
                                ))
                            }
=======
                                format!("Account {} not found", account),
                            )),
                            Err(e) => AccountsStateQueryResponse::Error(
                                QueryError::internal_error(e.to_string()),
                            ),
>>>>>>> 12b75f13
                        }
                    }
                    AccountsStateQuery::GetAccountDelegationHistory { account } => {
                        match state.lock().await.get_delegation_history(account).await {
                            Ok(Some(delegations)) => {
                                AccountsStateQueryResponse::AccountDelegationHistory(delegations)
                            }
                            Ok(None) => AccountsStateQueryResponse::Error(QueryError::not_found(
                                format!("Account {}", account),
                            )),
<<<<<<< HEAD
                            Err(e) => {
                                AccountsStateQueryResponse::Error(QueryError::internal_error(
                                    format!("Failed to get delegation history: {}", e),
                                ))
                            }
=======
                            Err(e) => AccountsStateQueryResponse::Error(
                                QueryError::internal_error(e.to_string()),
                            ),
>>>>>>> 12b75f13
                        }
                    }
                    AccountsStateQuery::GetAccountMIRHistory { account } => {
                        match state.lock().await.get_mir_history(account).await {
                            Ok(Some(mirs)) => AccountsStateQueryResponse::AccountMIRHistory(mirs),
                            Ok(None) => AccountsStateQueryResponse::Error(QueryError::not_found(
                                format!("Account {}", account),
                            )),
<<<<<<< HEAD
                            Err(e) => {
                                AccountsStateQueryResponse::Error(QueryError::internal_error(
                                    format!("Failed to get MIR history: {}", e),
                                ))
                            }
=======
                            Err(e) => AccountsStateQueryResponse::Error(
                                QueryError::internal_error(e.to_string()),
                            ),
>>>>>>> 12b75f13
                        }
                    }
                    AccountsStateQuery::GetAccountWithdrawalHistory { account } => {
                        match state.lock().await.get_withdrawal_history(account).await {
                            Ok(Some(withdrawals)) => {
                                AccountsStateQueryResponse::AccountWithdrawalHistory(withdrawals)
                            }
                            Ok(None) => AccountsStateQueryResponse::Error(QueryError::not_found(
                                format!("Account {}", account),
                            )),
<<<<<<< HEAD
                            Err(e) => {
                                AccountsStateQueryResponse::Error(QueryError::internal_error(
                                    format!("Failed to get withdrawal history: {}", e),
                                ))
                            }
=======
                            Err(e) => AccountsStateQueryResponse::Error(
                                QueryError::internal_error(e.to_string()),
                            ),
>>>>>>> 12b75f13
                        }
                    }
                    AccountsStateQuery::GetAccountRewardHistory { account } => {
                        match state.lock().await.get_reward_history(account).await {
                            Ok(Some(rewards)) => {
                                AccountsStateQueryResponse::AccountRewardHistory(rewards)
                            }
                            Ok(None) => AccountsStateQueryResponse::Error(QueryError::not_found(
                                format!("Account {}", account),
                            )),
<<<<<<< HEAD
                            Err(e) => {
                                AccountsStateQueryResponse::Error(QueryError::internal_error(
                                    format!("Failed to get reward history: {}", e),
                                ))
                            }
=======
                            Err(e) => AccountsStateQueryResponse::Error(
                                QueryError::internal_error(e.to_string()),
                            ),
>>>>>>> 12b75f13
                        }
                    }
                    AccountsStateQuery::GetAccountAssociatedAddresses { account } => {
                        match state.lock().await.get_addresses(account).await {
                            Ok(Some(addresses)) => {
                                AccountsStateQueryResponse::AccountAssociatedAddresses(addresses)
                            }
                            Ok(None) => AccountsStateQueryResponse::Error(QueryError::not_found(
                                format!("Account {}", account),
                            )),
<<<<<<< HEAD
                            Err(e) => {
                                AccountsStateQueryResponse::Error(QueryError::internal_error(
                                    format!("Failed to get associated addresses: {}", e),
                                ))
                            }
=======
                            Err(e) => AccountsStateQueryResponse::Error(
                                QueryError::internal_error(e.to_string()),
                            ),
>>>>>>> 12b75f13
                        }
                    }
                    _ => AccountsStateQueryResponse::Error(QueryError::not_implemented(format!(
                        "Unimplemented query variant: {:?}",
                        query
                    ))),
                };

                Arc::new(Message::StateQueryResponse(StateQueryResponse::Accounts(
                    response,
                )))
            }
        });

        // Subscribe
        let rewards_subscription = context.subscribe(&rewards_topic).await?;
        let certs_subscription = context.subscribe(&tx_certificates_topic).await?;
        let withdrawals_subscription = context.subscribe(&withdrawals_topic).await?;
        let address_deltas_subscription = context.subscribe(&address_deltas_topic).await?;
        let params_subscription = context.subscribe(&params_topic).await?;

        // Start run task
        context.run(async move {
            Self::run(
                state_mutex,
                rewards_subscription,
                certs_subscription,
                withdrawals_subscription,
                address_deltas_subscription,
                params_subscription,
            )
            .await
            .unwrap_or_else(|e| error!("Failed: {e}"));
        });

        Ok(())
    }
}<|MERGE_RESOLUTION|>--- conflicted
+++ resolved
@@ -302,11 +302,7 @@
             async move {
                 let Message::StateQuery(StateQuery::Accounts(query)) = message.as_ref() else {
                     return Arc::new(Message::StateQueryResponse(StateQueryResponse::Accounts(
-<<<<<<< HEAD
-                        AccountsStateQueryResponse::Error(QueryError::invalid_request(
-=======
                         AccountsStateQueryResponse::Error(QueryError::internal_error(
->>>>>>> 12b75f13
                             "Invalid message for accounts-state",
                         )),
                     )));
@@ -321,21 +317,11 @@
                                 )
                             }
                             Ok(None) => AccountsStateQueryResponse::Error(QueryError::not_found(
-<<<<<<< HEAD
-                                format!("Account {}", account),
-                            )),
-                            Err(e) => {
-                                AccountsStateQueryResponse::Error(QueryError::internal_error(
-                                    format!("Failed to get registration history: {}", e),
-                                ))
-                            }
-=======
                                 format!("Account {} not found", account),
                             )),
                             Err(e) => AccountsStateQueryResponse::Error(
                                 QueryError::internal_error(e.to_string()),
                             ),
->>>>>>> 12b75f13
                         }
                     }
                     AccountsStateQuery::GetAccountDelegationHistory { account } => {
@@ -346,17 +332,9 @@
                             Ok(None) => AccountsStateQueryResponse::Error(QueryError::not_found(
                                 format!("Account {}", account),
                             )),
-<<<<<<< HEAD
-                            Err(e) => {
-                                AccountsStateQueryResponse::Error(QueryError::internal_error(
-                                    format!("Failed to get delegation history: {}", e),
-                                ))
-                            }
-=======
-                            Err(e) => AccountsStateQueryResponse::Error(
-                                QueryError::internal_error(e.to_string()),
-                            ),
->>>>>>> 12b75f13
+                            Err(e) => AccountsStateQueryResponse::Error(
+                                QueryError::internal_error(e.to_string()),
+                            ),
                         }
                     }
                     AccountsStateQuery::GetAccountMIRHistory { account } => {
@@ -365,17 +343,9 @@
                             Ok(None) => AccountsStateQueryResponse::Error(QueryError::not_found(
                                 format!("Account {}", account),
                             )),
-<<<<<<< HEAD
-                            Err(e) => {
-                                AccountsStateQueryResponse::Error(QueryError::internal_error(
-                                    format!("Failed to get MIR history: {}", e),
-                                ))
-                            }
-=======
-                            Err(e) => AccountsStateQueryResponse::Error(
-                                QueryError::internal_error(e.to_string()),
-                            ),
->>>>>>> 12b75f13
+                            Err(e) => AccountsStateQueryResponse::Error(
+                                QueryError::internal_error(e.to_string()),
+                            ),
                         }
                     }
                     AccountsStateQuery::GetAccountWithdrawalHistory { account } => {
@@ -386,17 +356,9 @@
                             Ok(None) => AccountsStateQueryResponse::Error(QueryError::not_found(
                                 format!("Account {}", account),
                             )),
-<<<<<<< HEAD
-                            Err(e) => {
-                                AccountsStateQueryResponse::Error(QueryError::internal_error(
-                                    format!("Failed to get withdrawal history: {}", e),
-                                ))
-                            }
-=======
-                            Err(e) => AccountsStateQueryResponse::Error(
-                                QueryError::internal_error(e.to_string()),
-                            ),
->>>>>>> 12b75f13
+                            Err(e) => AccountsStateQueryResponse::Error(
+                                QueryError::internal_error(e.to_string()),
+                            ),
                         }
                     }
                     AccountsStateQuery::GetAccountRewardHistory { account } => {
@@ -407,17 +369,9 @@
                             Ok(None) => AccountsStateQueryResponse::Error(QueryError::not_found(
                                 format!("Account {}", account),
                             )),
-<<<<<<< HEAD
-                            Err(e) => {
-                                AccountsStateQueryResponse::Error(QueryError::internal_error(
-                                    format!("Failed to get reward history: {}", e),
-                                ))
-                            }
-=======
-                            Err(e) => AccountsStateQueryResponse::Error(
-                                QueryError::internal_error(e.to_string()),
-                            ),
->>>>>>> 12b75f13
+                            Err(e) => AccountsStateQueryResponse::Error(
+                                QueryError::internal_error(e.to_string()),
+                            ),
                         }
                     }
                     AccountsStateQuery::GetAccountAssociatedAddresses { account } => {
@@ -428,17 +382,9 @@
                             Ok(None) => AccountsStateQueryResponse::Error(QueryError::not_found(
                                 format!("Account {}", account),
                             )),
-<<<<<<< HEAD
-                            Err(e) => {
-                                AccountsStateQueryResponse::Error(QueryError::internal_error(
-                                    format!("Failed to get associated addresses: {}", e),
-                                ))
-                            }
-=======
-                            Err(e) => AccountsStateQueryResponse::Error(
-                                QueryError::internal_error(e.to_string()),
-                            ),
->>>>>>> 12b75f13
+                            Err(e) => AccountsStateQueryResponse::Error(
+                                QueryError::internal_error(e.to_string()),
+                            ),
                         }
                     }
                     _ => AccountsStateQueryResponse::Error(QueryError::not_implemented(format!(
