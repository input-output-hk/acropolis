--- conflicted
+++ resolved
@@ -348,17 +348,6 @@
                             Err(e) => AccountsStateQueryResponse::Error(e.to_string()),
                         }
                     }
-<<<<<<< HEAD
-                    AccountsStateQuery::GetAccountWithdrawalHistory { account } => {
-                        match state.lock().await.get_withdrawal_history(&account).await {
-                            Ok(withdrawals) => {
-                                AccountsStateQueryResponse::AccountWithdrawalHistory(withdrawals)
-                            }
-                            Err(e) => AccountsStateQueryResponse::Error(e.to_string()),
-                        }
-                    }
-=======
->>>>>>> da946c4f
                     _ => AccountsStateQueryResponse::Error(format!(
                         "Unimplemented query variant: {:?}",
                         query
