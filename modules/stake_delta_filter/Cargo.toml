--- conflicted
+++ resolved
@@ -9,15 +9,11 @@
 license = "Apache-2.0"
 
 [dependencies]
-<<<<<<< HEAD
-caryatid_sdk = "0.6.0"
-=======
->>>>>>> 128dcf71
 acropolis_common = { path = "../../common" }
 anyhow = "1.0"
 async-trait = "0.1"
 bech32 = "0.11"
-caryatid_sdk = "0.5.0"
+caryatid_sdk = "0.6.0"
 config = "0.15.11"
 hex = "0.4.3"
 pallas-addresses = "0.32.0"
