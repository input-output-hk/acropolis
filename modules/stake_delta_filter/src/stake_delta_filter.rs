//! Acropolis Stake Delta Filter module
//! Reads address deltas and filters out only stake addresses from it; also resolves pointer addresses.

use std::{path::Path, sync::Arc};
use serde::Deserialize;
use caryatid_sdk::{Context, Module, module, MessageBusExt};
use acropolis_common::{messages::{Message, CardanoMessage}, AddressNetwork};
use anyhow::{anyhow, Result};
use config::Config;
use tokio::sync::Mutex;
use tracing::{error, info};

const DEFAULT_ADDRESS_DELTA_TOPIC: (&str,&str) = ("subscription-address-delta-topic", "cardano.address.delta");
const DEFAULT_CERTIFICATES_TOPIC: (&str,&str) = ("subscription-certificates-topic", "cardano.certificates");
const DEFAULT_STAKE_ADDRESS_DELTA_TOPIC: (&str,&str) = ("publishing-stake-delta-topic", "cardano.stake.deltas");

/// Directory to put cached shelley address pointers into. Depending on the address 
/// cache mode, these cached pointers can be used instead of tracking current pointer
/// values in blockchain (which can be quite resource-consuming).
const DEFAULT_CACHE_DIR: (&str,&str) = ("cache-dir", "cache");

/// Cache mode: use built-in; always build cache; always read cache (error if missing); 
/// build if missing, read otherwise.
const DEFAULT_CACHE_MODE: (&str,CacheMode) = ("cache-mode", CacheMode::Predefined);

/// Cache remembers all stake addresses that could potentially be referenced by pointers. However
/// only a few addressed are actually referenced by pointers in real blockchain.
/// `true` means that all possible addresses should be written to disk (as potential pointers).
/// `false` means that only addresses used in actual pointers should be written to disk.
const DEFAULT_WRITE_FULL_CACHE: (&str,bool) = ("write-full-cache", false);

/// Network: currently only Main/Test. Parameter is necessary to distinguish caches.
const DEFAULT_NETWORK: (&str,AddressNetwork) = ("network", AddressNetwork::Main);

/// Stake Delta Filter module
#[module(
    message_type(Message),
    name = "stake-delta-filter",
    description = "Retrieves stake addresses from address deltas"
)]
pub struct StakeDeltaFilter;

mod state;
mod utils;
mod predefined;

use state::{DeltaPublisher, State};
use utils::{CacheMode, PointerCache, process_message, Tracker};

#[derive(Clone, Debug)]
struct StakeDeltaFilterParams {
    address_delta_topic: String,
    stake_address_delta_topic: String,
    tx_certificates_topic: String,
    network: AddressNetwork,

    cache_dir: String,
    cache_mode: CacheMode,
    write_full_cache: bool,

    context: Arc<Context<Message>>
}

impl StakeDeltaFilterParams {
    fn get_cache_file_name(&self, modifier: &str) -> Result<String> {
        let path = Path::new(&self.cache_dir);
        let full = path.join(format!("{}{}", self.get_network_name(), modifier).to_lowercase());
        let str = full.to_str().ok_or_else(|| anyhow!("Cannot produce cache file name".to_string()))?;
        Ok(str.to_string())
    }

    fn get_network_name(&self) -> String {
        format!("{:?}", self.network)
    }

    fn conf(config: &Arc<Config>, keydef: (&str, &str)) -> String {
        config.get_string(keydef.0).unwrap_or(keydef.1.to_string())
    }

    fn conf_enum<'a, T: Deserialize<'a>>(config: &Arc<Config>, keydef: (&str, T)) -> Result<T> {
        if config.get_string(keydef.0).is_ok() {
            config.get::<T>(keydef.0).or_else(|e| Err(anyhow!("cannot parse {} value: {e}", keydef.0)))
        }
        else {
            Ok(keydef.1)
        }
    }

    fn init(context: Arc<Context<Message>>, cfg: Arc<Config>) -> Result<Arc<Self>> {
        let params = Self {
            address_delta_topic: Self::conf(&cfg, DEFAULT_ADDRESS_DELTA_TOPIC),
            tx_certificates_topic: Self::conf(&cfg, DEFAULT_CERTIFICATES_TOPIC),
            stake_address_delta_topic: Self::conf(&cfg, DEFAULT_STAKE_ADDRESS_DELTA_TOPIC),
            cache_dir: Self::conf(&cfg, DEFAULT_CACHE_DIR),
            cache_mode: Self::conf_enum::<CacheMode>(&cfg, DEFAULT_CACHE_MODE)?,
            write_full_cache: Self::conf_enum::<bool>(&cfg, DEFAULT_WRITE_FULL_CACHE)?,
            context,
            network: Self::conf_enum::<AddressNetwork>(&cfg, DEFAULT_NETWORK)?
        };

        info!("Cache mode {:?}", params.cache_mode);
        if params.cache_mode != CacheMode::Predefined {
            if !Path::new(&params.cache_dir).try_exists()? {
                return Err(anyhow!("Pointer cache directory '{}' does not exist.", params.cache_dir))
            }
            info!("Reading (writing) caches from (to) {}", params.cache_dir);
        }

        Ok(Arc::new(params))
    }
}

impl StakeDeltaFilter {
    pub fn init(&self, context: Arc<Context<Message>>, config: Arc<Config>) -> Result<()> {
        let params = StakeDeltaFilterParams::init(context, config.clone())?;
        let cache_path = params.get_cache_file_name(".json")?;

        match params.cache_mode {
            CacheMode::Predefined => Self::stateless_init(
                PointerCache::try_load_predefined(&params.get_network_name())?, params
            ),

            CacheMode::Read => Self::stateless_init(PointerCache::try_load(&cache_path)?, params),

            CacheMode::WriteIfAbsent => match PointerCache::try_load(&cache_path) {
                Ok(cache) => Self::stateless_init(cache, params),
                Err(e) => {
                    info!("Cannot load cache: {}, building from scratch", e);
                    Self::stateful_init(params)
                }
            }

            CacheMode::Write => Self::stateful_init(params)
        }
    }

    fn stateless_init(cache: Arc<PointerCache>, params: Arc<StakeDeltaFilterParams>) -> Result<()> {
        info!("Stateless init: using stake pointer cache");

        // Subscribe for certificate messages
        info!("Creating subscriber on '{}'", params.address_delta_topic);
        let cache = cache.clone();
        params.context.clone().message_bus.subscribe(&params.clone().address_delta_topic, move |message: Arc<Message>| {
            let params_copy = params.clone();
            let cache_copy = cache.clone();
            let publisher = DeltaPublisher::new(params.clone());

            async move {
                match message.as_ref() {
<<<<<<< HEAD
                    Message::Cardano((block_info, CardanoMessage::AddressDeltas(delta))) => {
                        let msg = process_message(&cache_copy, delta);
                        publisher.publish(block_info, msg)
                            .await.unwrap_or_else(|e| error!("Publish error: {e}"))
                    }
=======
                    Message::Cardano((block_info, CardanoMessage::AddressDeltas(delta))) =>
                        match process_message(&cache_copy, delta, block_info, None).await {
                            Err(e) => tracing::error!(
                                "Cannot decode and convert stake key for {block_info:?}, {delta:?}: {e}"
                            ),
                            Ok(r) => publisher.publish(block_info, r)
                                .await.unwrap_or_else(|e| error!("Publish error: {e}"))
                        }
>>>>>>> bccbeea8

                    msg => error!("Unexpected message type for {}: {msg:?}", 
                        &params_copy.address_delta_topic
                    )
                }
            }
        })?;

        Ok(())
    }

    fn stateful_init(params: Arc<StakeDeltaFilterParams>) -> Result<()> {
        info!("Stateful init: creating stake pointer cache");

        // State
        let state = Arc::new(Mutex::new(State::new(params.clone())));
        let state_certs = state.clone();
        let state_deltas = state.clone();
        let state_tick = state.clone();
        let params_d = params.clone();

        info!("Creating subscriber on '{}'", params.tx_certificates_topic);
        params.context.clone().message_bus.subscribe(&params.tx_certificates_topic, move |message: Arc<Message>| {
            let state = state_certs.clone();
            async move {
                match message.as_ref() {
                    Message::Cardano((block_info, CardanoMessage::TxCertificates(tx_cert_msg))) => {
                        let mut state = state.lock().await;
                        state.handle_certs(block_info, tx_cert_msg)
                            .await
                            .inspect_err(|e| error!("Messaging handling error: {e}"))
                            .ok();
                    }

                    _ => error!("Unexpected message type: {message:?}")
                }
            }
        })?;

        info!("Creating subscriber on '{}'", params.address_delta_topic);
        params.context.clone().message_bus.subscribe(&params.clone().address_delta_topic, move |message: Arc<Message>| {
            let state = state_deltas.clone();
            let params = params_d.clone();
            async move {
                match message.as_ref() {
                    Message::Cardano((block_info, CardanoMessage::AddressDeltas(deltas))) => {
                        let mut state = state.lock().await;
                        state.handle_deltas(block_info, deltas)
                            .await
                            .inspect_err(|e| error!("Messaging handling error: {e}"))
                            .ok();
                    }

                    _ => error!("Unexpected message type for {}: {message:?}", &params.address_delta_topic)
                }
            }
        })?;

        // Ticker to log stats
        params.context.clone().message_bus.subscribe("clock.tick", move |message: Arc<Message>| {
            let state = state_tick.clone();

            async move {
                if let Message::Clock(message) = message.as_ref() {
                    if (message.number % 60) == 0 {
                        state.lock().await.tick()
                            .await
                            .inspect_err(|e| error!("Tick error: {e}"))
                            .ok();
                    }
                }
            }
        })?;

        Ok(())
    }
}<|MERGE_RESOLUTION|>--- conflicted
+++ resolved
@@ -147,24 +147,13 @@
 
             async move {
                 match message.as_ref() {
-<<<<<<< HEAD
                     Message::Cardano((block_info, CardanoMessage::AddressDeltas(delta))) => {
-                        let msg = process_message(&cache_copy, delta);
+                        let msg = process_message(&cache_copy, delta, block_info, None);
                         publisher.publish(block_info, msg)
                             .await.unwrap_or_else(|e| error!("Publish error: {e}"))
                     }
-=======
-                    Message::Cardano((block_info, CardanoMessage::AddressDeltas(delta))) =>
-                        match process_message(&cache_copy, delta, block_info, None).await {
-                            Err(e) => tracing::error!(
-                                "Cannot decode and convert stake key for {block_info:?}, {delta:?}: {e}"
-                            ),
-                            Ok(r) => publisher.publish(block_info, r)
-                                .await.unwrap_or_else(|e| error!("Publish error: {e}"))
-                        }
->>>>>>> bccbeea8
-
-                    msg => error!("Unexpected message type for {}: {msg:?}", 
+
+                    msg => error!("Unexpected message type for {}: {msg:?}",
                         &params_copy.address_delta_topic
                     )
                 }
