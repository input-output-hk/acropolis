--- conflicted
+++ resolved
@@ -403,14 +403,11 @@
     use crate::*;
     use acropolis_common::{
         messages::AddressDeltasMessage, Address, AddressDelta, BlockHash, BlockInfo, BlockStatus,
-<<<<<<< HEAD
+        ByronAddress, Era, ShelleyAddress, ShelleyAddressDelegationPart,
+        ShelleyAddressPaymentPart, ShelleyAddressPointer, StakeAddress, StakeCredential,
+        UTxOIdentifier, ValueDelta,
         ByronAddress, Era, ShelleyAddress, ShelleyAddressDelegationPart, ShelleyAddressPaymentPart,
-        ShelleyAddressPointer, StakeAddress, StakeCredential, UTxOIdentifier, ValueDelta,
-=======
-        ByronAddress, Era, NetworkId, ShelleyAddress, ShelleyAddressDelegationPart,
-        ShelleyAddressPaymentPart, ShelleyAddressPointer, StakeAddress, StakeAddressPayload,
-        UTxOIdentifier, ValueDelta,
->>>>>>> 0659d3c3
+        ShelleyAddressPointer, StakeAddress, UTxOIdentifier, ValueDelta,
     };
     use bech32::{Bech32, Hrp};
 
