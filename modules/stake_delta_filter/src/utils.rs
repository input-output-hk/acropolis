use anyhow::{anyhow, Result};
<<<<<<< HEAD
use acropolis_common::{Address, ShelleyAddressDelegationPart, ShelleyAddressPointer,
                       StakeAddress, StakeAddressPayload, StakeAddressDelta};
use acropolis_common::messages::{AddressDeltasMessage, StakeAddressDeltasMessage};
use serde_with::serde_as;
use tracing::error;
=======
use serde_with::serde_as;
use std::{cmp::max, collections::{HashMap, HashSet}, fs::File, io::BufReader, io::Write, sync::Arc};
use acropolis_common::{
    Address, AddressDelta, BlockInfo, ShelleyAddressPointer, StakeAddress, StakeAddressDelta,
    ShelleyAddressDelegationPart, StakeAddressPayload,
    messages::{AddressDeltasMessage, StakeAddressDeltasMessage}
};
>>>>>>> bccbeea8

#[serde_as]
#[derive(Debug, Default, Clone, serde::Serialize, serde::Deserialize)]
pub struct PointerCache {
    #[serde_as(as = "Vec<(_, _)>")]
    pub pointer_map: HashMap<ShelleyAddressPointer, Option<StakeAddress>>,
    pub max_slot: u64
}

impl PointerCache {
    pub fn new() -> Self {
        Self {
            pointer_map: HashMap::new(),
            max_slot: 0
        }
    }

    pub fn update_max_slot(&mut self, processed_slot: u64) {
        self.max_slot = max(self.max_slot, processed_slot);
    }

    pub fn set_pointer(&mut self, ptr: ShelleyAddressPointer, addr: StakeAddress, slot: u64) {
        self.update_max_slot(slot);
        self.pointer_map.insert(ptr, Some(addr));
    }

    pub fn ensure_up_to_date_ptr(&self, ptr: &ShelleyAddressPointer) -> Result<()> {
        if ptr.slot > self.max_slot {
            return Err(anyhow!("Pointer {:?} is too recent, cache reflects slots up to {}", ptr, self.max_slot));
        }
        Ok(())
    }

    pub fn ensure_up_to_date(&self, addr: &Address) -> Result<()> {
        if let Some(ptr) = addr.get_pointer() {
            self.ensure_up_to_date_ptr(&ptr)?;
        }
        Ok(())
    }

    pub fn decode_pointer(&self, pointer: &ShelleyAddressPointer) -> Option<&Option<StakeAddress>> {
        self.pointer_map.get(pointer)
    }

<<<<<<< HEAD
        if let Address::Shelley(shelley_address) = address {
            if let ShelleyAddressDelegationPart::Pointer(ptr) = &shelley_address.delegation {
                return self.decode_pointer(ptr).cloned();
            }
        }
        Ok(address.clone())
    }
*/
    pub fn decode_stake_address(&self, address: &Address) -> Result<Option<StakeAddress>> {
        match address {
            Address::None => Ok(None),
            Address::Byron(_) => Ok(None),
            Address::Shelley(shelley_address) => {
                self.ensure_up_to_date(address)?;
                match &shelley_address.delegation {
                    ShelleyAddressDelegationPart::StakeKeyHash(keyhash) =>
                        Ok(Some(StakeAddress {
                            network: shelley_address.network.clone(),
                            payload:
                              StakeAddressPayload::StakeKeyHash(keyhash.clone())
                        })),
                    ShelleyAddressDelegationPart::Pointer(ptr) =>
                        self.decode_stake_address(self.decode_pointer(ptr)?),
                    _ => Ok(None)
                }
            },
            Address::Stake(s) => Ok(Some(s.clone()))
        }
=======
    #[allow(dead_code)]
    pub fn add_empty_pointer(&mut self, ptr: &ShelleyAddressPointer) {
        self.pointer_map.entry(ptr.clone()).or_insert(None);
>>>>>>> bccbeea8
    }

    pub fn try_load(file_path: &str) -> Result<Arc<Self>> {
        let file = File::open(file_path)?;
        let reader = BufReader::new(file);
        match serde_json::from_reader::<BufReader<std::fs::File>, PointerCache>(reader) {
            Ok(res) => Ok(Arc::new(res)),
            Err(err) => Err(anyhow!("Error reading json for {}: '{}'", file_path, err))
        }
    }

    pub fn try_load_predefined(name: &str) -> Result<Arc<Self>> {
        let value = crate::predefined::POINTER_CACHE.iter()
            .fold(None, |prev, (id,val)| prev.or_else(|| if *id==name { Some(val) } else { None }))
            .ok_or_else(|| anyhow!("Error finding predefined pointer cache for {name}"))?;

        match serde_json::from_str::<PointerCache>(value) {
            Ok(res) => Ok(Arc::new(res.clone())),
            Err(err) => Err(anyhow!("Error reading predefined cache JSON for {name}: '{err}'"))
        }
    }

    pub fn try_save(&self, file_path: &str) -> Result<()> {
        let mut file = File::create(file_path)?;
        file.write_all(serde_json::to_string_pretty(&self)?.as_bytes())?;
        Ok(())
    }

    pub fn try_save_filtered(&self, file_path: &str, used_pointers: &Vec<ShelleyAddressPointer>) -> Result<()> {
        let mut clean_pointer_cache = PointerCache {
            max_slot: self.max_slot,
            pointer_map: HashMap::new()
        };

        for ptr in used_pointers.iter() {
            clean_pointer_cache.pointer_map.insert(ptr.clone(), self.pointer_map.get(ptr).unwrap_or(&None).clone());
        }

        clean_pointer_cache.try_save(file_path)
    }
}

#[derive(Clone, Debug, serde::Deserialize, PartialEq)]
pub enum CacheMode {
    /// Built-in cache (see builit-in.rs, Address::network is taken as cache name), fails if none.
    #[serde(rename="predefined")]
    Predefined,
    /// Read cache, fail if it is not found on disk.
    #[serde(rename="read")]
    Read, 
    /// Create and write cache, ignoring anything pre-existing cache on disk.
    #[serde(rename="write")]
    Write, 
    /// Create and write cache only if it is absent, otherwise use existing one.
    #[serde(rename="write-if-absent")]
    WriteIfAbsent
}

#[derive(Debug)]
pub struct OccurrenceInfo {
    block: BlockInfo,
    address_delta: AddressDelta, 
    stake_address: Option<StakeAddress>
}

#[derive(Debug)]
enum OccurrenceInfoKind {
    Valid,
    Invalid,
    Mixed
}

#[derive(Debug)]
pub struct Tracker {
    occurrence: HashMap<ShelleyAddressPointer, Vec<OccurrenceInfo>>
}

impl Tracker {
    pub fn new() -> Self {
        Self { occurrence: HashMap::new() }
    }

<<<<<<< HEAD
//pub async fn process_message(cache: &PointerCache, delta: &AddressDeltasMessage, tracker: Option<&mut dyn PointerTracker>) -> Result<StakeAddressDeltasMessage> {
pub fn process_message(cache: &PointerCache, delta: &AddressDeltasMessage)
                             -> StakeAddressDeltasMessage {
=======
    pub fn get_used_pointers(&self) -> Vec<ShelleyAddressPointer> {
        self.occurrence.keys().cloned().collect::<Vec<ShelleyAddressPointer>>()
    }

    pub fn track(&mut self, p: &ShelleyAddressPointer, b: &BlockInfo, d: &AddressDelta, sa: Option<&StakeAddress>) {
        self.occurrence.entry(p.clone()).or_insert(vec![]).push(OccurrenceInfo {
            block: b.clone(),
            address_delta: d.clone(),
            stake_address: sa.cloned()
        });
    }

    fn get_kind(v: &Vec<OccurrenceInfo>) -> Option<OccurrenceInfoKind> {
        let mut is_valid = false;
        let mut is_invalid = false;
        for event in v.iter() {
            is_valid |= event.stake_address.is_some();
            is_invalid |= !event.stake_address.is_some();
        }
        match (is_valid, is_invalid) {
            (true, false) => Some(OccurrenceInfoKind::Valid),
            (false, true) => Some(OccurrenceInfoKind::Invalid),
            (true, true) => Some(OccurrenceInfoKind::Mixed),
            _ => None
        }
    }

    pub fn info(&self) {
        let mut valid_ptrs = 0;
        let mut invalid_ptrs = 0;
        let mut mixed_ptrs = 0;
        for (_k,v) in self.occurrence.iter() {
            if let Some(kind) = Self::get_kind(&v) {
                match kind {
                    OccurrenceInfoKind::Valid => valid_ptrs += 1,
                    OccurrenceInfoKind::Invalid => invalid_ptrs += 1,
                    OccurrenceInfoKind::Mixed => mixed_ptrs += 1
                }
            }
        }
        tracing::info!("Pointers dereferencing stats: valid {}, invalid {}, mixed {}", valid_ptrs, invalid_ptrs, mixed_ptrs)
    }

    fn join_hash_set(hs: HashSet<String>, mid: &str) -> String {
        let v = Vec::from_iter(hs.into_iter());
        v.join(mid)
    }

    /// Tracker report: writes information about actual pointers used in blockchain,
    /// trying to print all possible details that are known.
    pub fn report(&self) -> String {
        let mut valid = Vec::new();
        let mut invalid = Vec::new();

        for (ptr, stats) in self.occurrence.iter() {
            let mut chunk = Vec::new();

            let (kind, is_valid) = match Self::get_kind(stats) {
                None => {
                    invalid.push(format!("Empty {:?}", ptr));
                    continue;
                }
                Some(OccurrenceInfoKind::Valid) => ("Valid".to_owned(), true),
                Some(k) => (format!("{:?}", k), false),
            };

            let mut delta = 0;
            let mut src_addr_set = HashSet::new();
            let mut dst_addr_set = HashSet::new();
            for event in stats.iter() {
                let src_addr = event.address_delta.address.to_string();
                let dst_addr = event.stake_address.as_ref().map(|a| a.to_string()).unwrap_or("(none)".to_owned());
                delta += event.address_delta.delta;

                chunk.push(format!("   blk {}, {}: {} ({:?}) => {} ({:?})", 
                    event.block.number, src_addr, event.address_delta.delta, 
                    event.address_delta.address, dst_addr, event.stake_address
                ));

                src_addr_set.insert(src_addr);
                dst_addr_set.insert(dst_addr);
            }
            let src_addr = Self::join_hash_set(src_addr_set, ":");
            let dst_addr = Self::join_hash_set(dst_addr_set, ":");
            chunk.insert(0, format!("{kind} {src_addr} => {dst_addr}, pointer {ptr:?}, total delta {delta}"));
            chunk.push("".to_owned());

            let flattened = chunk.join("\n");
            if is_valid {
                valid.push(flattened);
            }
            else {
                invalid.push(flattened);
            }
        }

        valid.append(&mut invalid);
        valid.into_iter().collect::<String>()
    }
}

/// Iterates through all address deltas in `delta`, leaves only stake addresses 
/// (and removes all others). If the address is a pointer, tries to resolve it.
/// If the pointer is incorrect, then filters it out too (incorrect pointers cannot
/// be used for staking). Updates info about pointer occurrences, if tracker provided.
pub async fn process_message(
   cache: &PointerCache, 
   delta: &AddressDeltasMessage, 
   block: &BlockInfo,
   mut tracker: Option<&mut Tracker>
) -> Result<StakeAddressDeltasMessage> {
>>>>>>> bccbeea8
    let mut result = StakeAddressDeltasMessage {
        deltas: Vec::new()
    };

    for d in delta.deltas.iter() {
<<<<<<< HEAD
        cache.ensure_up_to_date(&d.address).unwrap_or_else(|e| error!("{e}"));
=======
        // Variants to be processed:
        // 1. Shelley Address delegation is a stake
        // 2. Shelley Address delegation is a pointer + target address is a stake
        // 3. Stake Address (that is, Base Address)
        // Normal, but not processed:
        // 1. Shelley Address delegation is a pointer + pointer known, but cannot be resolved
        // 2. Shelley Address delegation is not a pointer and not a stake
        // Errors:
        // 1. Shelley Address delegation is a pointer + pointer not known

        cache.ensure_up_to_date(&d.address)?;
>>>>>>> bccbeea8

        let stake_address = match &d.address {
            // Not good for staking
            Address::None | Address::Byron(_) => continue,

            Address::Shelley(shelley) => {
                match &shelley.delegation {
                    // Base addresses (stake delegated to itself)
                    ShelleyAddressDelegationPart::StakeKeyHash(keyhash) =>
                        StakeAddress {
                            network: shelley.network.clone(),
                            payload: StakeAddressPayload::StakeKeyHash(keyhash.clone())
                        },

                    ShelleyAddressDelegationPart::ScriptHash(scripthash) =>
                        StakeAddress {
                            network: shelley.network.clone(),
                            payload: StakeAddressPayload::ScriptHash(scripthash.clone())
                        },

                    // Shelley addresses (stake delegated to some different address)
                    ShelleyAddressDelegationPart::Pointer(ref ptr) => match cache.decode_pointer(ptr) {
                        None => {
                            tracing::warn!("Pointer {ptr:?} is not registered in cache");
                            tracker.as_mut().map(|t| t.track(ptr, block, &d, None));
                            continue
                        },

                        Some(None) => {
                            tracker.as_mut().map(|t| t.track(ptr, block, &d, None));
                            continue
                        },

                        Some(Some(ref stake_address)) => {
                            tracker.as_mut().map(|t| t.track(ptr, block, &d, Some(stake_address)));
                            stake_address.clone()
                        }
                    }

                    // Enterprise addresses, does not delegate stake
                    ShelleyAddressDelegationPart::None => continue 
                }
            }

            Address::Stake(stake_address) => stake_address.clone()
        };

        let stake_delta = StakeAddressDelta { address: stake_address, delta: d.delta };
        result.deltas.push (stake_delta);
    }

<<<<<<< HEAD
    result
=======
    Ok(result)
}

#[cfg(test)]
mod test {
    use bech32::{Bech32, Hrp};
    use crate::*;
    use acropolis_common::{
        AddressDelta, Address, BlockInfo, BlockStatus, ByronAddress, Era, 
        ShelleyAddress, ShelleyAddressPaymentPart, ShelleyAddressDelegationPart,
        StakeAddressPayload, StakeAddress, ShelleyAddressPointer,
        messages::AddressDeltasMessage
    };

    fn parse_addr(s: &str) -> Result<AddressDelta> {
        let a = pallas_addresses::Address::from_bech32(s)?;
        Ok(AddressDelta { address: map_address(&a)?, delta: 1 })
    }

    /// Map Pallas Network to our AddressNetwork
    fn map_network(network: pallas_addresses::Network) -> Result<AddressNetwork> {
        match network {
            pallas_addresses::Network::Mainnet => Ok(AddressNetwork::Main),
            pallas_addresses::Network::Testnet => Ok(AddressNetwork::Test),
            _ => return Err(anyhow!("Unknown network in address"))
        }
    }

    /// Derive our Address from a Pallas address
    // This is essentially a 1:1 mapping but makes the Message definitions independent
    // of Pallas
    fn map_address(address: &pallas_addresses::Address) -> Result<Address> {
        match address {
            pallas_addresses::Address::Byron(byron_address) => Ok(Address::Byron(ByronAddress {
                payload: byron_address.payload.to_vec(),
            })),

            pallas_addresses::Address::Shelley(shelley_address) => Ok(Address::Shelley(ShelleyAddress {
                network: map_network(shelley_address.network())?,

                payment: match shelley_address.payment() {
                    pallas_addresses::ShelleyPaymentPart::Key(hash) =>
                        ShelleyAddressPaymentPart::PaymentKeyHash(hash.to_vec()),
                    pallas_addresses::ShelleyPaymentPart::Script(hash) =>
                        ShelleyAddressPaymentPart::ScriptHash(hash.to_vec()),

                },

                delegation: match shelley_address.delegation() {
                    pallas_addresses::ShelleyDelegationPart::Null =>
                        ShelleyAddressDelegationPart::None,
                    pallas_addresses::ShelleyDelegationPart::Key(hash) =>
                        ShelleyAddressDelegationPart::StakeKeyHash(hash.to_vec()),
                    pallas_addresses::ShelleyDelegationPart::Script(hash) =>
                        ShelleyAddressDelegationPart::ScriptHash(hash.to_vec()),
                    pallas_addresses::ShelleyDelegationPart::Pointer(pointer) =>
                        ShelleyAddressDelegationPart::Pointer(ShelleyAddressPointer {
                            slot: pointer.slot(),
                            tx_index: pointer.tx_idx(),
                            cert_index: pointer.cert_idx()
                        })
                }
            })),

            pallas_addresses::Address::Stake(stake_address) => Ok(Address::Stake(StakeAddress {
                network: map_network(stake_address.network())?,
                payload: match stake_address.payload() {
                    pallas_addresses::StakePayload::Stake(hash) =>
                        StakeAddressPayload::StakeKeyHash(hash.to_vec()),
                    pallas_addresses::StakePayload::Script(hash) =>
                        StakeAddressPayload::ScriptHash(hash.to_vec()),
                }
            })),

        }
    }

    fn key_to_keyhash(prefix: &str, key: &str) -> String {
        let (_hrp,key_vec) = bech32::decode(key).unwrap();
        let hash_vec = pallas_crypto::hash::Hasher::<224>::hash(&key_vec);
        let prefix_hrp: Hrp = Hrp::parse(prefix).unwrap();
        bech32::encode::<Bech32>(prefix_hrp, &hash_vec.to_vec()).unwrap()
    }

    // The test is based on CIP-19 standard examples.
    #[tokio::test]
    async fn test_process_message_cip19() -> Result<()> {
        let mut cache = PointerCache::default();

        let stake_addr = "stake1uyehkck0lajq8gr28t9uxnuvgcqrc6070x3k9r8048z8y5gh6ffgw";
        let stake_key = "stake_vk1px4j0r2fk7ux5p23shz8f3y5y2qam7s954rgf3lg5merqcj6aetsft99wu";
        let stake_key_hash = key_to_keyhash("stake_vkh", stake_key);
        let script_addr = "stake178phkx6acpnf78fuvxn0mkew3l0fd058hzquvz7w36x4gtcccycj5";
        let script_hash = "script1cda3khwqv60360rp5m7akt50m6ttapacs8rqhn5w342z7r35m37";

        // Custom address, not related to cip19 examples
        let pointed_addr = "stake1u8jxcva0489xpnlt8d699fq4cfchwgpqk06h4jgvf94xzfcfcnezg";

        let pointed = match parse_addr(pointed_addr)?.address {
            Address::Stake(stake) => stake.clone(),
            _ => panic!("Not a stake address")
        };

        cache.set_pointer(
            ShelleyAddressPointer { slot: 2498243, tx_index: 27, cert_index: 3 },
            pointed,
            2498243
        );

        let delta = AddressDeltasMessage {
            deltas: vec![
                parse_addr("addr1qx2fxv2umyhttkxyxp8x0dlpdt3k6cwng5pxj3jhsydzer3n0d3vllmyqwsx5wktcd8cc3sq835lu7drv2xwl2wywfgse35a3x")?,
                parse_addr("addr1z8phkx6acpnf78fuvxn0mkew3l0fd058hzquvz7w36x4gten0d3vllmyqwsx5wktcd8cc3sq835lu7drv2xwl2wywfgs9yc0hh")?,
                parse_addr("addr1yx2fxv2umyhttkxyxp8x0dlpdt3k6cwng5pxj3jhsydzerkr0vd4msrxnuwnccdxlhdjar77j6lg0wypcc9uar5d2shs2z78ve")?,
                parse_addr("addr1x8phkx6acpnf78fuvxn0mkew3l0fd058hzquvz7w36x4gt7r0vd4msrxnuwnccdxlhdjar77j6lg0wypcc9uar5d2shskhj42g")?,
                // type 4
                parse_addr("addr1gx2fxv2umyhttkxyxp8x0dlpdt3k6cwng5pxj3jhsydzer5pnz75xxcrzqf96k")?,
                // types 6 and 7, should be ignored as enterprise (no-stake) addresses;
                // placed between pointers to delimit positions of the ignored deltas.
                parse_addr("addr1vx2fxv2umyhttkxyxp8x0dlpdt3k6cwng5pxj3jhsydzers66hrl8")?,
                parse_addr("addr1w8phkx6acpnf78fuvxn0mkew3l0fd058hzquvz7w36x4gtcyjy7wx")?,
                // type 5
                parse_addr("addr128phkx6acpnf78fuvxn0mkew3l0fd058hzquvz7w36x4gtupnz75xxcrtw79hu")?,
                parse_addr(stake_addr)?,
                parse_addr(script_addr)?,
            ]
        };

        let block = BlockInfo { 
            status: BlockStatus::Immutable, 
            slot: 2498243, 
            number: 1, 
            hash: vec![], 
            epoch: 1, 
            new_epoch: true, 
            era: Era::Conway 
        };

        let stake_delta = process_message(&cache, &delta, &block, None).await?;

        assert_eq!(stake_delta.deltas.get(0).unwrap().address.to_string(), stake_addr);
        assert_eq!(stake_delta.deltas.get(1).unwrap().address.to_string(), stake_addr);
        assert_eq!(stake_delta.deltas.get(2).unwrap().address.to_string(), script_addr);
        assert_eq!(stake_delta.deltas.get(3).unwrap().address.to_string(), script_addr);
        assert_eq!(stake_delta.deltas.get(4).unwrap().address.to_string(), pointed_addr);
        assert_eq!(stake_delta.deltas.get(5).unwrap().address.to_string(), pointed_addr);
        assert_eq!(stake_delta.deltas.get(6).unwrap().address.to_string(), stake_addr);
        assert_eq!(stake_delta.deltas.get(7).unwrap().address.to_string(), script_addr);

        // additional check: payload conversion correctness
        assert_eq!(stake_delta.deltas.get(0).unwrap().address.payload.to_string(), stake_key_hash);
        assert_eq!(stake_delta.deltas.get(2).unwrap().address.payload.to_string(), script_hash);

        assert_eq!(stake_delta.deltas.len(), 8);

        Ok(())
    }
>>>>>>> bccbeea8
}<|MERGE_RESOLUTION|>--- conflicted
+++ resolved
@@ -1,11 +1,4 @@
 use anyhow::{anyhow, Result};
-<<<<<<< HEAD
-use acropolis_common::{Address, ShelleyAddressDelegationPart, ShelleyAddressPointer,
-                       StakeAddress, StakeAddressPayload, StakeAddressDelta};
-use acropolis_common::messages::{AddressDeltasMessage, StakeAddressDeltasMessage};
-use serde_with::serde_as;
-use tracing::error;
-=======
 use serde_with::serde_as;
 use std::{cmp::max, collections::{HashMap, HashSet}, fs::File, io::BufReader, io::Write, sync::Arc};
 use acropolis_common::{
@@ -13,7 +6,7 @@
     ShelleyAddressDelegationPart, StakeAddressPayload,
     messages::{AddressDeltasMessage, StakeAddressDeltasMessage}
 };
->>>>>>> bccbeea8
+use tracing::error;
 
 #[serde_as]
 #[derive(Debug, Default, Clone, serde::Serialize, serde::Deserialize)]
@@ -58,40 +51,9 @@
         self.pointer_map.get(pointer)
     }
 
-<<<<<<< HEAD
-        if let Address::Shelley(shelley_address) = address {
-            if let ShelleyAddressDelegationPart::Pointer(ptr) = &shelley_address.delegation {
-                return self.decode_pointer(ptr).cloned();
-            }
-        }
-        Ok(address.clone())
-    }
-*/
-    pub fn decode_stake_address(&self, address: &Address) -> Result<Option<StakeAddress>> {
-        match address {
-            Address::None => Ok(None),
-            Address::Byron(_) => Ok(None),
-            Address::Shelley(shelley_address) => {
-                self.ensure_up_to_date(address)?;
-                match &shelley_address.delegation {
-                    ShelleyAddressDelegationPart::StakeKeyHash(keyhash) =>
-                        Ok(Some(StakeAddress {
-                            network: shelley_address.network.clone(),
-                            payload:
-                              StakeAddressPayload::StakeKeyHash(keyhash.clone())
-                        })),
-                    ShelleyAddressDelegationPart::Pointer(ptr) =>
-                        self.decode_stake_address(self.decode_pointer(ptr)?),
-                    _ => Ok(None)
-                }
-            },
-            Address::Stake(s) => Ok(Some(s.clone()))
-        }
-=======
     #[allow(dead_code)]
     pub fn add_empty_pointer(&mut self, ptr: &ShelleyAddressPointer) {
         self.pointer_map.entry(ptr.clone()).or_insert(None);
->>>>>>> bccbeea8
     }
 
     pub fn try_load(file_path: &str) -> Result<Arc<Self>> {
@@ -174,11 +136,6 @@
         Self { occurrence: HashMap::new() }
     }
 
-<<<<<<< HEAD
-//pub async fn process_message(cache: &PointerCache, delta: &AddressDeltasMessage, tracker: Option<&mut dyn PointerTracker>) -> Result<StakeAddressDeltasMessage> {
-pub fn process_message(cache: &PointerCache, delta: &AddressDeltasMessage)
-                             -> StakeAddressDeltasMessage {
-=======
     pub fn get_used_pointers(&self) -> Vec<ShelleyAddressPointer> {
         self.occurrence.keys().cloned().collect::<Vec<ShelleyAddressPointer>>()
     }
@@ -284,21 +241,19 @@
 /// (and removes all others). If the address is a pointer, tries to resolve it.
 /// If the pointer is incorrect, then filters it out too (incorrect pointers cannot
 /// be used for staking). Updates info about pointer occurrences, if tracker provided.
-pub async fn process_message(
-   cache: &PointerCache, 
-   delta: &AddressDeltasMessage, 
+pub fn process_message(
+   cache: &PointerCache,
+   delta: &AddressDeltasMessage,
    block: &BlockInfo,
    mut tracker: Option<&mut Tracker>
-) -> Result<StakeAddressDeltasMessage> {
->>>>>>> bccbeea8
+) -> StakeAddressDeltasMessage {
+
     let mut result = StakeAddressDeltasMessage {
         deltas: Vec::new()
     };
 
     for d in delta.deltas.iter() {
-<<<<<<< HEAD
-        cache.ensure_up_to_date(&d.address).unwrap_or_else(|e| error!("{e}"));
-=======
+
         // Variants to be processed:
         // 1. Shelley Address delegation is a stake
         // 2. Shelley Address delegation is a pointer + target address is a stake
@@ -309,8 +264,7 @@
         // Errors:
         // 1. Shelley Address delegation is a pointer + pointer not known
 
-        cache.ensure_up_to_date(&d.address)?;
->>>>>>> bccbeea8
+        cache.ensure_up_to_date(&d.address).unwrap_or_else(|e| error!("{e}"));
 
         let stake_address = match &d.address {
             // Not good for staking
@@ -362,10 +316,7 @@
         result.deltas.push (stake_delta);
     }
 
-<<<<<<< HEAD
     result
-=======
-    Ok(result)
 }
 
 #[cfg(test)]
@@ -522,5 +473,4 @@
 
         Ok(())
     }
->>>>>>> bccbeea8
 }