use acropolis_common::{
    messages::{AddressDeltasMessage, StakeAddressDeltasMessage},
    Address, AddressDelta, BlockInfo, Era, ShelleyAddressDelegationPart, ShelleyAddressPointer,
    StakeAddress, StakeAddressDelta, StakeAddressPayload,
};
use anyhow::{anyhow, Result};
use serde_with::serde_as;
use std::{
    cmp::max,
    collections::{HashMap, HashSet},
    fs::File,
    io::BufReader,
    io::Write,
    sync::Arc,
};
use tracing::error;

#[serde_as]
#[derive(Debug, Default, Clone, serde::Serialize, serde::Deserialize)]
pub struct PointerCache {
    #[serde_as(as = "Vec<(_, _)>")]
    pub pointer_map: HashMap<ShelleyAddressPointer, Option<StakeAddress>>,
    pub conway_start_slot: Option<u64>,
    pub max_slot: u64,
}

impl PointerCache {
    pub fn new() -> Self {
        Self {
            pointer_map: HashMap::new(),
            max_slot: 0,
            conway_start_slot: None,
        }
    }

    fn update_max_slot(&mut self, processed_slot: u64) {
        self.max_slot = max(self.max_slot, processed_slot);
    }

    pub fn set_pointer(&mut self, ptr: ShelleyAddressPointer, addr: StakeAddress, slot: u64) {
        self.update_max_slot(slot);
        self.pointer_map.insert(ptr, Some(addr));
    }

    pub fn update_block(&mut self, blk: &BlockInfo) {
        if self.conway_start_slot.is_none() {
            if blk.era >= Era::Conway {
                self.conway_start_slot = Some(blk.slot);
            }
        }
    }

    pub fn ensure_up_to_date_ptr(&self, blk: &BlockInfo, ptr: &ShelleyAddressPointer) -> Result<()> {
        if ptr.slot > blk.slot {
            // We believe that pointers cannot point forward
            return Ok(());
        }

        if let Some(conway_start_slot) = self.conway_start_slot {
            if ptr.slot >= conway_start_slot {
                // Conway epoch slots cannot be referenced
                return Ok(());
            }
        }

        if ptr.slot > self.max_slot {
            return Err(anyhow!(
                "Pointer {:?} is too recent, cache reflects slots up to {}",
                ptr,
                self.max_slot
            ));
        }
        Ok(())
    }

    pub fn ensure_up_to_date(&self, blk: &BlockInfo, addr: &Address) -> Result<()> {
        if let Some(ptr) = addr.get_pointer() {
            self.ensure_up_to_date_ptr(blk, &ptr)?;
        }
        Ok(())
    }

    pub fn decode_pointer(&self, pointer: &ShelleyAddressPointer) -> Option<&Option<StakeAddress>> {
        self.pointer_map.get(pointer)
    }

    #[allow(dead_code)]
    pub fn add_empty_pointer(&mut self, ptr: &ShelleyAddressPointer) {
        self.pointer_map.entry(ptr.clone()).or_insert(None);
    }

    pub fn try_load(file_path: &str) -> Result<Arc<Self>> {
        let file = File::open(file_path)?;
        let reader = BufReader::new(file);
        match serde_json::from_reader::<BufReader<std::fs::File>, PointerCache>(reader) {
            Ok(res) => Ok(Arc::new(res)),
            Err(err) => Err(anyhow!("Error reading json for {}: '{}'", file_path, err)),
        }
    }

    pub fn try_load_predefined(name: &str) -> Result<Arc<Self>> {
        let value = crate::predefined::POINTER_CACHE
            .iter()
            .fold(None, |prev, (id, val)| {
                prev.or_else(|| if *id == name { Some(val) } else { None })
            })
            .ok_or_else(|| anyhow!("Error finding predefined pointer cache for {name}"))?;

        match serde_json::from_str::<PointerCache>(value) {
            Ok(res) => Ok(Arc::new(res.clone())),
            Err(err) => Err(anyhow!(
                "Error reading predefined cache JSON for {name}: '{err}'"
            )),
        }
    }

    pub fn try_save(&self, file_path: &str) -> Result<()> {
        let mut file = File::create(file_path)?;
        file.write_all(serde_json::to_string_pretty(&self)?.as_bytes())?;
        Ok(())
    }

    pub fn try_save_filtered(
        &self,
        file_path: &str,
        used_pointers: &Vec<ShelleyAddressPointer>,
    ) -> Result<()> {
        let mut clean_pointer_cache = PointerCache {
            max_slot: self.max_slot,
            conway_start_slot: self.conway_start_slot,
            pointer_map: HashMap::new(),
        };

        for ptr in used_pointers.iter() {
            clean_pointer_cache.pointer_map.insert(
                ptr.clone(),
                self.pointer_map.get(ptr).unwrap_or(&None).clone(),
            );
        }

        clean_pointer_cache.try_save(file_path)
    }
}

#[derive(Clone, Debug, serde::Deserialize, PartialEq)]
pub enum CacheMode {
    /// Built-in cache (see builit-in.rs, Address::network is taken as cache name), fails if none.
    #[serde(rename = "predefined")]
    Predefined,
    /// Read cache, fail if it is not found on disk.
    #[serde(rename = "read")]
    Read,
    /// Create and write cache, ignoring anything pre-existing cache on disk.
    #[serde(rename = "write")]
    Write,
    /// Create and write cache only if it is absent, otherwise use existing one.
    #[serde(rename = "write-if-absent")]
    WriteIfAbsent,
}

#[derive(Debug)]
pub struct OccurrenceInfo {
    block: BlockInfo,
    address_delta: AddressDelta,
    stake_address: Option<StakeAddress>,
}

#[derive(Debug)]
enum OccurrenceInfoKind {
    Valid,
    Invalid,
    Mixed,
}

#[derive(Debug)]
pub struct Tracker {
    occurrence: HashMap<ShelleyAddressPointer, Vec<OccurrenceInfo>>,
}

impl Tracker {
    pub fn new() -> Self {
        Self {
            occurrence: HashMap::new(),
        }
    }

    pub fn get_used_pointers(&self) -> Vec<ShelleyAddressPointer> {
        self.occurrence
            .keys()
            .cloned()
            .collect::<Vec<ShelleyAddressPointer>>()
    }

    pub fn track(
        &mut self,
        p: &ShelleyAddressPointer,
        b: &BlockInfo,
        d: &AddressDelta,
        sa: Option<&StakeAddress>,
    ) {
        self.occurrence
            .entry(p.clone())
            .or_insert(vec![])
            .push(OccurrenceInfo {
                block: b.clone(),
                address_delta: d.clone(),
                stake_address: sa.cloned(),
            });
    }

    fn get_kind(v: &Vec<OccurrenceInfo>) -> Option<OccurrenceInfoKind> {
        let mut is_valid = false;
        let mut is_invalid = false;
        for event in v.iter() {
            is_valid |= event.stake_address.is_some();
            is_invalid |= !event.stake_address.is_some();
        }
        match (is_valid, is_invalid) {
            (true, false) => Some(OccurrenceInfoKind::Valid),
            (false, true) => Some(OccurrenceInfoKind::Invalid),
            (true, true) => Some(OccurrenceInfoKind::Mixed),
            _ => None,
        }
    }

    pub fn info(&self) {
        let mut valid_ptrs = 0;
        let mut invalid_ptrs = 0;
        let mut mixed_ptrs = 0;
        for (_k, v) in self.occurrence.iter() {
            if let Some(kind) = Self::get_kind(&v) {
                match kind {
                    OccurrenceInfoKind::Valid => valid_ptrs += 1,
                    OccurrenceInfoKind::Invalid => invalid_ptrs += 1,
                    OccurrenceInfoKind::Mixed => mixed_ptrs += 1,
                }
            }
        }
        tracing::info!(
            "Pointers dereferencing stats: valid {}, invalid {}, mixed {}",
            valid_ptrs,
            invalid_ptrs,
            mixed_ptrs
        )
    }

    fn join_hash_set(hs: HashSet<String>, mid: &str) -> String {
        let v = Vec::from_iter(hs.into_iter());
        v.join(mid)
    }

    /// Tracker report: writes information about actual pointers used in blockchain,
    /// trying to print all possible details that are known.
    pub fn report(&self) -> String {
        let mut valid = Vec::new();
        let mut invalid = Vec::new();

        for (ptr, stats) in self.occurrence.iter() {
            let mut chunk = Vec::new();

            let (kind, is_valid) = match Self::get_kind(stats) {
                None => {
                    invalid.push(format!("Empty {:?}", ptr));
                    continue;
                }
                Some(OccurrenceInfoKind::Valid) => ("Valid".to_owned(), true),
                Some(k) => (format!("{:?}", k), false),
            };

            let mut delta = 0;
            let mut src_addr_set = HashSet::new();
            let mut dst_addr_set = HashSet::new();
            for event in stats.iter() {
                let src_addr = event
                    .address_delta
                    .address
                    .to_string()
                    .unwrap_or("(???)".to_owned());
                let dst_addr = event
                    .stake_address
                    .as_ref()
                    .map(|a| a.to_string())
                    .unwrap_or(Ok("(none)".to_owned()))
                    .unwrap_or("(???)".to_owned());
                delta += event.address_delta.delta;

                chunk.push(format!(
                    "   blk {}, {}: {} ({:?}) => {} ({:?})",
                    event.block.number,
                    src_addr,
                    event.address_delta.delta,
                    event.address_delta.address,
                    dst_addr,
                    event.stake_address
                ));

                src_addr_set.insert(src_addr);
                dst_addr_set.insert(dst_addr);
            }
            let src_addr = Self::join_hash_set(src_addr_set, ":");
            let dst_addr = Self::join_hash_set(dst_addr_set, ":");
            chunk.insert(
                0,
                format!("{kind} {src_addr} => {dst_addr}, pointer {ptr:?}, total delta {delta}"),
            );
            chunk.push("".to_owned());

            let flattened = chunk.join("\n");
            if is_valid {
                valid.push(flattened);
            } else {
                invalid.push(flattened);
            }
        }

        valid.append(&mut invalid);
        valid.into_iter().collect::<String>()
    }
}

/// Iterates through all address deltas in `delta`, leaves only stake addresses
/// (and removes all others). If the address is a pointer, tries to resolve it.
/// If the pointer is incorrect, then filters it out too (incorrect pointers cannot
/// be used for staking). Updates info about pointer occurrences, if tracker provided.
pub fn process_message(
    cache: &PointerCache,
    delta: &AddressDeltasMessage,
    block: &BlockInfo,
    mut tracker: Option<&mut Tracker>,
) -> StakeAddressDeltasMessage {
    let mut result = StakeAddressDeltasMessage { deltas: Vec::new() };

    for d in delta.deltas.iter() {
        // Variants to be processed:
        // 1. Shelley Address delegation is a stake
        // 2. Shelley Address delegation is a pointer + target address is a stake
        // 3. Stake Address (that is, Base Address)
        // Normal, but not processed:
        // 1. Shelley Address delegation is a pointer + pointer known, but cannot be resolved
        // 2. Shelley Address delegation is not a pointer and not a stake
        // Errors:
        // 1. Shelley Address delegation is a pointer + pointer not known

        cache
            .ensure_up_to_date(block, &d.address)
            .unwrap_or_else(|e| error!("{e}"));

        let stake_address = match &d.address {
            // Not good for staking
            Address::None | Address::Byron(_) => continue,

            Address::Shelley(shelley) => {
                match &shelley.delegation {
                    // Base addresses (stake delegated to itself)
                    ShelleyAddressDelegationPart::StakeKeyHash(keyhash) => StakeAddress {
                        network: shelley.network.clone(),
                        payload: StakeAddressPayload::StakeKeyHash(keyhash.clone()),
                    },

                    ShelleyAddressDelegationPart::ScriptHash(scripthash) => StakeAddress {
                        network: shelley.network.clone(),
                        payload: StakeAddressPayload::ScriptHash(scripthash.clone()),
                    },

                    // Shelley addresses (stake delegated to some different address)
                    ShelleyAddressDelegationPart::Pointer(ref ptr) => {
                        match cache.decode_pointer(ptr) {
                            None => {
                                tracing::warn!("Pointer {ptr:?} is not registered in cache");
                                tracker.as_mut().map(|t| t.track(ptr, block, &d, None));
                                continue;
                            }

                            Some(None) => {
                                tracker.as_mut().map(|t| t.track(ptr, block, &d, None));
                                continue;
                            }

                            Some(Some(ref stake_address)) => {
                                tracker
                                    .as_mut()
                                    .map(|t| t.track(ptr, block, &d, Some(stake_address)));
                                stake_address.clone()
                            }
                        }
                    }

                    // Enterprise addresses, does not delegate stake
                    ShelleyAddressDelegationPart::None => continue,
                }
            }

            Address::Stake(stake_address) => stake_address.clone(),
        };

        let stake_delta = StakeAddressDelta {
            address: stake_address,
            delta: d.delta,
        };
        result.deltas.push(stake_delta);
    }

    result
}

#[cfg(test)]
mod test {
    use crate::*;
    use acropolis_common::{
        messages::AddressDeltasMessage, Address, AddressDelta, BlockInfo, BlockStatus,
        ByronAddress, Era, ShelleyAddress, ShelleyAddressDelegationPart, ShelleyAddressPaymentPart,
        ShelleyAddressPointer, StakeAddress, StakeAddressPayload,
    };
    use bech32::{Bech32, Hrp};

    fn parse_addr(s: &str) -> Result<AddressDelta> {
        let a = pallas_addresses::Address::from_bech32(s)?;
        Ok(AddressDelta {
            address: map_address(&a)?,
            delta: 1,
        })
    }

    /// Map Pallas Network to our AddressNetwork
    fn map_network(network: pallas_addresses::Network) -> Result<AddressNetwork> {
        match network {
            pallas_addresses::Network::Mainnet => Ok(AddressNetwork::Main),
            pallas_addresses::Network::Testnet => Ok(AddressNetwork::Test),
            _ => return Err(anyhow!("Unknown network in address")),
        }
    }

    /// Derive our Address from a Pallas address
    // This is essentially a 1:1 mapping but makes the Message definitions independent
    // of Pallas
    fn map_address(address: &pallas_addresses::Address) -> Result<Address> {
        match address {
            pallas_addresses::Address::Byron(byron_address) => Ok(Address::Byron(ByronAddress {
                payload: byron_address.payload.to_vec(),
            })),

            pallas_addresses::Address::Shelley(shelley_address) => {
                Ok(Address::Shelley(ShelleyAddress {
                    network: map_network(shelley_address.network())?,

                    payment: match shelley_address.payment() {
                        pallas_addresses::ShelleyPaymentPart::Key(hash) => {
                            ShelleyAddressPaymentPart::PaymentKeyHash(hash.to_vec())
                        }
                        pallas_addresses::ShelleyPaymentPart::Script(hash) => {
                            ShelleyAddressPaymentPart::ScriptHash(hash.to_vec())
                        }
                    },

                    delegation: match shelley_address.delegation() {
                        pallas_addresses::ShelleyDelegationPart::Null => {
                            ShelleyAddressDelegationPart::None
                        }
                        pallas_addresses::ShelleyDelegationPart::Key(hash) => {
                            ShelleyAddressDelegationPart::StakeKeyHash(hash.to_vec())
                        }
                        pallas_addresses::ShelleyDelegationPart::Script(hash) => {
                            ShelleyAddressDelegationPart::ScriptHash(hash.to_vec())
                        }
                        pallas_addresses::ShelleyDelegationPart::Pointer(pointer) => {
                            ShelleyAddressDelegationPart::Pointer(ShelleyAddressPointer {
                                slot: pointer.slot(),
                                tx_index: pointer.tx_idx(),
                                cert_index: pointer.cert_idx(),
                            })
                        }
                    },
                }))
            }

            pallas_addresses::Address::Stake(stake_address) => Ok(Address::Stake(StakeAddress {
                network: map_network(stake_address.network())?,
                payload: match stake_address.payload() {
                    pallas_addresses::StakePayload::Stake(hash) => {
                        StakeAddressPayload::StakeKeyHash(hash.to_vec())
                    }
                    pallas_addresses::StakePayload::Script(hash) => {
                        StakeAddressPayload::ScriptHash(hash.to_vec())
                    }
                },
            })),
        }
    }

    fn key_to_keyhash(prefix: &str, key: &str) -> String {
        let (_hrp, key_vec) = bech32::decode(key).unwrap();
        let hash_vec = pallas_crypto::hash::Hasher::<224>::hash(&key_vec);
        let prefix_hrp: Hrp = Hrp::parse(prefix).unwrap();
        bech32::encode::<Bech32>(prefix_hrp, &hash_vec.to_vec()).unwrap()
    }

    // The test is based on CIP-19 standard examples.
    #[tokio::test]
    async fn test_process_message_cip19() -> Result<()> {
        let mut cache = PointerCache::default();

        let stake_addr = "stake1uyehkck0lajq8gr28t9uxnuvgcqrc6070x3k9r8048z8y5gh6ffgw";
        let stake_key = "stake_vk1px4j0r2fk7ux5p23shz8f3y5y2qam7s954rgf3lg5merqcj6aetsft99wu";
        let stake_key_hash = key_to_keyhash("stake_vkh", stake_key);
        let script_addr = "stake178phkx6acpnf78fuvxn0mkew3l0fd058hzquvz7w36x4gtcccycj5";
        let script_hash = "script1cda3khwqv60360rp5m7akt50m6ttapacs8rqhn5w342z7r35m37";

        // Custom address, not related to cip19 examples
        let pointed_addr = "stake1u8jxcva0489xpnlt8d699fq4cfchwgpqk06h4jgvf94xzfcfcnezg";

        let pointed = match parse_addr(pointed_addr)?.address {
            Address::Stake(stake) => stake.clone(),
            _ => panic!("Not a stake address"),
        };

        cache.set_pointer(
            ShelleyAddressPointer {
                slot: 2498243,
                tx_index: 27,
                cert_index: 3,
            },
            pointed,
            2498243,
        );

        let delta = AddressDeltasMessage {
            deltas: vec![
                parse_addr("addr1qx2fxv2umyhttkxyxp8x0dlpdt3k6cwng5pxj3jhsydzer3n0d3vllmyqwsx5wktcd8cc3sq835lu7drv2xwl2wywfgse35a3x")?,
                parse_addr("addr1z8phkx6acpnf78fuvxn0mkew3l0fd058hzquvz7w36x4gten0d3vllmyqwsx5wktcd8cc3sq835lu7drv2xwl2wywfgs9yc0hh")?,
                parse_addr("addr1yx2fxv2umyhttkxyxp8x0dlpdt3k6cwng5pxj3jhsydzerkr0vd4msrxnuwnccdxlhdjar77j6lg0wypcc9uar5d2shs2z78ve")?,
                parse_addr("addr1x8phkx6acpnf78fuvxn0mkew3l0fd058hzquvz7w36x4gt7r0vd4msrxnuwnccdxlhdjar77j6lg0wypcc9uar5d2shskhj42g")?,
                // type 4
                parse_addr("addr1gx2fxv2umyhttkxyxp8x0dlpdt3k6cwng5pxj3jhsydzer5pnz75xxcrzqf96k")?,
                // types 6 and 7, should be ignored as enterprise (no-stake) addresses;
                // placed between pointers to delimit positions of the ignored deltas.
                parse_addr("addr1vx2fxv2umyhttkxyxp8x0dlpdt3k6cwng5pxj3jhsydzers66hrl8")?,
                parse_addr("addr1w8phkx6acpnf78fuvxn0mkew3l0fd058hzquvz7w36x4gtcyjy7wx")?,
                // type 5
                parse_addr("addr128phkx6acpnf78fuvxn0mkew3l0fd058hzquvz7w36x4gtupnz75xxcrtw79hu")?,
                parse_addr(stake_addr)?,
                parse_addr(script_addr)?,
            ]
        };

        let block = BlockInfo {
            status: BlockStatus::Immutable,
            slot: 2498243,
            number: 1,
            hash: vec![],
            epoch: 1,
            new_epoch: true,
            era: Era::Conway,
        };

        let stake_delta = process_message(&cache, &delta, &block, None);

<<<<<<< HEAD
        assert_eq!(stake_delta.deltas.get(0).unwrap().address.to_string(), stake_addr);
        assert_eq!(stake_delta.deltas.get(1).unwrap().address.to_string(), stake_addr);
        assert_eq!(stake_delta.deltas.get(2).unwrap().address.to_string(), script_addr);
        assert_eq!(stake_delta.deltas.get(3).unwrap().address.to_string(), script_addr);
        assert_eq!(stake_delta.deltas.get(4).unwrap().address.to_string(), pointed_addr);
        assert_eq!(stake_delta.deltas.get(5).unwrap().address.to_string(), pointed_addr);
        assert_eq!(stake_delta.deltas.get(6).unwrap().address.to_string(), stake_addr);
        assert_eq!(stake_delta.deltas.get(7).unwrap().address.to_string(), script_addr);
=======
        assert_eq!(
            stake_delta
                .deltas
                .get(0)
                .unwrap()
                .address
                .to_string()
                .unwrap(),
            stake_addr
        );
        assert_eq!(
            stake_delta
                .deltas
                .get(1)
                .unwrap()
                .address
                .to_string()
                .unwrap(),
            stake_addr
        );
        assert_eq!(
            stake_delta
                .deltas
                .get(2)
                .unwrap()
                .address
                .to_string()
                .unwrap(),
            script_addr
        );
        assert_eq!(
            stake_delta
                .deltas
                .get(3)
                .unwrap()
                .address
                .to_string()
                .unwrap(),
            script_addr
        );
        assert_eq!(
            stake_delta
                .deltas
                .get(4)
                .unwrap()
                .address
                .to_string()
                .unwrap(),
            pointed_addr
        );
        assert_eq!(
            stake_delta
                .deltas
                .get(5)
                .unwrap()
                .address
                .to_string()
                .unwrap(),
            pointed_addr
        );
        assert_eq!(
            stake_delta
                .deltas
                .get(6)
                .unwrap()
                .address
                .to_string()
                .unwrap(),
            stake_addr
        );
        assert_eq!(
            stake_delta
                .deltas
                .get(7)
                .unwrap()
                .address
                .to_string()
                .unwrap(),
            script_addr
        );
>>>>>>> 0594d486

        // additional check: payload conversion correctness
        assert_eq!(
            stake_delta
                .deltas
                .get(0)
                .unwrap()
                .address
                .payload
                .to_string()
                .unwrap(),
            stake_key_hash
        );
        assert_eq!(
            stake_delta
                .deltas
                .get(2)
                .unwrap()
                .address
                .payload
                .to_string()
                .unwrap(),
            script_hash
        );

        assert_eq!(stake_delta.deltas.len(), 8);

        Ok(())
    }
}<|MERGE_RESOLUTION|>--- conflicted
+++ resolved
@@ -554,16 +554,6 @@
 
         let stake_delta = process_message(&cache, &delta, &block, None);
 
-<<<<<<< HEAD
-        assert_eq!(stake_delta.deltas.get(0).unwrap().address.to_string(), stake_addr);
-        assert_eq!(stake_delta.deltas.get(1).unwrap().address.to_string(), stake_addr);
-        assert_eq!(stake_delta.deltas.get(2).unwrap().address.to_string(), script_addr);
-        assert_eq!(stake_delta.deltas.get(3).unwrap().address.to_string(), script_addr);
-        assert_eq!(stake_delta.deltas.get(4).unwrap().address.to_string(), pointed_addr);
-        assert_eq!(stake_delta.deltas.get(5).unwrap().address.to_string(), pointed_addr);
-        assert_eq!(stake_delta.deltas.get(6).unwrap().address.to_string(), stake_addr);
-        assert_eq!(stake_delta.deltas.get(7).unwrap().address.to_string(), script_addr);
-=======
         assert_eq!(
             stake_delta
                 .deltas
@@ -644,7 +634,6 @@
                 .unwrap(),
             script_addr
         );
->>>>>>> 0594d486
 
         // additional check: payload conversion correctness
         assert_eq!(
