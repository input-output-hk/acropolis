//! Acropolis Stake Delta Filter: State storage

use std::{collections::{HashMap, VecDeque}, fs, io::Write, sync::Arc};
use acropolis_common::{
    messages::{AddressDeltasMessage, Message, CardanoMessage,
               StakeAddressDeltasMessage, TxCertificatesMessage},
    Address, BlockInfo, ShelleyAddressPointer, StakeAddress,
    StakeAddressPayload, StakeCredential, TxCertificate
};
use anyhow::Result;
use serde_with::serde_as;
use tracing::info;
use crate::StakeDeltaFilterParams;
use crate::{PointerCache, Tracker, process_message};

#[serde_as]
#[derive(Default, serde::Serialize, serde::Deserialize)]
pub struct PointerOccurrence {
    /// List of occurrences of the pointer in the blockchain
    #[serde_as(as = "Vec<(_, _)>")]
    pub occurrence: HashMap<ShelleyAddressPointer, Vec<(Option<Address>, BlockInfo, Address)>>
}

pub struct DeltaPublisher {
    pub params: Arc<StakeDeltaFilterParams>
}

impl DeltaPublisher {
    pub fn new (params: Arc<StakeDeltaFilterParams>) -> Self { Self { params } }

    pub async fn publish(&self, block: &BlockInfo, message: StakeAddressDeltasMessage)
                         -> Result<()> {
        let packed_message = Arc::new(Message::Cardano((
            block.clone(),
            CardanoMessage::StakeAddressDeltas(message)
        )));
        let params = self.params.clone();

        tokio::spawn(async move {
            params.context.message_bus
                .publish(&params.stake_address_delta_topic, packed_message).await
                .unwrap_or_else(|e| tracing::error!("Failed to publish: {e}")); 
        });
        Ok(())
    }
}

pub struct State {
    pub pointer_cache: PointerCache,

    pub request_queue: VecDeque<(BlockInfo, AddressDeltasMessage)>,
    pub params: Arc<StakeDeltaFilterParams>,
    pub delta_publisher: DeltaPublisher,

    pub tracker: Tracker
}

impl State {
    pub async fn handle_deltas(&mut self, block: &BlockInfo,
                               most_recent_delta: &AddressDeltasMessage) -> Result<()> {
        self.request_queue.push_back((block.clone(), most_recent_delta.clone()));

<<<<<<< HEAD
        while let Some(delta) = self.request_queue.get(0) {
            match process_message(&self.pointer_cache, delta, Some(&mut self.tracker)).await {
=======
        while let Some((block, delta)) = self.request_queue.get(0) {
            match process_message(&self.pointer_cache, delta).await {
>>>>>>> 237ca748
                Err(e) => tracing::debug!("Cannot decode and convert stake key for {most_recent_delta:?}: {e}"),
                Ok(r) => self.delta_publisher.publish(block, r).await?
            }
            self.request_queue.pop_front();
        }
        Ok(())
    }

    pub async fn handle_certs(&mut self, block: &BlockInfo, msg: &TxCertificatesMessage)
                              -> Result<()> {
        for cert in msg.certificates.iter() {
            match cert {
                TxCertificate::StakeRegistration(reg) => {
                    let ptr = ShelleyAddressPointer {
                        slot: block.slot,
                        tx_index: reg.tx_index,
                        cert_index: reg.cert_index,
                    };

                    let stake_address = StakeAddress{
                        network: self.params.network.clone(),
                        payload: match &reg.stake_credential {
                            StakeCredential::ScriptHash(h) => StakeAddressPayload::ScriptHash(h.clone()),
                            StakeCredential::AddrKeyHash(k) => StakeAddressPayload::StakeKeyHash(k.clone())
                        }
                    };

<<<<<<< HEAD
                    self.pointer_cache.set_pointer(ptr, stake_address, msg.block.slot);
=======
                    self.pointer_cache.pointer_map.insert(ptr, Address::Stake(stake_address));
                    self.pointer_cache.update_max_slot(block.slot);
>>>>>>> 237ca748
                },
                _ => ()
            }
        }
        Ok(())
    }

    pub fn new(params: Arc<StakeDeltaFilterParams>) -> Self { Self {
        pointer_cache: PointerCache::new(),
        request_queue: VecDeque::default(),
        params: params.clone(),
        delta_publisher: DeltaPublisher::new(params.clone()),
        tracker: Tracker::new()
    }}

    pub fn info(&self) {
        info!("pointer cache size: {}, max slot: {}",
            self.pointer_cache.pointer_map.len(), self.pointer_cache.max_slot
        );
        self.tracker.info();
    }

    pub fn save(&mut self) -> Result<()> {
        let used_pointers = self.tracker.get_used_pointers();

        if self.params.write_full_cache {
            self.pointer_cache.try_save(&self.params.get_cache_file_name(".json")?)?;
        }
        else {
            self.pointer_cache.try_save_filtered(&self.params.get_cache_file_name("")?, &used_pointers)?;
        }

        let mut file = fs::File::create(self.params.get_cache_file_name(".track.log")?)?;
        file.write_all(self.tracker.report().as_bytes())?;

        Ok(())
    }

    pub async fn tick(&mut self) -> Result<()> {
        self.info();
        self.save()?;
        Ok(())
    }
}<|MERGE_RESOLUTION|>--- conflicted
+++ resolved
@@ -60,13 +60,8 @@
                                most_recent_delta: &AddressDeltasMessage) -> Result<()> {
         self.request_queue.push_back((block.clone(), most_recent_delta.clone()));
 
-<<<<<<< HEAD
-        while let Some(delta) = self.request_queue.get(0) {
+        while let Some((block, delta)) = self.request_queue.get(0) {
             match process_message(&self.pointer_cache, delta, Some(&mut self.tracker)).await {
-=======
-        while let Some((block, delta)) = self.request_queue.get(0) {
-            match process_message(&self.pointer_cache, delta).await {
->>>>>>> 237ca748
                 Err(e) => tracing::debug!("Cannot decode and convert stake key for {most_recent_delta:?}: {e}"),
                 Ok(r) => self.delta_publisher.publish(block, r).await?
             }
@@ -94,12 +89,7 @@
                         }
                     };
 
-<<<<<<< HEAD
-                    self.pointer_cache.set_pointer(ptr, stake_address, msg.block.slot);
-=======
-                    self.pointer_cache.pointer_map.insert(ptr, Address::Stake(stake_address));
-                    self.pointer_cache.update_max_slot(block.slot);
->>>>>>> 237ca748
+                    self.pointer_cache.set_pointer(ptr, stake_address, block.slot);
                 },
                 _ => ()
             }
