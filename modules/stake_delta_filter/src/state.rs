--- conflicted
+++ resolved
@@ -55,29 +55,12 @@
 }
 
 impl State {
-<<<<<<< HEAD
+
     pub async fn handle_deltas(&mut self, block: &BlockInfo,
                                delta: &AddressDeltasMessage) -> Result<()> {
 
-        let msg = process_message(&self.pointer_cache, delta);
+        let msg = process_message(&self.pointer_cache, delta, block, Some(&mut self.tracker));
         self.delta_publisher.publish(block, msg).await?;
-=======
-    pub async fn handle_deltas(&mut self,
-        block: &BlockInfo,
-        most_recent_delta: &AddressDeltasMessage
-    ) -> Result<()> {
-        self.request_queue.push_back((block.clone(), most_recent_delta.clone()));
-
-        while let Some((block, delta)) = self.request_queue.get(0) {
-            match process_message(&self.pointer_cache, delta, block, Some(&mut self.tracker)).await {
-                Err(e) => tracing::debug!(
-                    "Cannot decode and convert stake key for {most_recent_delta:?}: {e}"
-                ),
-                Ok(r) => self.delta_publisher.publish(block, r).await?
-            }
-            self.request_queue.pop_front();
-        }
->>>>>>> bccbeea8
         Ok(())
     }
 
@@ -112,12 +95,6 @@
 
     pub fn new(params: Arc<StakeDeltaFilterParams>) -> Self { Self {
         pointer_cache: PointerCache::new(),
-<<<<<<< HEAD
-        correct_ptrs: PointerOccurrence::default(),
-        incorrect_ptrs: PointerOccurrence::default(),
-=======
-        request_queue: VecDeque::default(),
->>>>>>> bccbeea8
         params: params.clone(),
         delta_publisher: DeltaPublisher::new(params.clone()),
         tracker: Tracker::new()
