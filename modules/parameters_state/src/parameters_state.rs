//! Acropolis Parameter State module for Caryatid
//! Accepts certificate events and derives the Governance State in memory

use acropolis_common::{
    messages::{CardanoMessage, Message, ProtocolParamsMessage, RESTResponse},
    BlockInfo,
};
<<<<<<< HEAD
use anyhow::Result;
use caryatid_sdk::{message_bus::Subscription, module, Context, MessageBusExt, Module};
=======
use anyhow::{anyhow, Result};
use caryatid_sdk::{message_bus::Subscription, module, Context, Module};
>>>>>>> 60831923
use config::Config;
use std::sync::Arc;
use tokio::sync::Mutex;
use tracing::{error, info};

mod parameters_updater;
mod genesis_params;
mod state;

use parameters_updater::ParametersUpdater;
use state::State;

const DEFAULT_ENACT_STATE_TOPIC: (&str, &str) = ("enact-state-topic", "cardano.enact.state");
const DEFAULT_HANDLE_TOPIC: (&str, &str) = ("handle-topic", "rest.get.governance-state.*");
const DEFAULT_PROTOCOL_PARAMETERS_TOPIC: (&str, &str) =
    ("publish-parameters-topic", "cardano.protocol.parameters");

/// Parameters State module
#[module(
    message_type(Message),
    name = "parameters-state",
    description = "Current protocol parameters handling"
)]
pub struct ParametersState;

struct ParametersStateConfig {
    pub context: Arc<Context<Message>>,
    pub enact_state_topic: String,
    pub handle_topic: String,
    pub protocol_parameters_topic: String,
}

impl ParametersStateConfig {
    fn conf(config: &Arc<Config>, keydef: (&str, &str)) -> String {
        let actual = config.get_string(keydef.0).unwrap_or(keydef.1.to_string());
        info!("Parameter value '{}' for {}", actual, keydef.0);
        actual
    }

    pub fn new(context: Arc<Context<Message>>, config: &Arc<Config>) -> Arc<Self> {
        Arc::new(Self {
            context,
            enact_state_topic: Self::conf(config, DEFAULT_ENACT_STATE_TOPIC),
            handle_topic: Self::conf(config, DEFAULT_HANDLE_TOPIC),
            protocol_parameters_topic: Self::conf(config, DEFAULT_PROTOCOL_PARAMETERS_TOPIC),
        })
    }
}

impl ParametersState {
    fn publish_update(
        config: &Arc<ParametersStateConfig>,
        block: &BlockInfo,
        message: ProtocolParamsMessage,
    ) -> Result<()> {
        let config = config.clone();
        let packed_message = Arc::new(Message::Cardano((
            block.clone(),
            CardanoMessage::ProtocolParams(message),
        )));

        tokio::spawn(async move {
            config
                .context
                .message_bus
                .publish(&config.protocol_parameters_topic, packed_message)
                .await
                .unwrap_or_else(|e| tracing::error!("Failed to publish: {e}"));
        });

        Ok(())
    }

    async fn run(
        config: Arc<ParametersStateConfig>,
        mut enact_s: Box<dyn Subscription<Message>>,
    ) -> Result<()> {
        let state = Arc::new(Mutex::new(State::new()));
        let state_handle = state.clone();

        config
            .context
            .handle(&config.handle_topic, move |message: Arc<Message>| {
                let _state = state_handle.clone();
                async move {
                    let response = match message.as_ref() {
                        Message::RESTRequest(request) => {
                            info!("REST received {} {}", request.method, request.path);
                            RESTResponse::with_text(200, "Ok")
                            /*
                            let lock = state.lock().await;

                            match perform_rest_request(&lock, &request.path) {
                                Ok(response) => RESTResponse::with_text(200, &response),
                                Err(error) => {
                                    error!("Governance State REST request error: {error:?}");
                                    RESTResponse::with_text(400, &format!("{error:?}"))
                                }
                            }
                            */
                        }
                        _ => {
                            error!("Unexpected message type: {message:?}");
                            RESTResponse::with_text(500, &format!("Unexpected message type"))
                        }
                    };

                    Arc::new(Message::RESTResponse(response))
                }
            });

        loop {
            match enact_s.read().await?.1.as_ref() {
                Message::Cardano((block, CardanoMessage::EnactState(enact))) => {
                    let mut locked = state.lock().await;
                    let new_params = locked.handle_enact_state(&block, &enact).await?;
                    Self::publish_update(&config, &block, new_params)?;
                }
                msg => error!("Unexpected message {msg:?} for enact state topic"),
            }
        }
    }

    pub async fn init(&self, context: Arc<Context<Message>>, config: Arc<Config>) -> Result<()> {
        let cfg = ParametersStateConfig::new(context.clone(), &config);
<<<<<<< HEAD

        let enact = cfg
            .context
            .message_bus
            .register(&cfg.enact_state_topic)
            .await?;
=======
        let genesis = cfg.context.subscribe(&cfg.genesis_complete_topic).await?;
        let enact = cfg.context.subscribe(&cfg.enact_state_topic).await?;
>>>>>>> 60831923

        // Start run task
        tokio::spawn(async move {
            Self::run(cfg, enact)
                .await
                .unwrap_or_else(|e| error!("Failed: {e}"));
        });

        Ok(())
    }

    // Ticker to log stats
    /*
            context.clone().message_bus.subscribe("clock.tick", move |message: Arc<Message>| {
                let state = state_tick.clone();

                async move {
                    if let Message::Clock(message) = message.as_ref() {
                        if (message.number % 60) == 0 {
                            state.lock().await.tick()
                                .await
                                .inspect_err(|e| error!("Tick error: {e}"))
                                .ok();
                        }
                    }
                }
            })?;
    */
}<|MERGE_RESOLUTION|>--- conflicted
+++ resolved
@@ -5,13 +5,8 @@
     messages::{CardanoMessage, Message, ProtocolParamsMessage, RESTResponse},
     BlockInfo,
 };
-<<<<<<< HEAD
 use anyhow::Result;
-use caryatid_sdk::{message_bus::Subscription, module, Context, MessageBusExt, Module};
-=======
-use anyhow::{anyhow, Result};
 use caryatid_sdk::{message_bus::Subscription, module, Context, Module};
->>>>>>> 60831923
 use config::Config;
 use std::sync::Arc;
 use tokio::sync::Mutex;
@@ -76,7 +71,6 @@
         tokio::spawn(async move {
             config
                 .context
-                .message_bus
                 .publish(&config.protocol_parameters_topic, packed_message)
                 .await
                 .unwrap_or_else(|e| tracing::error!("Failed to publish: {e}"));
@@ -124,6 +118,7 @@
             });
 
         loop {
+            info!("Waiting for enact-state");
             match enact_s.read().await?.1.as_ref() {
                 Message::Cardano((block, CardanoMessage::EnactState(enact))) => {
                     let mut locked = state.lock().await;
@@ -137,17 +132,7 @@
 
     pub async fn init(&self, context: Arc<Context<Message>>, config: Arc<Config>) -> Result<()> {
         let cfg = ParametersStateConfig::new(context.clone(), &config);
-<<<<<<< HEAD
-
-        let enact = cfg
-            .context
-            .message_bus
-            .register(&cfg.enact_state_topic)
-            .await?;
-=======
-        let genesis = cfg.context.subscribe(&cfg.genesis_complete_topic).await?;
         let enact = cfg.context.subscribe(&cfg.enact_state_topic).await?;
->>>>>>> 60831923
 
         // Start run task
         tokio::spawn(async move {
