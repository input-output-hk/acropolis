use crate::genesis_params;
use acropolis_common::{
    messages::GovernanceOutcomesMessage, AlonzoParams, Committee, CommitteeChange, ConwayParams,
    EnactStateElem, Era, GovernanceOutcomeVariant, ProtocolParamUpdate, ProtocolParams,
    ShelleyParams,
};
use anyhow::{anyhow, bail, Result};
use tracing::error;

pub struct ParametersUpdater {
    params: ProtocolParams,
}

impl ParametersUpdater {
    pub fn new() -> Self {
        Self {
            params: ProtocolParams::default(),
        }
    }

    fn upd<T: Clone>(dst: &mut T, u: &Option<T>) {
        if let Some(u) = u {
            *dst = (*u).clone();
        }
    }

    fn upd_u32(dst: &mut u32, u: &Option<u64>) -> Result<()> {
        if let Some(u) = u {
            *dst = u32::try_from(*u).or_else(|e| Err(anyhow!("Does not fit into u32: {e}")))?
        }
        Ok(())
    }

    fn upd_opt<T: Clone>(dst: &mut Option<T>, u: &Option<T>) {
        if u.is_some() {
            *dst = (*u).clone();
        }
    }

    fn update_conway_params(c: &mut ConwayParams, p: &ProtocolParamUpdate) -> Result<()> {
        Self::upd(&mut c.pool_voting_thresholds, &p.pool_voting_thresholds);
        Self::upd(&mut c.d_rep_voting_thresholds, &p.drep_voting_thresholds);
        Self::upd(&mut c.committee_min_size, &p.min_committee_size);
        Self::upd_u32(&mut c.committee_max_term_length, &p.committee_term_limit)?;
        Self::upd_u32(&mut c.d_rep_activity, &p.drep_inactivity_period)?;
        Self::upd(&mut c.d_rep_deposit, &p.drep_deposit);
        Self::upd(&mut c.gov_action_deposit, &p.governance_action_deposit);
        Self::upd_u32(
            &mut c.gov_action_lifetime,
            &p.governance_action_validity_period,
        )?;
        Self::upd(
            &mut c.min_fee_ref_script_cost_per_byte,
            &p.minfee_refscript_cost_per_byte,
        );
        Self::upd(
            &mut c.plutus_v3_cost_model,
            &p.cost_models_for_script_languages.as_ref().and_then(|x| x.plutus_v3.clone()),
        );
        Ok(())
    }

    fn update_shelley_params(s: &mut ShelleyParams, p: &ProtocolParamUpdate) -> Result<()> {
        let sp = &mut s.protocol_params;
        Self::upd(&mut sp.pool_pledge_influence, &p.pool_pledge_influence);
        Self::upd(&mut sp.monetary_expansion, &p.expansion_rate);
        Self::upd(&mut sp.min_pool_cost, &p.min_pool_cost);
        Self::upd(&mut sp.pool_retire_max_epoch, &p.maximum_epoch);
        Self::upd(&mut sp.key_deposit, &p.key_deposit);
        Self::upd(&mut sp.pool_deposit, &p.pool_deposit);
        Self::upd(&mut sp.treasury_cut, &p.treasury_growth_rate);
        Self::upd_u32(&mut sp.max_block_body_size, &p.max_block_body_size)?;
        Self::upd_u32(&mut sp.max_tx_size, &p.max_transaction_size)?;
        Self::upd_u32(&mut sp.max_block_header_size, &p.max_block_header_size)?;
        Self::upd_u32(&mut sp.minfee_a, &p.minfee_a)?;
        Self::upd_u32(&mut sp.minfee_b, &p.minfee_b)?;
        Self::upd_u32(
            &mut sp.stake_pool_target_num,
            &p.desired_number_of_stake_pools,
        )?;
        Ok(())
    }

    fn update_alonzo_params(a: &mut AlonzoParams, p: &ProtocolParamUpdate) -> Result<()> {
        Self::upd_u32(&mut a.max_collateral_inputs, &p.max_collateral_inputs)?;
        Self::upd_u32(&mut a.collateral_percentage, &p.collateral_percentage)?;
        Self::upd_u32(&mut a.max_value_size, &p.max_value_size)?;
        Self::upd(&mut a.execution_prices, &p.execution_costs);
        Self::upd(&mut a.max_tx_ex_units, &p.max_tx_ex_units);
        Self::upd(&mut a.max_block_ex_units, &p.max_block_ex_units);
        Self::upd(&mut a.lovelace_per_utxo_word, &p.ada_per_utxo_byte);
        Self::upd_opt(
            &mut a.plutus_v1_cost_model,
            &p.cost_models_for_script_languages.as_ref().and_then(|x| x.plutus_v1.clone()),
        );
        Self::upd_opt(
            &mut a.plutus_v2_cost_model,
            &p.cost_models_for_script_languages.as_ref().and_then(|x| x.plutus_v2.clone()),
        );
        Ok(())
    }

    fn update_committee(c: &mut Committee, cu: &CommitteeChange) {
        for removed_member in cu.removed_committee_members.iter() {
            if let None = c.members.remove(removed_member) {
                error!(
                    "Removing {:?}, which is not a part of the committee",
                    removed_member
                );
            }
        }
        for (new_member, v) in cu.new_committee_members.iter() {
            if let Some(old) = c.members.insert(new_member.clone(), *v) {
                error!(
                    "New committee member {:?} replaces the old committee member {:?}",
                    (new_member, v),
                    old
                );
            }
        }
        c.threshold = cu.terms.clone();
    }

    fn apply_enact_state_elem(&mut self, u: &EnactStateElem) -> Result<()> {
        let ref mut alonzo = self
            .params
            .alonzo
            .as_mut()
            .ok_or_else(|| anyhow!("Alonzo must present for enact state"))?;

        let ref mut shelley = self
            .params
            .shelley
            .as_mut()
            .ok_or_else(|| anyhow!("Shelley must present for enact state"))?;

        let ref mut conway = self
            .params
            .conway
            .as_mut()
            .ok_or_else(|| anyhow!("Conway must present for enact state"))?;

        match &u {
            EnactStateElem::Params(pu) => {
                Self::update_alonzo_params(alonzo, pu)?;
                Self::update_shelley_params(shelley, pu)?;
                Self::update_conway_params(conway, pu)?;
            }
            EnactStateElem::Constitution(cu) => conway.constitution = cu.clone(),
            EnactStateElem::Committee(cu) => Self::update_committee(&mut conway.committee, cu),
            EnactStateElem::NoConfidence => conway.committee.members.clear(),
        }

        Ok(())
    }

    pub fn apply_enact_state(&mut self, u: &GovernanceOutcomesMessage) -> Result<()> {
        for outcome in u.outcomes.iter() {
            if let GovernanceOutcomeVariant::EnactStateElem(elem) = &outcome.action_to_perform {
                self.apply_enact_state_elem(elem)?;
            }
        }
        Ok(())
    }

    fn upgen<T: Clone>(dst: &mut Option<T>, src: &T) -> Result<()> {
        if dst.is_some() {
            bail!("Destination parameter is not None, skipping applying genesis");
        }
        *dst = Some(src.clone());
        Ok(())
    }

    pub fn apply_genesis(&mut self, network: &str, era: &Era) -> Result<()> {
        match era {
<<<<<<< HEAD
            Era::Byron =>
                Self::upgen(&mut self.params.byron, &genesis_params::read_byron_genesis(network)?),
            Era::Shelley =>
                Self::upgen(&mut self.params.shelley, &genesis_params::read_shelley_genesis(network)?),
            Era::Alonzo =>
                Self::upgen(&mut self.params.alonzo, &genesis_params::read_alonzo_genesis(network)?),
            Era::Conway =>
                Self::upgen(&mut self.params.conway, &genesis_params::read_conway_genesis(network)?),
=======
            Era::Byron => Self::upgen(
                &mut self.params.byron,
                &genesis_params::read_byron_genesis()?,
            ),
            Era::Shelley => Self::upgen(
                &mut self.params.shelley,
                &genesis_params::read_shelley_genesis()?,
            ),
            Era::Alonzo => Self::upgen(
                &mut self.params.alonzo,
                &genesis_params::read_alonzo_genesis()?,
            ),
            Era::Conway => Self::upgen(
                &mut self.params.conway,
                &genesis_params::read_conway_genesis()?,
            ),
>>>>>>> add3db16
            _ => {
                tracing::info!("Applying genesis: skipping, no genesis exist for {network} {era}");
                Ok(())
            }
        }
    }

    pub fn get_params(&self) -> ProtocolParams {
        return self.params.clone();
    }
}<|MERGE_RESOLUTION|>--- conflicted
+++ resolved
@@ -173,33 +173,22 @@
 
     pub fn apply_genesis(&mut self, network: &str, era: &Era) -> Result<()> {
         match era {
-<<<<<<< HEAD
-            Era::Byron =>
-                Self::upgen(&mut self.params.byron, &genesis_params::read_byron_genesis(network)?),
-            Era::Shelley =>
-                Self::upgen(&mut self.params.shelley, &genesis_params::read_shelley_genesis(network)?),
-            Era::Alonzo =>
-                Self::upgen(&mut self.params.alonzo, &genesis_params::read_alonzo_genesis(network)?),
-            Era::Conway =>
-                Self::upgen(&mut self.params.conway, &genesis_params::read_conway_genesis(network)?),
-=======
             Era::Byron => Self::upgen(
                 &mut self.params.byron,
-                &genesis_params::read_byron_genesis()?,
+                &genesis_params::read_byron_genesis(network)?,
             ),
             Era::Shelley => Self::upgen(
                 &mut self.params.shelley,
-                &genesis_params::read_shelley_genesis()?,
+                &genesis_params::read_shelley_genesis(network)?,
             ),
             Era::Alonzo => Self::upgen(
                 &mut self.params.alonzo,
-                &genesis_params::read_alonzo_genesis()?,
+                &genesis_params::read_alonzo_genesis(network)?,
             ),
             Era::Conway => Self::upgen(
                 &mut self.params.conway,
-                &genesis_params::read_conway_genesis()?,
-            ),
->>>>>>> add3db16
+                &genesis_params::read_conway_genesis(network)?,
+            ),
             _ => {
                 tracing::info!("Applying genesis: skipping, no genesis exist for {network} {era}");
                 Ok(())
