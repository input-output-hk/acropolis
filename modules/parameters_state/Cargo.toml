--- conflicted
+++ resolved
@@ -16,15 +16,9 @@
 
 anyhow = { workspace = true }
 async-trait = "0.1"
-<<<<<<< HEAD
 blake2 = "0.10.6"
-caryatid_sdk = "0.12"
-config = "0.15.11"
-hex = "0.4.3"
-=======
 config = { workspace = true }
 hex = { workspace = true }
->>>>>>> 8126493b
 num-rational = "0.4.2"
 pallas = { workspace = true }
 serde = { workspace = true }
