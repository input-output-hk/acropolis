--- conflicted
+++ resolved
@@ -7,20 +7,14 @@
 const OUTPUT_DIR: &str = "downloads";
 
 /// Download a URL to a file in OUTPUT_DIR
-<<<<<<< HEAD
-fn download(url_base: &str, epoch: &str, filename: &str) {
+fn download(url_base: &str, epoch: &str, filename: &str, rename: &Vec<(&str,&str)>) {
     let url = format!("{}/{}-genesis.json", url_base, epoch);
-    let response = get(&url).expect("Failed to fetch {url}");
-    let data = response.text().expect("Failed to read response");
-=======
-fn download(url: &str, filename: &str, rename: &Vec<(&str,&str)>) {
     let response = get(url).expect("Failed to fetch {url}");
     let mut data = response.text().expect("Failed to read response");
 
     for (what,with) in rename.iter() {
         data = data.replace(&format!("\"{what}\""),&format!("\"{with}\""));
     }
->>>>>>> a07600c1
 
     let output_path = Path::new(OUTPUT_DIR);
     if !output_path.exists() {
@@ -35,39 +29,20 @@
 fn main() {
     println!("cargo:rerun-if-changed=build.rs"); // Ensure the script runs if modified
 
-<<<<<<< HEAD
+    let shelley_fix = vec![
+        ("slotsPerKESPeriod","slotsPerKesPeriod"),("maxKESEvolutions","maxKesEvolutions")
+    ];
+
     let main = "https://book.world.dev.cardano.org/environments/mainnet";
-    download(main, "byron", "mainnet-byron-genesis.json");
-    download(main, "shelley", "mainnet-shelley-genesis.json");
-    download(main, "alonzo", "mainnet-alonzo-genesis.json");
-    download(main, "conway", "mainnet-conway-genesis.json");
+    download(main, "byron", "mainnet-byron-genesis.json", &vec![]);
+    download(main, "shelley", "mainnet-shelley-genesis.json", &shelley_fix);
+    download(main, "alonzo", "mainnet-alonzo-genesis.json", &vec![]);
+    download(main, "conway", "mainnet-conway-genesis.json", &vec![]);
 
     let sancho = 
         "https://raw.githubusercontent.com/Hornan7/SanchoNet-Tutorials/refs/heads/main/genesis";
-    download(sancho, "byron", "sanchonet-byron-genesis.json");
-    download(sancho, "shelley", "sanchonet-shelley-genesis.json");
-    download(sancho, "alonzo", "sanchonet-alonzo-genesis.json");
-    download(sancho, "conway", "sanchonet-conway-genesis.json");
-=======
-    download(
-        "https://book.world.dev.cardano.org/environments/mainnet/byron-genesis.json",
-        "mainnet-byron-genesis.json",
-        &vec![]
-    );
-    download(
-        "https://book.world.dev.cardano.org/environments/mainnet/shelley-genesis.json",
-        "mainnet-shelley-genesis.json",
-        &vec![("slotsPerKESPeriod","slotsPerKesPeriod"),("maxKESEvolutions","maxKesEvolutions")]
-    );
-    download(
-        "https://book.world.dev.cardano.org/environments/mainnet/alonzo-genesis.json",
-        "mainnet-alonzo-genesis.json",
-        &vec![]
-    );
-    download(
-        "https://book.world.dev.cardano.org/environments/mainnet/conway-genesis.json",
-        "mainnet-conway-genesis.json",
-        &vec![]
-    );
->>>>>>> a07600c1
+    download(sancho, "byron", "sanchonet-byron-genesis.json", &vec![]);
+    download(sancho, "shelley", "sanchonet-shelley-genesis.json", &shelley_fix);
+    download(sancho, "alonzo", "sanchonet-alonzo-genesis.json", &vec![]);
+    download(sancho, "conway", "sanchonet-conway-genesis.json", &vec![]);
 }