--- conflicted
+++ resolved
@@ -6,13 +6,8 @@
     messages::{
         CardanoMessage, GenesisCompleteMessage, Message, PotDeltasMessage, UTXODeltasMessage,
     },
-<<<<<<< HEAD
-    Address, BlockInfo, BlockStatus, ByronAddress, Era, Lovelace, LovelaceDelta, Pot, PotDelta,
-    TxHash, TxOutput, UTXODelta,
-=======
     Address, BlockHash, BlockInfo, BlockStatus, ByronAddress, Era, Lovelace, LovelaceDelta, Pot,
-    PotDelta, TxIdentifier, TxOutput, UTXODelta, Value,
->>>>>>> 1df613ce
+    PotDelta, TxHash, TxIdentifier, TxOutput, UTXODelta, Value,
 };
 use anyhow::Result;
 use caryatid_sdk::{module, Context, Module};
@@ -133,12 +128,8 @@
 
                 for (i, (tx_hash, address, amount)) in gen_utxos.iter().enumerate() {
                     let tx_output = TxOutput {
-<<<<<<< HEAD
-                        tx_hash: TxHash(**hash),
-=======
-                        tx_hash: **tx_hash,
+                        tx_hash: TxHash(**tx_hash),
                         tx_identifier: TxIdentifier::new(0, i as u16),
->>>>>>> 1df613ce
                         index: 0,
                         address: Address::Byron(ByronAddress {
                             payload: address.payload.to_vec(),
