//! Acropolis genesis bootstrapper module for Caryatid
//! Reads genesis files and outputs initial UTXO events

use acropolis_common::{
    genesis_values::GenesisValues,
    hash::Hash,
    messages::{
        CardanoMessage, GenesisCompleteMessage, GenesisUTxOsMessage, Message, PotDeltasMessage,
        UTXODeltasMessage,
    },
<<<<<<< HEAD
    Address, BlockHash, BlockInfo, BlockStatus, ByronAddress, Era, GenesisDelegates, Lovelace,
    LovelaceDelta, Pot, PotDelta, TxHash, TxIdentifier, TxOutput, TxUTxODeltas, UTxOIdentifier,
    Value,
=======
    Address, BlockHash, BlockInfo, BlockIntent, BlockStatus, ByronAddress, Era, GenesisDelegates,
    Lovelace, LovelaceDelta, Pot, PotDelta, TxHash, TxIdentifier, TxOutRef, TxOutput, TxUTxODeltas,
    UTxOIdentifier, Value,
>>>>>>> ea305414
};
use anyhow::Result;
use blake2::{digest::consts::U32, Blake2b, Digest};
use caryatid_sdk::{module, Context};
use config::Config;
use pallas::ledger::configs::{
    byron::{genesis_utxos, GenesisFile as ByronGenesisFile},
    shelley::GenesisFile as ShelleyGenesisFile,
};
use std::sync::Arc;
use tracing::{error, info, info_span, Instrument};

const DEFAULT_STARTUP_TOPIC: &str = "cardano.sequence.start";
const DEFAULT_PUBLISH_UTXO_DELTAS_TOPIC: &str = "cardano.utxo.deltas";
const DEFAULT_PUBLISH_POT_DELTAS_TOPIC: &str = "cardano.pot.deltas";
const DEFAULT_PUBLISH_GENESIS_UTXO_REGISTRY_TOPIC: &str = "cardano.genesis.utxos";
const DEFAULT_COMPLETION_TOPIC: &str = "cardano.sequence.bootstrapped";
const DEFAULT_NETWORK_NAME: &str = "mainnet";

// Include genesis data (downloaded by build.rs)
const MAINNET_BYRON_GENESIS: &[u8] = include_bytes!("../downloads/mainnet-byron-genesis.json");
const MAINNET_SHELLEY_GENESIS: &[u8] = include_bytes!("../downloads/mainnet-shelley-genesis.json");
const MAINNET_SHELLEY_START_EPOCH: u64 = 208;
const PREVIEW_BYRON_GENESIS: &[u8] = include_bytes!("../downloads/preview-byron-genesis.json");
const PREVIEW_SHELLEY_GENESIS: &[u8] = include_bytes!("../downloads/preview-shelley-genesis.json");
const PREVIEW_SHELLEY_START_EPOCH: u64 = 0;
const SANCHONET_BYRON_GENESIS: &[u8] = include_bytes!("../downloads/sanchonet-byron-genesis.json");
const SANCHONET_SHELLEY_GENESIS: &[u8] =
    include_bytes!("../downloads/sanchonet-shelley-genesis.json");
const SANCHONET_SHELLEY_START_EPOCH: u64 = 0;

// Initial reserves (=maximum ever Lovelace supply)
const INITIAL_RESERVES: Lovelace = 45_000_000_000_000_000;

fn hash_genesis_bytes(raw_bytes: &[u8]) -> Hash<32> {
    let mut hasher = Blake2b::<U32>::new();
    hasher.update(raw_bytes);
    let hash: [u8; 32] = hasher.finalize().into();
    Hash::<32>::new(hash)
}

/// Genesis bootstrapper module
#[module(
    message_type(Message),
    name = "genesis-bootstrapper",
    description = "Genesis bootstrap UTXO event generator"
)]
pub struct GenesisBootstrapper;

impl GenesisBootstrapper {
    /// Main init function
    pub async fn init(&self, context: Arc<Context<Message>>, config: Arc<Config>) -> Result<()> {
        let startup_topic =
            config.get_string("startup-topic").unwrap_or(DEFAULT_STARTUP_TOPIC.to_string());
        info!("Creating startup subscriber on '{startup_topic}'");

        let mut subscription = context.subscribe(&startup_topic).await?;
        context.clone().run(async move {
            let Ok(_) = subscription.read().await else {
                return;
            };
            let span = info_span!("genesis_bootstrapper", block = 0);
            async {
                info!("Received startup message");

                let publish_utxo_deltas_topic = config
                    .get_string("publish-utxo-deltas-topic")
                    .unwrap_or(DEFAULT_PUBLISH_UTXO_DELTAS_TOPIC.to_string());
                info!("Publishing UTXO deltas on '{publish_utxo_deltas_topic}'");

                let publish_pot_deltas_topic = config
                    .get_string("publish-pot-deltas-topic")
                    .unwrap_or(DEFAULT_PUBLISH_POT_DELTAS_TOPIC.to_string());
                info!("Publishing pot deltas on '{publish_pot_deltas_topic}'");

                let publish_genesis_utxos_topic = config
                    .get_string("publish-genesis-utxos-topic")
                    .unwrap_or(DEFAULT_PUBLISH_GENESIS_UTXO_REGISTRY_TOPIC.to_string());
                info!("Publishing genesis transactions on '{publish_genesis_utxos_topic}'");

                let completion_topic = config
                    .get_string("completion-topic")
                    .unwrap_or(DEFAULT_COMPLETION_TOPIC.to_string());
                info!("Completing with '{completion_topic}'");

                let network_name =
                    config.get_string("network-name").unwrap_or(DEFAULT_NETWORK_NAME.to_string());

                let (byron_genesis, shelley_genesis, shelley_start_epoch) =
                    match network_name.as_ref() {
                        "mainnet" => (
                            MAINNET_BYRON_GENESIS,
                            MAINNET_SHELLEY_GENESIS,
                            MAINNET_SHELLEY_START_EPOCH,
                        ),
                        "preview" => (
                            PREVIEW_BYRON_GENESIS,
                            PREVIEW_SHELLEY_GENESIS,
                            PREVIEW_SHELLEY_START_EPOCH,
                        ),
                        "sanchonet" => (
                            SANCHONET_BYRON_GENESIS,
                            SANCHONET_SHELLEY_GENESIS,
                            SANCHONET_SHELLEY_START_EPOCH,
                        ),
                        _ => {
                            error!("Cannot find genesis for {network_name}");
                            return;
                        }
                    };
                info!("Reading genesis for '{network_name}'");
                let shelley_genesis_hash = hash_genesis_bytes(shelley_genesis);

                // Read genesis data
                let byron_genesis: ByronGenesisFile = serde_json::from_slice(byron_genesis)
                    .expect("Invalid JSON in BYRON_GENESIS file");
                let shelley_genesis: ShelleyGenesisFile = serde_json::from_slice(shelley_genesis)
                    .expect("Invalid JSON in SHELLEY_GENESIS file");

                // Construct messages
                let block_info = BlockInfo {
                    status: BlockStatus::Bootstrap,
                    intent: BlockIntent::Apply,
                    slot: 0,
                    number: 0,
                    hash: BlockHash::default(),
                    epoch: 0,
                    epoch_slot: 0,
                    new_epoch: false,
                    timestamp: byron_genesis.start_time,
                    era: Era::Byron,
                };

                let mut utxo_deltas_message = UTXODeltasMessage { deltas: Vec::new() };

                // Convert the AVVM distributions into pseudo-UTXOs
                let gen_utxos = genesis_utxos(&byron_genesis);
                let mut gen_utxo_identifiers = Vec::new();
                let mut total_allocated: u64 = 0;
                for (tx_index, (hash, address, amount)) in gen_utxos.iter().enumerate() {
                    let tx_identifier = TxIdentifier::new(0, tx_index as u16);
                    let utxo_identifier = UTxOIdentifier::new(TxHash::from(**hash), 0);

                    gen_utxo_identifiers.push((utxo_identifier, tx_identifier));

                    let tx_output = TxOutput {
                        utxo_identifier,
                        address: Address::Byron(ByronAddress {
                            payload: address.payload.to_vec(),
                        }),
                        value: Value::new(*amount, Vec::new()),
                        datum: None,
                        reference_script: None,
                    };

                    utxo_deltas_message.deltas.push(TxUTxODeltas {
                        tx_identifier,
                        inputs: Vec::new(),
                        outputs: vec![tx_output],
                    });
                    total_allocated += amount;
                }

                info!(
                    total_allocated,
                    count = gen_utxos.len(),
                    "AVVM genesis UTXOs"
                );

                let message_enum = Message::Cardano((
                    block_info.clone(),
                    CardanoMessage::UTXODeltas(utxo_deltas_message),
                ));
                context
                    .publish(&publish_utxo_deltas_topic, Arc::new(message_enum))
                    .await
                    .unwrap_or_else(|e| error!("Failed to publish: {e}"));

                // Send the pot update message with the remaining reserves
                let mut pot_deltas_message = PotDeltasMessage { deltas: Vec::new() };
                pot_deltas_message.deltas.push(PotDelta {
                    pot: Pot::Reserves,
                    delta: (INITIAL_RESERVES - total_allocated) as LovelaceDelta,
                });

                let message_enum = Message::Cardano((
                    block_info.clone(),
                    CardanoMessage::PotDeltas(pot_deltas_message),
                ));
                context
                    .publish(&publish_pot_deltas_topic, Arc::new(message_enum))
                    .await
                    .unwrap_or_else(|e| error!("Failed to publish: {e}"));

                let gen_utxos_message = Message::Cardano((
                    block_info.clone(),
                    CardanoMessage::GenesisUTxOs(GenesisUTxOsMessage {
                        utxos: gen_utxo_identifiers,
                    }),
                ));
                context
                    .publish(&publish_genesis_utxos_topic, Arc::new(gen_utxos_message))
                    .await
                    .unwrap_or_else(|e| error!("Failed to publish: {e}"));

                let values = GenesisValues {
                    byron_timestamp: byron_genesis.start_time,
                    shelley_epoch: shelley_start_epoch,
                    shelley_epoch_len: shelley_genesis.epoch_length.unwrap() as u64,
                    shelley_genesis_hash,
                    genesis_delegs: GenesisDelegates::try_from(
                        shelley_genesis
                            .gen_delegs
                            .unwrap()
                            .iter()
                            .map(|(key, value)| {
                                (
                                    key.as_str(),
                                    (
                                        value.delegate.as_ref().unwrap().as_str(),
                                        value.vrf.as_ref().unwrap().as_str(),
                                    ),
                                )
                            })
                            .collect::<Vec<(&str, (&str, &str))>>(),
                    )
                    .unwrap(),
                };

                // Send completion message
                let message_enum = Message::Cardano((
                    block_info,
                    CardanoMessage::GenesisComplete(GenesisCompleteMessage { values }),
                ));
                context
                    .message_bus
                    .publish(&completion_topic, Arc::new(message_enum))
                    .await
                    .unwrap_or_else(|e| error!("Failed to publish: {e}"));
            }
            .instrument(span)
            .await;
        });

        Ok(())
    }
}<|MERGE_RESOLUTION|>--- conflicted
+++ resolved
@@ -8,15 +8,9 @@
         CardanoMessage, GenesisCompleteMessage, GenesisUTxOsMessage, Message, PotDeltasMessage,
         UTXODeltasMessage,
     },
-<<<<<<< HEAD
-    Address, BlockHash, BlockInfo, BlockStatus, ByronAddress, Era, GenesisDelegates, Lovelace,
-    LovelaceDelta, Pot, PotDelta, TxHash, TxIdentifier, TxOutput, TxUTxODeltas, UTxOIdentifier,
-    Value,
-=======
     Address, BlockHash, BlockInfo, BlockIntent, BlockStatus, ByronAddress, Era, GenesisDelegates,
-    Lovelace, LovelaceDelta, Pot, PotDelta, TxHash, TxIdentifier, TxOutRef, TxOutput, TxUTxODeltas,
+    Lovelace, LovelaceDelta, Pot, PotDelta, TxHash, TxIdentifier, TxOutput, TxUTxODeltas,
     UTxOIdentifier, Value,
->>>>>>> ea305414
 };
 use anyhow::Result;
 use blake2::{digest::consts::U32, Blake2b, Digest};
