--- conflicted
+++ resolved
@@ -151,19 +151,6 @@
 
                     let mut utxo_deltas_message = UTXODeltasMessage { deltas: Vec::new() };
 
-<<<<<<< HEAD
-                    utxo_deltas_message.deltas.push(TxUTxODeltas {
-                        tx_identifier,
-                        inputs: Vec::new(),
-                        outputs: vec![tx_output],
-                        vkey_hashes_needed: HashSet::new(),
-                        script_hashes_needed: HashSet::new(),
-                        vkey_hashes_provided: vec![],
-                        script_hashes_provided: vec![],
-                    });
-                    total_allocated += amount;
-                }
-=======
                     // Convert the AVVM distributions into pseudo-UTXOs
                     let gen_utxos = genesis_utxos(&byron_genesis);
                     let mut gen_utxo_identifiers = Vec::new();
@@ -171,7 +158,6 @@
                     for (tx_index, (hash, address, amount)) in gen_utxos.iter().enumerate() {
                         let tx_identifier = TxIdentifier::new(0, tx_index as u16);
                         let utxo_identifier = UTxOIdentifier::new(TxHash::from(**hash), 0);
->>>>>>> fc4d29e9
 
                         gen_utxo_identifiers.push((utxo_identifier, tx_identifier));
 
@@ -189,6 +175,10 @@
                             tx_identifier,
                             inputs: Vec::new(),
                             outputs: vec![tx_output],
+                            vkey_hashes_needed: HashSet::new(),
+                            script_hashes_needed: HashSet::new(),
+                            vkey_hashes_provided: vec![],
+                            script_hashes_provided: vec![],
                         });
                         total_allocated += amount;
                     }
