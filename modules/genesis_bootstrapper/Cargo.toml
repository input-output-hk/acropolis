--- conflicted
+++ resolved
@@ -10,13 +10,9 @@
 build = "build.rs"
 
 [dependencies]
-<<<<<<< HEAD
-=======
-caryatid_sdk = "0.12"
->>>>>>> 60831923
 acropolis_common = { path = "../../common" }
 anyhow = "1.0"
-caryatid_sdk = "0.9.0"
+caryatid_sdk = "0.12"
 config = "0.15.11"
 hex = "0.4"
 pallas = "0.32.0"
