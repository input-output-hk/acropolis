--- conflicted
+++ resolved
@@ -12,11 +12,7 @@
 impl State {
     pub fn new() -> Self {
         Self {
-<<<<<<< HEAD
-            spdd_history: StateHistory::new("spdd", HistoryKind::EpochState, true),
-=======
             spdd_history: StateHistory::new("spdd", StateHistoryStore::Unbounded),
->>>>>>> 3f10a1bc
         }
     }
 
