//! Acropolis AssetsState: State storage

use crate::asset_registry::{AssetId, AssetRegistry};
use acropolis_common::{
<<<<<<< HEAD
    queries::assets::{
        AssetHistory, AssetInfoRecord, AssetMetadataStandard, AssetMintRecord, PolicyAsset,
        PolicyAssets,
    },
    AssetName, Datum, Lovelace, NativeAssetDelta, PolicyId, ShelleyAddress, TxHash, UTXODelta,
=======
    queries::assets::{AssetHistory, PolicyAssets},
    AssetInfoRecord, AssetMetadataStandard, AssetMintRecord, AssetName, Datum, NativeAssetDelta,
    PolicyAsset, PolicyId, ShelleyAddress, TxHash, UTXODelta,
>>>>>>> b8f38245
};
use anyhow::Result;
use imbl::{HashMap, Vector};
use tracing::{error, info};

const CIP68_REFERENCE_PREFIX: [u8; 4] = [0x00, 0x06, 0x43, 0xb0];

#[derive(Debug, Default, Clone, Copy)]
pub struct AssetsStorageConfig {
    pub store_assets: bool,
    pub store_info: bool,
    pub store_history: bool,
    pub store_transactions: StoreTransactions,
    pub store_addresses: bool,
    pub index_by_policy: bool,
}

#[derive(Debug, Clone, Copy)]
pub enum StoreTransactions {
    None,
    All,
    Last(u64),
}

impl Default for StoreTransactions {
    fn default() -> Self {
        StoreTransactions::None
    }
}

impl StoreTransactions {
    pub fn is_enabled(&self) -> bool {
        !matches!(self, StoreTransactions::None)
    }
}

#[derive(Debug, Default, Clone)]
pub struct State {
    pub config: AssetsStorageConfig,

    /// Assets mapped to supply
    pub supply: Option<HashMap<AssetId, Lovelace>>,

    /// Assets mapped to mint/burn history
    pub history: Option<HashMap<AssetId, Vector<AssetMintRecord>>>,

    /// Assets mapped to extended info
    pub info: Option<HashMap<AssetId, AssetInfoRecord>>,

    /// Assets mapped to addresses
    pub addresses: Option<HashMap<AssetId, Vector<(ShelleyAddress, Lovelace)>>>,

    /// Assets mapped to transactions
    pub transactions: Option<HashMap<AssetId, Vector<TxHash>>>,

    // PolicyId mapped associated AssetIds
    pub policy_index: Option<HashMap<PolicyId, Vector<AssetId>>>,
}

impl State {
    pub fn new(config: AssetsStorageConfig) -> Self {
        let store_assets = config.store_assets;
        let store_history = config.store_history;
        let store_info = config.store_info;
        let store_addresses = config.store_addresses;
        let store_transactions = config.store_transactions;
        let index_by_policy = config.index_by_policy;

        Self {
            config,
            supply: if store_assets {
                Some(HashMap::new())
            } else {
                None
            },
            history: if store_history {
                Some(HashMap::new())
            } else {
                None
            },
            info: if store_info {
                Some(HashMap::new())
            } else {
                None
            },
            addresses: if store_addresses {
                Some(HashMap::new())
            } else {
                None
            },
            transactions: match store_transactions {
                StoreTransactions::None => None,
                StoreTransactions::All | StoreTransactions::Last(_) => Some(HashMap::new()),
            },
            policy_index: if index_by_policy {
                Some(HashMap::new())
            } else {
                None
            },
        }
    }

    pub fn get_assets_list(&self, registry: &AssetRegistry) -> Result<Vec<PolicyAsset>> {
        let supply = self
            .supply
            .as_ref()
            .ok_or_else(|| anyhow::anyhow!("asset storage is disabled in config"))?;

        let mut out = Vec::with_capacity(supply.len());
        for (id, amount) in supply {
            if let Some(key) = registry.lookup(*id) {
                out.push(PolicyAsset {
                    policy: *key.policy,
                    name: (*key.name).clone(),
                    quantity: *amount,
                });
            }
        }

        Ok(out)
    }

    pub fn get_asset_info(
        &self,
        asset_id: &AssetId,
        registry: &AssetRegistry,
    ) -> Result<Option<(u64, AssetInfoRecord)>> {
        if !self.config.store_info || !self.config.store_assets {
            return Err(anyhow::anyhow!("asset info storage disabled in config"));
        }

        let supply = self.supply.as_ref().and_then(|supply_map| supply_map.get(asset_id));
        let mut info = self.info.as_ref().and_then(|info_map| info_map.get(asset_id)).cloned();

        // Overwrite asset metadata if an associated CIP68 reference token is found
        if let Some(ref_info) = self.resolve_cip68_metadata(asset_id, registry) {
            if let Some(info_mut) = info.as_mut() {
                info_mut.onchain_metadata = ref_info.onchain_metadata;
                info_mut.metadata_standard = ref_info.metadata_standard;
            } else {
                info = Some(ref_info);
            }
        }

        Ok(match (supply, info) {
            (Some(supply), Some(info)) => Some((*supply, info)),
            _ => None,
        })
    }

    pub fn get_asset_history(&self, asset_id: &AssetId) -> Result<Option<AssetHistory>> {
        if !self.config.store_history {
            return Err(anyhow::anyhow!("asset history storage disabled in config"));
        }

        Ok(self
            .history
            .as_ref()
            .and_then(|hist_map| hist_map.get(asset_id))
            .map(|v| v.iter().cloned().collect()))
    }

    pub fn get_asset_addresses(
        &self,
        asset_id: &AssetId,
    ) -> Result<Option<Vec<(ShelleyAddress, u64)>>> {
        if !self.config.store_addresses {
            return Err(anyhow::anyhow!(
                "asset addresses storage disabled in config"
            ));
        }

        Ok(self
            .addresses
            .as_ref()
            .and_then(|addr_map| addr_map.get(asset_id))
            .map(|v| v.iter().cloned().collect()))
    }

    pub fn get_asset_transactions(&self, asset_id: &AssetId) -> Result<Option<Vec<TxHash>>> {
        if !self.config.store_transactions.is_enabled() {
            return Err(anyhow::anyhow!(
                "asset transactions storage disabled in config"
            ));
        }

        Ok(self
            .transactions
            .as_ref()
            .and_then(|tx_map| tx_map.get(asset_id))
            .map(|v| v.iter().cloned().collect()))
    }

    pub fn get_policy_assets(
        &self,
        policy_id: &PolicyId,
        registry: &AssetRegistry,
    ) -> Result<Option<PolicyAssets>> {
        if !self.config.store_assets {
            return Err(anyhow::anyhow!("asset storage is disabled in config"));
        }
        if !self.config.index_by_policy {
            return Err(anyhow::anyhow!("policy index disabled in config"));
        }

        let ids = match self.policy_index.as_ref().and_then(|idx| idx.get(policy_id)) {
            Some(ids) => ids,
            None => return Ok(None),
        };

        let supply_map = self.supply.as_ref();

        let result: Vec<PolicyAsset> = ids
            .iter()
            .filter_map(|asset_id| {
                let supply = supply_map.and_then(|s| s.get(asset_id))?;
                let key = registry.lookup(*asset_id)?;
                Some(PolicyAsset {
                    policy: *policy_id,
                    name: (*key.name).clone(),
                    quantity: *supply,
                })
            })
            .collect();

        Ok(Some(result))
    }

    // TODO: Allow tick to log based on any enabled field instead of only supply
    pub fn tick(&self) -> Result<()> {
        match (&self.supply, &self.policy_index) {
            (Some(supply), Some(policy_index)) => {
                let asset_count = supply.len();
                let policy_count = policy_index.len();
                info!(
                    asset_count,
                    policy_count,
                    "Tracking {policy_count} policy ids containing {asset_count} assets"
                );
            }
            (Some(supply), None) => {
                let asset_count = supply.len();
                info!("Tracking {asset_count} assets");
            }
            _ => {
                info!("asset_state storage disabled in config");
            }
        }

        Ok(())
    }

    pub fn handle_mint_deltas(
        &self,
        deltas: &[(TxHash, Vec<(PolicyId, Vec<NativeAssetDelta>)>)],
        registry: &mut AssetRegistry,
    ) -> Result<Self> {
        let mut new_supply = self.supply.clone();
        let mut new_info = self.info.clone();
        let mut new_history = self.history.clone();
        let mut new_index = self.policy_index.clone();
        let mut new_addresses = self.addresses.clone();
        let mut new_transactions = self.transactions.clone();

        for (tx_hash, tx_deltas) in deltas {
            for (policy_id, asset_deltas) in tx_deltas {
                for delta in asset_deltas {
                    let asset_id = registry.get_or_insert(*policy_id, delta.name.clone());

                    if let Some(supply) = new_supply.as_mut() {
                        let delta_amount = delta.amount;

                        let new_amt = match supply.get(&asset_id) {
                            Some(&current) => {
                                let sum = (current as i128) + (delta_amount as i128);
                                u64::try_from(sum).map_err(|_| {
                                    anyhow::anyhow!("Burn amount is greater than asset supply")
                                })?
                            }
                            None => {
                                if delta_amount < 0 {
                                    return Err(anyhow::anyhow!("First detected tx is a burn"));
                                }
                                delta_amount as u64
                            }
                        };

                        supply.insert(asset_id, new_amt);
                    }

                    if let Some(info_map) = new_info.as_mut() {
                        info_map
                            .entry(asset_id)
                            .and_modify(|rec| rec.mint_or_burn_count += 1)
                            .or_insert(AssetInfoRecord {
                                initial_mint_tx_hash: tx_hash.clone(),
                                mint_or_burn_count: 1,
                                onchain_metadata: None,
                                metadata_standard: None,
                            });
                    }

                    if let Some(hist_map) = new_history.as_mut() {
                        hist_map.entry(asset_id).or_insert_with(Vector::new).push_back(
                            AssetMintRecord {
                                tx_hash: tx_hash.clone(),
                                amount: delta.amount.unsigned_abs(),
                                burn: delta.amount < 0,
                            },
                        );
                    }

                    if let Some(index) = new_index.as_mut() {
                        let ids = index.entry(*policy_id).or_insert_with(Vector::new);
                        if !ids.contains(&asset_id) {
                            ids.push_back(asset_id);
                        }
                    }
                    if let Some(addr_map) = new_addresses.as_mut() {
                        addr_map.entry(asset_id).or_insert_with(Vector::new);
                    }
                    if let Some(tx_map) = new_transactions.as_mut() {
                        tx_map.entry(asset_id).or_insert_with(Vector::new);
                    }
                }
            }
        }

        Ok(Self {
            config: self.config,
            supply: new_supply,
            history: new_history,
            info: new_info,
            addresses: new_addresses,
            transactions: new_transactions,
            policy_index: new_index,
        })
    }

<<<<<<< HEAD
    pub fn handle_transactions(
        &self,
        deltas: &[UTXODelta],
        registry: &AssetRegistry,
    ) -> Result<Self> {
        let mut new_txs = self.transactions.clone();

        let Some(txs_map) = new_txs.as_mut() else {
            return Ok(Self {
                config: self.config,
                supply: self.supply.clone(),
                history: self.history.clone(),
                info: self.info.clone(),
                addresses: self.addresses.clone(),
                transactions: new_txs,
                policy_index: self.policy_index.clone(),
            });
        };

        let store_cfg = self.config.store_transactions;

        for delta in deltas {
            let UTXODelta::Output(output) = delta else {
                continue;
            };

            let tx_hash = output.tx_hash.clone();

            for (policy_id, assets) in &output.value.assets {
                for asset in assets {
                    if let Some(asset_id) = registry.lookup_id(policy_id, &asset.name) {
                        let entry = txs_map.entry(asset_id).or_default();

                        let should_push = entry.back().map_or(true, |last| last != &tx_hash);

                        if should_push {
                            entry.push_back(tx_hash.clone());

                            if let StoreTransactions::Last(max) = store_cfg {
                                if entry.len() as u64 > max {
                                    entry.pop_front();
                                }
                            }
                        }
                    }
                }
            }
        }

        Ok(Self {
            config: self.config,
            supply: self.supply.clone(),
            history: self.history.clone(),
            info: self.info.clone(),
            addresses: self.addresses.clone(),
            transactions: new_txs,
            policy_index: self.policy_index.clone(),
        })
    }

=======
>>>>>>> b8f38245
    pub fn handle_cip25_metadata(
        &self,
        registry: &mut AssetRegistry,
        metadata_bytes: &[Vec<u8>],
    ) -> Result<Self> {
        let mut new_info = self.info.clone();
        let Some(info_map) = new_info.as_mut() else {
            return Ok(Self {
                config: self.config,
                supply: self.supply.clone(),
                history: self.history.clone(),
                info: new_info,
                addresses: self.addresses.clone(),
                transactions: self.transactions.clone(),
                policy_index: self.policy_index.clone(),
            });
        };

        for bytes in metadata_bytes {
            let Ok(decoded) = serde_cbor::from_slice::<serde_cbor::Value>(bytes) else {
                continue;
            };

            let policy_map = match decoded {
                serde_cbor::Value::Map(m) => m,
                _ => continue,
            };

            // Retrieve CIP25 version from map and default to v1 if missing
            let version_key = serde_cbor::Value::Text("version".to_string());
            let mut standard = AssetMetadataStandard::CIP25v1;
            if let Some(serde_cbor::Value::Text(ver)) = policy_map.get(&version_key) {
                if ver == "2.0" {
                    standard = AssetMetadataStandard::CIP25v2;
                }
            }

            for (policy_key, assets_val) in policy_map {
                let asset_map = match assets_val {
                    serde_cbor::Value::Map(m) => m,
                    _ => continue,
                };

                let policy_id: Option<PolicyId> = match policy_key {
                    serde_cbor::Value::Text(hex_str) => {
                        hex::decode(&hex_str).ok().and_then(|b| b.try_into().ok())
                    }
                    serde_cbor::Value::Bytes(bytes) => bytes.try_into().ok(),
                    _ => None,
                };

                let Some(policy_id) = policy_id else {
                    continue;
                };

                for (asset_key, metadata_val) in asset_map {
                    let asset_bytes: Option<Vec<u8>> = match asset_key {
                        serde_cbor::Value::Text(hex_str) => {
                            hex::decode(&hex_str).ok().or_else(|| Some(hex_str.into_bytes()))
                        }
                        serde_cbor::Value::Bytes(bytes) => Some(bytes),
                        _ => None,
                    };

                    let Some(asset_bytes) = asset_bytes else {
                        continue;
                    };

                    if let Some(asset_name) = AssetName::new(&asset_bytes) {
                        if let Some(asset_id) = registry.lookup_id(&policy_id, &asset_name) {
                            if let Ok(metadata_raw) = serde_cbor::to_vec(&metadata_val) {
                                if let Some(record) = info_map.get_mut(&asset_id) {
                                    record.onchain_metadata = Some(metadata_raw);
                                    record.metadata_standard = Some(standard);
                                }
                            }
                        }
                    }
                }
            }
        }

        Ok(Self {
            config: self.config.clone(),
            supply: self.supply.clone(),
            history: self.history.clone(),
            info: new_info,
            addresses: self.addresses.clone(),
            transactions: self.transactions.clone(),
            policy_index: self.policy_index.clone(),
        })
    }

    pub fn handle_cip68_metadata(
        &self,
        deltas: &[UTXODelta],
        registry: &AssetRegistry,
    ) -> Result<Self> {
        let mut new_info = self.info.clone();

        for delta in deltas {
            let UTXODelta::Output(output) = delta else {
                continue;
            };
            let Some(Datum::Inline(blob)) = &output.datum else {
                continue;
            };

            for (policy_id, native_assets) in &output.value.assets {
                for asset in native_assets {
                    let name = &asset.name;

                    if !name.as_slice().starts_with(&CIP68_REFERENCE_PREFIX) {
                        continue;
                    }

                    // NOTE: CIP68 metadata version is included in the blob and is decoded in REST handler
                    match registry.lookup_id(policy_id, name) {
                        Some(asset_id) => {
                            if let Some(record) =
                                new_info.as_mut().and_then(|m| m.get_mut(&asset_id))
                            {
                                record.onchain_metadata = Some(blob.clone());
                            }
                        }
                        None => {
                            error!(
                                "Got CIP-68 datum for unknown asset: {}.{}",
                                hex::encode(policy_id),
                                hex::encode(name.as_slice())
                            );
                        }
                    }
                }
            }
        }

        Ok(Self {
            config: self.config,
            supply: self.supply.clone(),
            history: self.history.clone(),
            info: new_info,
            addresses: self.addresses.clone(),
            transactions: self.transactions.clone(),
            policy_index: self.policy_index.clone(),
        })
    }

    fn resolve_cip68_metadata(
        &self,
        asset_id: &AssetId,
        registry: &AssetRegistry,
    ) -> Option<AssetInfoRecord> {
        let key = registry.lookup(*asset_id)?;
        let name_bytes = key.name.as_slice();
        let label = u32::from_be_bytes(name_bytes.get(0..4)?.try_into().ok()?);

        match label {
            // Reference NFT (100) label
            0x000643b0 => self.info.as_ref()?.get(asset_id).cloned().map(|mut rec| {
                // Hide metadata on the reference itself (Per Blockfrost spec)
                rec.onchain_metadata = None;
                rec.metadata_standard = None;
                rec
            }),

            // CIP-67 prefixes for user token labels (222, 333, 444)
            0x000de140 | 0x0014df10 | 0x001b4e20 => {
                let mut ref_bytes = name_bytes.to_vec();
                ref_bytes[0..4].copy_from_slice(&[0x00, 0x06, 0x43, 0xb0]);
                let ref_name = AssetName::new(&ref_bytes)?;
                let ref_id = registry.lookup_id(&key.policy, &ref_name)?;
                self.info.as_ref()?.get(&ref_id).cloned()
            }

            _ => None,
        }
    }
}

#[cfg(test)]
mod tests {
    use std::collections::BTreeMap;

    use crate::{
        asset_registry::{AssetId, AssetRegistry},
        state::{AssetsStorageConfig, State, StoreTransactions},
    };
    use acropolis_common::{
        AssetInfoRecord, AssetMetadataStandard, AssetName, Datum, NativeAsset, NativeAssetDelta,
        PolicyId, ShelleyAddress, TxHash, TxInput, TxOutput, UTXODelta, Value,
    };

    fn dummy_policy(byte: u8) -> PolicyId {
        [byte; 28]
    }

    fn asset_name_from_str(s: &str) -> AssetName {
        AssetName::new(s.as_bytes()).unwrap()
    }

    fn dummy_txhash(byte: u8) -> TxHash {
        [byte; 32]
    }

    fn full_config() -> AssetsStorageConfig {
        AssetsStorageConfig {
            store_assets: true,
            store_info: true,
            store_history: true,
            store_transactions: StoreTransactions::All,
            store_addresses: true,
            index_by_policy: true,
        }
    }

    #[test]
    fn mint_creates_new_asset_and_updates_all_fields() {
        let mut registry = AssetRegistry::new();
        let state = State::new(full_config());

        let policy = dummy_policy(1);
        let name = asset_name_from_str("tokenA");
        let tx = dummy_txhash(9);

        let deltas = vec![(
            tx.clone(),
            vec![(
                policy,
                vec![NativeAssetDelta {
                    name: name.clone(),
                    amount: 100,
                }],
            )],
        )];

        let new_state = state.handle_mint_deltas(&deltas, &mut registry).unwrap();

        // supply updated
        let asset_id = registry.lookup_id(&policy, &name).unwrap();
        assert_eq!(
            new_state.supply.as_ref().unwrap().get(&asset_id),
            Some(&100)
        );

        // info initialized
        let info = new_state.info.as_ref().unwrap().get(&asset_id).unwrap();
        assert_eq!(info.initial_mint_tx_hash, tx);
        assert_eq!(info.mint_or_burn_count, 1);

        // history contains mint record
        let hist = new_state.get_asset_history(&asset_id).unwrap().unwrap();
        assert_eq!(hist[0].amount, 100);
        assert!(!hist[0].burn);

        // policy index updated
        let pol_assets = new_state.get_policy_assets(&policy, &registry).unwrap().unwrap();
        assert_eq!(pol_assets[0].quantity, 100);
    }

    #[test]
    fn second_mint_increments_supply_and_records_mint() {
        let mut registry = AssetRegistry::new();
        let state = State::new(full_config());

        let policy = dummy_policy(1);
        let name = asset_name_from_str("tokenA");
        let tx1 = dummy_txhash(1);
        let tx2 = dummy_txhash(2);

        let deltas1 = vec![(
            tx1.clone(),
            vec![(
                policy,
                vec![NativeAssetDelta {
                    name: name.clone(),
                    amount: 50,
                }],
            )],
        )];
        let deltas2 = vec![(
            tx2.clone(),
            vec![(
                policy,
                vec![NativeAssetDelta {
                    name: name.clone(),
                    amount: 25,
                }],
            )],
        )];

        let state = state.handle_mint_deltas(&deltas1, &mut registry).unwrap();
        let state = state.handle_mint_deltas(&deltas2, &mut registry).unwrap();

        let asset_id = registry.lookup_id(&policy, &name).unwrap();

        // supply updated
        assert_eq!(state.supply.as_ref().unwrap().get(&asset_id), Some(&75));

        // mint/burn count incremented
        assert_eq!(
            state.info.as_ref().unwrap().get(&asset_id).unwrap().mint_or_burn_count,
            2
        );

        // history contains both mint records
        let hist = state.get_asset_history(&asset_id).unwrap().unwrap();
        assert_eq!(hist.len(), 2);
    }

    #[test]
    fn burn_reduces_supply_and_records_burn() {
        let mut registry = AssetRegistry::new();
        let state = State::new(full_config());

        let policy = dummy_policy(1);
        let name = asset_name_from_str("tokenA");
        let tx1 = dummy_txhash(1);
        let tx2 = dummy_txhash(2);

        let mint = vec![(
            tx1.clone(),
            vec![(
                policy,
                vec![NativeAssetDelta {
                    name: name.clone(),
                    amount: 100,
                }],
            )],
        )];
        let burn = vec![(
            tx2.clone(),
            vec![(
                policy,
                vec![NativeAssetDelta {
                    name: name.clone(),
                    amount: -40,
                }],
            )],
        )];

        let state = state.handle_mint_deltas(&mint, &mut registry).unwrap();
        let state = state.handle_mint_deltas(&burn, &mut registry).unwrap();

        let asset_id = registry.lookup_id(&policy, &name).unwrap();

        // supply reduced by burn amount
        assert_eq!(state.supply.as_ref().unwrap().get(&asset_id), Some(&60));

        let hist = state.get_asset_history(&asset_id).unwrap().unwrap();

        // history contains both mint and burn records
        assert_eq!(hist.len(), 2);

        // latest entry in history is the burn record
        assert!(hist[1].burn);

        // correct amount stored for burn record
        assert_eq!(hist[1].amount, 40);
    }

    #[test]
    fn first_tx_as_burn_fails() {
        let mut registry = AssetRegistry::new();
        let state = State::new(full_config());

        let policy = dummy_policy(1);
        let name = asset_name_from_str("tokenA");
        let tx = dummy_txhash(1);

        let deltas = vec![(
            tx.clone(),
            vec![(
                policy,
                vec![NativeAssetDelta {
                    name: name.clone(),
                    amount: -50,
                }],
            )],
        )];

        let result = state.handle_mint_deltas(&deltas, &mut registry);
        // Error on first tx being a burn
        assert!(result.is_err());
    }

    #[test]
    fn burn_more_than_supply_fails() {
        let mut registry = AssetRegistry::new();
        let state = State::new(full_config());

        let policy = dummy_policy(1);
        let name = asset_name_from_str("tokenA");
        let tx = dummy_txhash(1);

        let deltas = vec![(
            tx.clone(),
            vec![(
                policy,
                vec![NativeAssetDelta {
                    name: name.clone(),
                    amount: -10,
                }],
            )],
        )];

        let result = state.handle_mint_deltas(&deltas, &mut registry);

        // Error on negative supply
        assert!(result.is_err());
    }

    #[test]
    fn getters_return_error_when_disabled() {
        let config = AssetsStorageConfig::default();
        let reg = AssetRegistry::new();
        let state = State::new(config);
        let fake_id = AssetId::new(0);

        // Error when storage is disabled by config
        assert!(state.get_assets_list(&AssetRegistry::new()).is_err());
        assert!(state.get_asset_info(&fake_id, &reg).is_err());
        assert!(state.get_asset_history(&fake_id).is_err());
        assert!(state.get_asset_addresses(&fake_id).is_err());
        assert!(state.get_asset_transactions(&fake_id).is_err());
        assert!(state.get_policy_assets(&dummy_policy(1), &AssetRegistry::new()).is_err());
    }

    // CIP-25 tests
    fn setup_state_with_asset(
        registry: &mut AssetRegistry,
        policy_id: PolicyId,
        asset_name_bytes: &[u8],
        seed_info: bool,
    ) -> (State, AssetId, AssetName) {
        let asset_name = AssetName::new(asset_name_bytes).unwrap();
        let asset_id = registry.get_or_insert(policy_id, asset_name.clone());

        let mut state = State::new(AssetsStorageConfig {
            store_info: true,
            store_assets: true,
            ..Default::default()
        });

        if seed_info {
            state
                .info
                .get_or_insert_with(Default::default)
                .insert(asset_id, AssetInfoRecord::default());
        }

        (state, asset_id, asset_name)
    }

    fn build_cip25_metadata(
        policy_id: PolicyId,
        asset_name: &AssetName,
        value: &str,
        version: Option<&str>,
    ) -> Vec<u8> {
        let policy_hex = hex::encode(policy_id);
        let asset_hex = hex::encode(asset_name.as_slice());
        let metadata_value = serde_cbor::Value::Text(value.to_string());

        let mut asset_map = BTreeMap::new();
        asset_map.insert(serde_cbor::Value::Text(asset_hex), metadata_value);

        let mut policy_map = BTreeMap::new();
        policy_map.insert(
            serde_cbor::Value::Text(policy_hex),
            serde_cbor::Value::Map(asset_map),
        );

        if let Some(ver) = version {
            policy_map.insert(
                serde_cbor::Value::Text("version".to_string()),
                serde_cbor::Value::Text(ver.to_string()),
            );
        }

        serde_cbor::to_vec(&serde_cbor::Value::Map(policy_map)).unwrap()
    }

    #[test]
    fn handle_cip25_metadata_updates_correct_asset() {
        let mut registry = AssetRegistry::new();
        let policy_id: PolicyId = [0u8; 28].into();

        let (state, asset_id, asset_name) =
            setup_state_with_asset(&mut registry, policy_id, b"TestAsset", true);

        let metadata_cbor = build_cip25_metadata(policy_id, &asset_name, "hello world", None);

        let new_state = state.handle_cip25_metadata(&mut registry, &[metadata_cbor]).unwrap();
        let info = new_state.info.expect("info should be Some");
        let record = info.get(&asset_id).unwrap();

        // Onchain metadata has been set
        assert!(record.onchain_metadata.is_some());
        // Metadata standard defaults to v1 if not present in map
        assert_eq!(
            record.metadata_standard,
            Some(AssetMetadataStandard::CIP25v1)
        );
    }

    #[test]
    fn handle_cip25_metadata_version_field_sets_v2() {
        let mut registry = AssetRegistry::new();
        let policy_id: PolicyId = [1u8; 28].into();

        let (state, asset_id, asset_name) =
            setup_state_with_asset(&mut registry, policy_id, b"VersionedAsset", true);

        let metadata_cbor =
            build_cip25_metadata(policy_id, &asset_name, "metadata for v2", Some("2.0"));

        let new_state = state.handle_cip25_metadata(&mut registry, &[metadata_cbor]).unwrap();
        let info = new_state.info.expect("info should be Some");
        let record = info.get(&asset_id).unwrap();

        // Onchain metadata has been set
        assert!(record.onchain_metadata.is_some());
        // Metadata standard set to v2 when present in map
        assert_eq!(
            record.metadata_standard,
            Some(AssetMetadataStandard::CIP25v2)
        );
    }

    #[test]
    fn handle_cip25_metadata_unknown_asset_is_ignored() {
        let mut registry = AssetRegistry::new();
        let policy_id: PolicyId = [2u8; 28].into();
        let (state, asset_id, _) =
            setup_state_with_asset(&mut registry, policy_id, b"KnownAsset", true);

        let other_asset_name = AssetName::new(b"UnknownAsset").unwrap();
        let metadata_cbor =
            build_cip25_metadata(policy_id, &other_asset_name, "ignored metadata", None);

        let new_state = state.handle_cip25_metadata(&mut registry, &[metadata_cbor]).unwrap();
        let info = new_state.info.expect("info should be Some");
        let record = info.get(&asset_id).unwrap();

        // Metadata for known asset unchanged by unknown asset
        assert!(
            record.onchain_metadata.is_none(),
            "unknown asset should not update records"
        );
    }

    #[test]
    fn handle_cip25_metadata_invalid_cbor_is_skipped() {
        let mut registry = AssetRegistry::new();
        let policy_id: PolicyId = [3u8; 28].into();
        let (state, asset_id, _) =
            setup_state_with_asset(&mut registry, policy_id, b"BadAsset", true);

        let metadata_cbor = vec![0xff, 0x00, 0x13, 0x37];

        let new_state = state.handle_cip25_metadata(&mut registry, &[metadata_cbor]).unwrap();
        let info = new_state.info.expect("info should be Some");
        let record = info.get(&asset_id).unwrap();

        // Metadata not set when CBOR is invalid
        assert!(
            record.onchain_metadata.is_none(),
            "invalid CBOR should be ignored"
        );
        // Metadata standard not set when CBOR is invalid
        assert!(
            record.metadata_standard.is_none(),
            "invalid CBOR should not set a standard"
        );
    }

    // CIP-68 tests
    fn dummy_address() -> acropolis_common::Address {
        acropolis_common::Address::Shelley(
            ShelleyAddress::from_string(
                "addr1q9g0u0aeuyvrn8ptc6yesgj6dtfgw2gadnc9y2p9cs8pneejrkwtdvk97yp2zayhvmm3wu0v672psdg2xn0temkz83ds7qfxdt",
            )
            .unwrap(),
        )
    }

    fn make_output(policy_id: PolicyId, asset_name: AssetName, datum: Option<Vec<u8>>) -> TxOutput {
        TxOutput {
            tx_hash: [0u8; 32].into(),
            index: 0,
            address: dummy_address(),
            value: Value {
                lovelace: 0,
                assets: vec![(
                    policy_id,
                    vec![NativeAsset {
                        name: asset_name,
                        amount: 1,
                    }],
                )],
            },
            datum: datum.map(Datum::Inline),
        }
    }

    #[test]
    fn handle_cip68_metadata_updates_onchain_metadata() {
        let mut registry = AssetRegistry::new();
        let policy_id: PolicyId = [9u8; 28].into();

        let (state, reference_id, reference_name) = setup_state_with_asset(
            &mut registry,
            policy_id,
            &[0x00, 0x06, 0x43, 0xb0, 0x01],
            true,
        );

        let datum_blob = vec![1, 2, 3, 4];
        let output = make_output(policy_id, reference_name.clone(), Some(datum_blob.clone()));

        let new_state =
            state.handle_cip68_metadata(&[UTXODelta::Output(output)], &mut registry).unwrap();
        let info = new_state.info.expect("info should be Some");
        let record = info.get(&reference_id).expect("record should exist");

        // Onchain metadata set when asset already exists and TxOutput with inline datum is processed
        assert_eq!(record.onchain_metadata, Some(datum_blob));
    }

    #[test]
    fn handle_cip68_metadata_ignores_non_reference_assets() {
        let mut registry = AssetRegistry::new();
        let policy_id: PolicyId = [9u8; 28].into();

        let (state, normal_id, normal_name) =
            setup_state_with_asset(&mut registry, policy_id, &[0xAA, 0xBB, 0xCC], true);

        let datum_blob = vec![1, 2, 3, 4];
        let output = make_output(policy_id, normal_name.clone(), Some(datum_blob.clone()));

        let delta = UTXODelta::Output(output);
        let new_state = state.handle_cip68_metadata(&[delta], &mut registry).unwrap();

        let info = new_state.info.expect("info should be Some");
        let record = info.get(&normal_id).expect("non reference asset should exist");

        // Onchain metadata not updated for non reference asset
        assert_eq!(record.onchain_metadata, None);
    }

    #[test]
    fn handle_cip68_metadata_ignores_unknown_reference_assets() {
        let mut registry = AssetRegistry::new();
        let policy_id: PolicyId = [9u8; 28].into();

        let (state, asset_id, name) = setup_state_with_asset(
            &mut registry,
            policy_id,
            &[0x00, 0x06, 0x43, 0xb0, 0x02],
            false,
        );

        let datum_blob = vec![1, 2, 3, 4];
        let output = make_output(policy_id, name, Some(datum_blob));

        let delta = UTXODelta::Output(output);
        let new_state = state.handle_cip68_metadata(&[delta], &mut registry).unwrap();

        let info = new_state.info.expect("info should be Some");

        // Metadata not populated if asset does not exist
        assert!(
            info.get(&asset_id).is_none(),
            "unknown reference assets should be ignored"
        );
    }

    #[test]
    fn handle_cip68_metadata_ignores_inputs_and_outputs_without_datum() {
        let mut registry = AssetRegistry::new();
        let policy_id: PolicyId = [7u8; 28].into();

        let (state, asset_id, name) = setup_state_with_asset(
            &mut registry,
            policy_id,
            &[0x00, 0x06, 0x43, 0xb0, 0x02],
            true,
        );

        let input_delta = UTXODelta::Input(TxInput {
            tx_hash: [1u8; 32].into(),
            index: 0,
        });
        let output = make_output(policy_id, name, None);
        let output_delta = UTXODelta::Output(output);

        let new_state =
            state.handle_cip68_metadata(&[input_delta, output_delta], &mut registry).unwrap();

        let info = new_state.info.expect("info should be Some");
        let record = info.get(&asset_id).unwrap();

        // Metadata not populated for inputs or outputs without inline datum
        assert!(
            record.onchain_metadata.is_none(),
            "inputs and outputs without datums should both be ignored"
        );
    }

    #[test]
    fn get_asset_info_reference_nft_strips_metadata() {
        let mut registry = AssetRegistry::new();
        let policy_id: PolicyId = [9u8; 28].into();

        let (mut state, ref_id, _) =
            setup_state_with_asset(&mut registry, policy_id, &[0x00, 0x06, 0x43, 0xb0], true);

        let mut info = state.info.take().unwrap();
        let rec = info.get_mut(&ref_id).unwrap();
        rec.onchain_metadata = Some(vec![1, 2, 3]);
        rec.metadata_standard = Some(AssetMetadataStandard::CIP68v1);
        state.info = Some(info);

        state.supply = Some(imbl::HashMap::new());
        state.supply.as_mut().unwrap().insert(ref_id, 42);

        let result = state.get_asset_info(&ref_id, &registry).unwrap().unwrap();
        let (supply, rec) = result;

        // Supply unchanged
        assert_eq!(supply, 42);
        // Metadata removed for reference asset
        assert!(rec.onchain_metadata.is_none());
        // Metadata standard removed for reference asset
        assert!(rec.metadata_standard.is_none());
    }

    #[test]
    fn resolve_cip68_metadata_overwrites_cip25_user_token_metadata() {
        let mut registry = AssetRegistry::new();
        let policy_id: PolicyId = [10u8; 28].into();

        let user_name = AssetName::new(&[0x00, 0x0d, 0xe1, 0x40, 0xaa]).unwrap();
        let user_id = registry.get_or_insert(policy_id, user_name.clone());

        let mut ref_bytes = user_name.as_slice().to_vec();
        ref_bytes[0..4].copy_from_slice(&[0x00, 0x06, 0x43, 0xb0]);
        let ref_name = AssetName::new(&ref_bytes).unwrap();
        let ref_id = registry.get_or_insert(policy_id, ref_name);

        let mut state = State::new(AssetsStorageConfig {
            store_info: true,
            store_assets: true,
            ..Default::default()
        });
        let mut info_map = imbl::HashMap::new();

        let mut user_record = AssetInfoRecord::default();
        user_record.onchain_metadata = Some(vec![1, 2, 3]);
        user_record.metadata_standard = Some(AssetMetadataStandard::CIP25v1);
        info_map.insert(user_id, user_record);

        let mut ref_record = AssetInfoRecord::default();
        ref_record.onchain_metadata = Some(vec![9, 9, 9]);
        ref_record.metadata_standard = Some(AssetMetadataStandard::CIP68v2);
        info_map.insert(ref_id, ref_record);

        state.info = Some(info_map);

        state.supply = Some(imbl::HashMap::new());
        state.supply.as_mut().unwrap().insert(user_id, 100);

        let result = state.get_asset_info(&user_id, &registry).unwrap().unwrap();
        let (supply, rec) = result;

        // User asset supply unchanged
        assert_eq!(supply, 100);
        // User asset metadata overwritten with reference token metadata
        assert_eq!(rec.onchain_metadata, Some(vec![9, 9, 9]));
        // User asset metadata standard overwritten with reference token metadata standard
        assert_eq!(rec.metadata_standard, Some(AssetMetadataStandard::CIP68v2));
    }
}<|MERGE_RESOLUTION|>--- conflicted
+++ resolved
@@ -2,17 +2,9 @@
 
 use crate::asset_registry::{AssetId, AssetRegistry};
 use acropolis_common::{
-<<<<<<< HEAD
-    queries::assets::{
-        AssetHistory, AssetInfoRecord, AssetMetadataStandard, AssetMintRecord, PolicyAsset,
-        PolicyAssets,
-    },
-    AssetName, Datum, Lovelace, NativeAssetDelta, PolicyId, ShelleyAddress, TxHash, UTXODelta,
-=======
     queries::assets::{AssetHistory, PolicyAssets},
-    AssetInfoRecord, AssetMetadataStandard, AssetMintRecord, AssetName, Datum, NativeAssetDelta,
-    PolicyAsset, PolicyId, ShelleyAddress, TxHash, UTXODelta,
->>>>>>> b8f38245
+    AssetInfoRecord, AssetMetadataStandard, AssetMintRecord, AssetName, Datum, Lovelace,
+    NativeAssetDelta, PolicyAsset, PolicyId, ShelleyAddress, TxHash, UTXODelta,
 };
 use anyhow::Result;
 use imbl::{HashMap, Vector};
@@ -352,7 +344,6 @@
         })
     }
 
-<<<<<<< HEAD
     pub fn handle_transactions(
         &self,
         deltas: &[UTXODelta],
@@ -413,8 +404,6 @@
         })
     }
 
-=======
->>>>>>> b8f38245
     pub fn handle_cip25_metadata(
         &self,
         registry: &mut AssetRegistry,
