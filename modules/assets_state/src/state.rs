--- conflicted
+++ resolved
@@ -2,16 +2,11 @@
 
 use crate::asset_registry::{AssetId, AssetRegistry};
 use acropolis_common::{
-<<<<<<< HEAD
     queries::assets::{
-        AssetHistory, AssetInfoRecord, AssetListEntry, AssetMetadataStandard, MintRecord,
-        PolicyAsset, PolicyAssets,
+        AssetHistory, AssetInfoRecord, AssetMetadataStandard, AssetMintRecord, PolicyAsset,
+        PolicyAssets,
     },
     AssetName, Datum, NativeAssetDelta, PolicyId, ShelleyAddress, TxHash, UTXODelta,
-=======
-    queries::assets::{AssetHistory, AssetInfoRecord, AssetMintRecord, PolicyAsset, PolicyAssets},
-    NativeAssetDelta, PolicyId, ShelleyAddress, TxHash,
->>>>>>> c90c0f64
 };
 use anyhow::Result;
 use imbl::{HashMap, Vector};
@@ -260,30 +255,26 @@
             for (policy_id, asset_deltas) in tx_deltas {
                 for delta in asset_deltas {
                     let asset_id = registry.get_or_insert(*policy_id, delta.name.clone());
-<<<<<<< HEAD
 
                     if let Some(supply) = new_supply.as_mut() {
                         let delta_amount = delta.amount;
 
-                        supply
-                            .entry(asset_id)
-                            .and_modify(|current| {
-                                let sum = (*current as i128) + (delta_amount as i128);
-                                match u64::try_from(sum) {
-                                    Ok(new_amt) => *current = new_amt,
-                                    Err(_) => {
-                                        error!("Burn amount is greater than asset supply");
-                                    }
+                        let new_amt = match supply.get(&asset_id) {
+                            Some(&current) => {
+                                let sum = (current as i128) + (delta_amount as i128);
+                                u64::try_from(sum).map_err(|_| {
+                                    anyhow::anyhow!("Burn amount is greater than asset supply")
+                                })?
+                            }
+                            None => {
+                                if delta_amount < 0 {
+                                    return Err(anyhow::anyhow!("First detected tx is a burn"));
                                 }
-                            })
-                            .or_insert_with(|| {
-                                if delta_amount < 0 {
-                                    error!("First detected tx is a burn");
-                                    0
-                                } else {
-                                    delta_amount as u64
-                                }
-                            });
+                                delta_amount as u64
+                            }
+                        };
+
+                        supply.insert(asset_id, new_amt);
                     }
 
                     if let Some(info_map) = new_info.as_mut() {
@@ -455,70 +446,7 @@
                                 hex::encode(policy_id),
                                 hex::encode(name.as_slice())
                             );
-=======
-
-                    if let Some(supply) = new_supply.as_mut() {
-                        let delta_amount = delta.amount;
-
-                        let new_amt = match supply.get(&asset_id) {
-                            Some(&current) => {
-                                let sum = (current as i128) + (delta_amount as i128);
-                                u64::try_from(sum).map_err(|_| {
-                                    anyhow::anyhow!("Burn amount is greater than asset supply")
-                                })?
-                            }
-                            None => {
-                                if delta_amount < 0 {
-                                    return Err(anyhow::anyhow!("First detected tx is a burn"));
-                                }
-                                delta_amount as u64
-                            }
-                        };
-
-                        supply.insert(asset_id, new_amt);
-                    }
-
-                    // update info if enabled
-                    if let Some(info_map) = new_info.as_mut() {
-                        info_map
-                            .entry(asset_id)
-                            .and_modify(|rec| rec.mint_or_burn_count += 1)
-                            .or_insert(AssetInfoRecord {
-                                initial_mint_tx_hash: tx_hash.clone(),
-                                mint_or_burn_count: 1,
-                                onchain_metadata: None,
-                                metadata_standard: None,
-                            });
-                    }
-
-                    // update history if enabled
-                    if let Some(hist_map) = new_history.as_mut() {
-                        hist_map.entry(asset_id).or_insert_with(Vector::new).push_back(
-                            AssetMintRecord {
-                                tx_hash: tx_hash.clone(),
-                                amount: delta.amount.unsigned_abs(),
-                                burn: delta.amount < 0,
-                            },
-                        );
-                    }
-
-                    // update policy index if enabled
-                    if let Some(index) = new_index.as_mut() {
-                        let ids = index.entry(*policy_id).or_insert_with(Vector::new);
-                        if !ids.contains(&asset_id) {
-                            ids.push_back(asset_id);
->>>>>>> c90c0f64
                         }
-                    }
-
-                    // initialize addresses if enabled
-                    if let Some(addr_map) = new_addresses.as_mut() {
-                        addr_map.entry(asset_id).or_insert_with(Vector::new);
-                    }
-
-                    // initialize transactions if enabled
-                    if let Some(tx_map) = new_transactions.as_mut() {
-                        tx_map.entry(asset_id).or_insert_with(Vector::new);
                     }
                 }
             }
@@ -534,7 +462,6 @@
             policy_index: self.policy_index.clone(),
         })
     }
-<<<<<<< HEAD
 
     fn resolve_cip68_metadata(
         &self,
@@ -566,7 +493,6 @@
             _ => None,
         }
     }
-=======
 }
 
 #[cfg(test)]
@@ -799,16 +725,16 @@
     #[test]
     fn getters_return_error_when_disabled() {
         let config = AssetsStorageConfig::default();
+        let reg = AssetRegistry::new();
         let state = State::new(config);
         let fake_id = AssetId::new(0);
 
         // Error when storage is disabled by config
         assert!(state.get_assets_list(&AssetRegistry::new()).is_err());
-        assert!(state.get_asset_info(&fake_id).is_err());
+        assert!(state.get_asset_info(&fake_id, &reg).is_err());
         assert!(state.get_asset_history(&fake_id).is_err());
         assert!(state.get_asset_addresses(&fake_id).is_err());
         assert!(state.get_asset_transactions(&fake_id).is_err());
         assert!(state.get_policy_assets(&dummy_policy(1), &AssetRegistry::new()).is_err());
     }
->>>>>>> c90c0f64
 }