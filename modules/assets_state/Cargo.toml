<<<<<<< HEAD
# Acropolis asset state module
=======
# Acropolis assets state module
>>>>>>> 2c8ca7fe

[package]
name = "acropolis_module_assets_state"
version = "0.1.0"
edition = "2021"
authors = ["William Hankins <william@sundae.fi>"]
description = "Native Asset State Tracker"
license = "Apache-2.0"

[dependencies]
acropolis_common = { path = "../../common" }

caryatid_sdk = { workspace = true }

anyhow = { workspace = true }
config = { workspace = true }
hex = { workspace = true }
imbl = { workspace = true }
serde_cbor = "0.11"
tokio = { workspace = true }
tracing = { workspace = true }

[lib]
path = "src/assets_state.rs"<|MERGE_RESOLUTION|>--- conflicted
+++ resolved
@@ -1,8 +1,4 @@
-<<<<<<< HEAD
-# Acropolis asset state module
-=======
 # Acropolis assets state module
->>>>>>> 2c8ca7fe
 
 [package]
 name = "acropolis_module_assets_state"
