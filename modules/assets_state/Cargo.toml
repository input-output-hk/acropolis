# Acropolis reward state module

[package]
name = "acropolis_module_assets_state"
version = "0.1.0"
edition = "2021"
authors = ["William Hankins <william@sundae.fi>"]
description = "Native Asset State Tracker"
license = "Apache-2.0"

[dependencies]
acropolis_common = { path = "../../common" }
<<<<<<< HEAD

caryatid_sdk = { workspace = true }

anyhow = { workspace = true }
config = { workspace = true }
imbl = { workspace = true }
tokio = { workspace = true }
tracing = { workspace = true }
=======
config = "0.15.11"
tokio = { version = "1", features = ["full"] }
tracing = "0.1.40"
anyhow = "1.0"
imbl = { version = "5.0.0", features = ["serde"] }
hex = "0.4.3"
serde_cbor = "0.11"
>>>>>>> b99db915

[lib]
path = "src/assets_state.rs"<|MERGE_RESOLUTION|>--- conflicted
+++ resolved
@@ -10,24 +10,16 @@
 
 [dependencies]
 acropolis_common = { path = "../../common" }
-<<<<<<< HEAD
 
 caryatid_sdk = { workspace = true }
 
 anyhow = { workspace = true }
 config = { workspace = true }
+hex = { workspace = true }
 imbl = { workspace = true }
+serde_cbor = "0.11"
 tokio = { workspace = true }
 tracing = { workspace = true }
-=======
-config = "0.15.11"
-tokio = { version = "1", features = ["full"] }
-tracing = "0.1.40"
-anyhow = "1.0"
-imbl = { version = "5.0.0", features = ["serde"] }
-hex = "0.4.3"
-serde_cbor = "0.11"
->>>>>>> b99db915
 
 [lib]
 path = "src/assets_state.rs"