use std::{fs, path::Path, sync::Arc};

use acropolis_common::{BlockInfo, TxHash};
use anyhow::Result;
use config::Config;
use fjall::{Batch, Keyspace, Partition};

use crate::stores::{Block, ExtraBlockData};

pub struct FjallStore {
    keyspace: Keyspace,
    blocks: FjallBlockStore,
    txs: FjallTXStore,
}

const DEFAULT_DATABASE_PATH: &str = "fjall-blocks";
const DEFAULT_CLEAR_ON_START: bool = true;
const BLOCKS_PARTITION: &str = "blocks";
const BLOCK_HASHES_BY_SLOT_PARTITION: &str = "block-hashes-by-slot";
const BLOCK_HASHES_BY_NUMBER_PARTITION: &str = "block-hashes-by-number";
const BLOCK_HASHES_BY_EPOCH_SLOT_PARTITION: &str = "block-hashes-by-epoch-slot";
const TXS_PARTITION: &str = "txs";

impl FjallStore {
    pub fn new(config: Arc<Config>) -> Result<Self> {
        let path = config.get_string("database-path").unwrap_or(DEFAULT_DATABASE_PATH.to_string());
        let clear = config.get_bool("clear-on-start").unwrap_or(DEFAULT_CLEAR_ON_START);
        let path = Path::new(&path);
        if clear && path.exists() {
            fs::remove_dir_all(path)?;
        }
        let fjall_config = fjall::Config::new(path);
        let keyspace = fjall_config.open()?;
        let blocks = FjallBlockStore::new(&keyspace)?;
        let txs = FjallTXStore::new(&keyspace)?;
        Ok(Self {
            keyspace,
            blocks,
            txs,
        })
    }
}

impl super::Store for FjallStore {
    fn insert_block(&self, info: &BlockInfo, block: &[u8]) -> Result<()> {
        let extra = ExtraBlockData {
            epoch: info.epoch,
            epoch_slot: info.epoch_slot,
            timestamp: info.timestamp,
        };
        let tx_hashes = super::extract_tx_hashes(block)?;
        let raw = Block {
            bytes: block.to_vec(),
            extra,
        };

        let mut batch = self.keyspace.batch();
        self.blocks.insert(&mut batch, info, &raw);
        for (index, hash) in tx_hashes.iter().enumerate() {
            let block_ref = BlockReference {
                block_hash: info.hash.to_vec(),
                index,
            };
            self.txs.insert_tx(&mut batch, *hash, block_ref);
        }

        batch.commit()?;

        Ok(())
    }

    fn get_block_by_hash(&self, hash: &[u8]) -> Result<Option<Block>> {
        self.blocks.get_by_hash(hash)
    }

    fn get_block_by_slot(&self, slot: u64) -> Result<Option<Block>> {
        self.blocks.get_by_slot(slot)
    }

    fn get_block_by_number(&self, number: u64) -> Result<Option<Block>> {
        self.blocks.get_by_number(number)
    }

    fn get_blocks_by_number_range(&self, min_number: u64, max_number: u64) -> Result<Vec<Block>> {
        self.blocks.get_by_number_range(min_number, max_number)
    }

    fn get_block_by_epoch_slot(&self, epoch: u64, epoch_slot: u64) -> Result<Option<Block>> {
        self.blocks.get_by_epoch_slot(epoch, epoch_slot)
    }

    fn get_latest_block(&self) -> Result<Option<Block>> {
        self.blocks.get_latest()
    }
}

struct FjallBlockStore {
    blocks: Partition,
    block_hashes_by_slot: Partition,
    block_hashes_by_number: Partition,
    block_hashes_by_epoch_slot: Partition,
}

impl FjallBlockStore {
    fn new(keyspace: &Keyspace) -> Result<Self> {
        let blocks =
            keyspace.open_partition(BLOCKS_PARTITION, fjall::PartitionCreateOptions::default())?;
        let block_hashes_by_slot = keyspace.open_partition(
            BLOCK_HASHES_BY_SLOT_PARTITION,
            fjall::PartitionCreateOptions::default(),
        )?;
        let block_hashes_by_number = keyspace.open_partition(
            BLOCK_HASHES_BY_NUMBER_PARTITION,
            fjall::PartitionCreateOptions::default(),
        )?;
        let block_hashes_by_epoch_slot = keyspace.open_partition(
            BLOCK_HASHES_BY_EPOCH_SLOT_PARTITION,
            fjall::PartitionCreateOptions::default(),
        )?;
        Ok(Self {
            blocks,
            block_hashes_by_slot,
            block_hashes_by_number,
            block_hashes_by_epoch_slot,
        })
    }

    fn insert(&self, batch: &mut Batch, info: &BlockInfo, raw: &Block) {
        let encoded = {
            let mut bytes = vec![];
            minicbor::encode(raw, &mut bytes).expect("infallible");
            bytes
        };
        batch.insert(&self.blocks, *info.hash, encoded);
        batch.insert(
            &self.block_hashes_by_slot,
            info.slot.to_be_bytes(),
            *info.hash,
        );
        batch.insert(
            &self.block_hashes_by_number,
            info.number.to_be_bytes(),
            *info.hash,
        );
        batch.insert(
            &self.block_hashes_by_epoch_slot,
            epoch_slot_key(info.epoch, info.epoch_slot),
            *info.hash,
        );
    }

    fn get_by_hash(&self, hash: &[u8]) -> Result<Option<Block>> {
        let Some(block) = self.blocks.get(hash)? else {
            return Ok(None);
        };
        Ok(minicbor::decode(&block)?)
    }

    fn get_by_slot(&self, slot: u64) -> Result<Option<Block>> {
        let Some(hash) = self.block_hashes_by_slot.get(slot.to_be_bytes())? else {
            return Ok(None);
        };
        self.get_by_hash(&hash)
    }

    fn get_by_number(&self, number: u64) -> Result<Option<Block>> {
        let Some(hash) = self.block_hashes_by_number.get(number.to_be_bytes())? else {
            return Ok(None);
        };
        self.get_by_hash(&hash)
    }

    fn get_by_number_range(&self, min_number: u64, max_number: u64) -> Result<Vec<Block>> {
        let min_number_bytes = min_number.to_be_bytes();
        let max_number_bytes = max_number.to_be_bytes();
        let mut blocks = vec![];
        for res in self.block_hashes_by_number.range(min_number_bytes..=max_number_bytes) {
            let (_, hash) = res?;
            if let Some(block) = self.get_by_hash(&hash)? {
                blocks.push(block);
            }
        }
        Ok(blocks)
    }

    fn get_by_epoch_slot(&self, epoch: u64, epoch_slot: u64) -> Result<Option<Block>> {
        let Some(hash) = self.block_hashes_by_epoch_slot.get(epoch_slot_key(epoch, epoch_slot))?
        else {
            return Ok(None);
        };
        self.get_by_hash(&hash)
    }

    fn get_latest(&self) -> Result<Option<Block>> {
        let Some((_, hash)) = self.block_hashes_by_slot.last_key_value()? else {
            return Ok(None);
        };
        self.get_by_hash(&hash)
    }
}

fn epoch_slot_key(epoch: u64, epoch_slot: u64) -> [u8; 16] {
    let mut key = [0; 16];
    key[..8].copy_from_slice(epoch.to_be_bytes().as_slice());
    key[8..].copy_from_slice(epoch_slot.to_be_bytes().as_slice());
    key
}

struct FjallTXStore {
    txs: Partition,
}
impl FjallTXStore {
    fn new(keyspace: &Keyspace) -> Result<Self> {
        let txs =
            keyspace.open_partition(TXS_PARTITION, fjall::PartitionCreateOptions::default())?;
        Ok(Self { txs })
    }

    fn insert_tx(&self, batch: &mut Batch, hash: TxHash, block_ref: BlockReference) {
        let bytes = minicbor::to_vec(block_ref).expect("infallible");
        batch.insert(&self.txs, hash.as_ref(), bytes);
    }
}

#[derive(minicbor::Decode, minicbor::Encode)]
struct BlockReference {
    #[n(0)]
    block_hash: Vec<u8>,
    #[n(1)]
    index: usize,
}

#[cfg(test)]
mod tests {
    use crate::stores::Store;

    use super::*;
    use acropolis_common::BlockHash;
    use pallas_traverse::{wellknown::GenesisValues, MultiEraBlock};
    use tempfile::TempDir;

    const TEST_BLOCK: &str = "820785828a1a0010afaa1a0150d7925820a22f65265e7a71cfc3b637d6aefe8f8241d562f5b1b787ff36697ae4c3886f185820e856c84a3d90c8526891bd58d957afadc522de37b14ae04c395db8a7a1b08c4a582015587d5633be324f8de97168399ab59d7113f0a74bc7412b81f7cc1007491671825840af9ff8cb146880eba1b12beb72d86be46fbc98f6b88110cd009bd6746d255a14bb0637e3a29b7204bff28236c1b9f73e501fed1eb5634bd741be120332d25e5e5850a9f1de24d01ba43b025a3351b25de50cc77f931ed8cdd0be632ad1a437ec9cf327b24eb976f91dbf68526f15bacdf8f0c1ea4a2072df9412796b34836a816760f4909b98c0e76b160d9aec6b2da060071903705820b5858c659096fcc19f2f3baef5fdd6198641a623bd43e792157b5ea3a2ecc85c8458200ca1ec2c1c2af308bd9e7a86eb12d603a26157752f3f71c337781c456e6ed0c90018a558408e554b644a2b25cb5892d07a26c273893829f1650ec33bf6809d953451c519c32cfd48d044cd897a17cdef154d5f5c9b618d9b54f8c49e170082c08c236524098209005901c05a96b747789ef6678b2f4a2a7caca92e270f736e9b621686f95dd1332005102faee21ed50cf6fa6c67e38b33df686c79c91d55f30769f7c964d98aa84cbefe0a808ee6f45faaf9badcc3f746e6a51df1aa979195871fd5ffd91037ea216803be7e7fccbf4c13038c459c7a14906ab57f3306fe155af7877c88866eede7935f642f6a72f1368c33ed5cc7607c995754af787a5af486958edb531c0ae65ce9fdce423ad88925e13ef78700950093ae707bb1100299a66a5bb15137f7ba62132ba1c9b74495aac50e1106bacb5db2bed4592f66b610c2547f485d061c6c149322b0c92bdde644eb672267fdab5533157ff398b9e16dd6a06edfd67151e18a3ac93fc28a51f9a73f8b867f5f432b1d9b5ae454ef63dea7e1a78631cf3fee1ba82db61726701ac5db1c4fee4bb6316768c82c0cdc4ebd58ccc686be882f9608592b3c718e4b5d356982a6b83433fe76d37394eff9f3a8e4773e3bab9a8b93b4ea90fa33bfbcf0dc5a21bfe64be2eefaa82c0494ab729e50596110f60ae9ad64b3eb9ddb54001b03cc264b65634c071d3b24a44322f39a9eae239fd886db8d429969433cb2d0a82d7877f174b0e154262f1af44ce5bc053b62daadd2926f957440ff3981a600d9010281825820af09d312a642fecb47da719156517bec678469c15789bcf002ce2ef563edf54200018182581d6052e63f22c5107ed776b70f7b92248b02552fd08f3e747bc745099441821b00000001373049f4a1581c34250edd1e9836f5378702fbf9416b709bc140e04f668cc355208518a1494154414441636f696e1953a6021a000306b5031a01525e0209a1581c34250edd1e9836f5378702fbf9416b709bc140e04f668cc355208518a1494154414441636f696e010758206cf243cc513691d9edc092b1030c6d1e5f9a8621a4d4383032b3d292d4679d5c81a200d90102828258201287e9ce9e00a603d250b557146aa0581fc4edf277a244ce39d3b2f2ced5072f5840d40fbe736892d8dab09e864a25f2e59fb7bfe445d960bbace30996965dc12a34c59746febf9d32ade65b6a9e1a1a6efc53830a3acaab699972cd4f240c024c0f825820742d8af3543349b5b18f3cba28f23b2d6e465b9c136c42e1fae6b2390f565427584005637b5645784bd998bb8ed837021d520200211fdd958b9a4d4b3af128fa6e695fb86abad7a9ddad6f1db946f8b812113fa16cfb7025e2397277b14e8c9bed0a01d90102818200581c45d70e54f3b5e9c5a2b0cd417028197bd6f5fa5378c2f5eba896678da100d90103a100a11902a2a1636d73678f78264175746f2d4c6f6f702d5472616e73616374696f6e202336323733363820627920415441444160783c4c6976652045706f6368203235352c207765206861766520303131682035396d20323573206c65667420756e74696c20746865206e657874206f6e6578344974277320536f6e6e746167202d20323520466562727561722032303234202d2031333a33303a333520696e20417573747269616060607820412072616e646f6d205a656e2d51756f746520666f7220796f753a20f09f998f78344974206973206e6576657220746f6f206c61746520746f206265207768617420796f75206d696768742068617665206265656e2e6f202d2047656f72676520456c696f746078374e6f64652d5265766973696f6e3a203462623230343864623737643632336565366533363738363138633264386236633436373633333360782953616e63686f4e657420697320617765736f6d652c206861766520736f6d652066756e2120f09f988d7819204265737420726567617264732c204d617274696e203a2d2980";

    // Mainnet blocks 1-9
    const TEST_BLOCKS: [&str; 9] = [
        "820183851a2d964a09582089d9b5a5b8ddc8d7e5a6795e9774d97faf1efea59b2caf7eaf9f8c5b32059df484830058200e5751c026e543b2e8ab2eb06099daa1d1e5df47778f7787faab45cdf12fe3a85820afc0da64183bf2664f3d4eec7238d524ba607faeeab24fc100eb861dba69971b8300582025777aca9e4a73d48fc73b4f961d345b06d4a6f349cb7916570d35537d53479f5820d36a2619a672494604e11bb447cbcf5231e9f2ba25c2169177edc941bd50ad6c5820afc0da64183bf2664f3d4eec7238d524ba607faeeab24fc100eb861dba69971b58204e66280cd94d591072349bec0a3090a53aa945562efb6d08d56e53654b0e40988482000058401bc97a2fe02c297880ce8ecfd997fe4c1ec09ee10feeee9f686760166b05281d6283468ffd93becb0c956ccddd642df9b1244c915911185fa49355f6f22bfab98101820282840058401bc97a2fe02c297880ce8ecfd997fe4c1ec09ee10feeee9f686760166b05281d6283468ffd93becb0c956ccddd642df9b1244c915911185fa49355f6f22bfab9584061261a95b7613ee6bf2067dad77b70349729b0c50d57bc1cf30de0db4a1e73a885d0054af7c23fc6c37919dba41c602a57e2d0f9329a7954b867338d6fb2c9455840e03e62f083df5576360e60a32e22bbb07b3c8df4fcab8079f1d6f61af3954d242ba8a06516c395939f24096f3df14e103a7d9c2b80a68a9363cf1f27c7a4e307584044f18ef23db7d2813415cb1b62e8f3ead497f238edf46bb7a97fd8e9105ed9775e8421d18d47e05a2f602b700d932c181e8007bbfb231d6f1a050da4ebeeba048483000000826a63617264616e6f2d736c00a058204ba92aa320c60acc9ad7b9a64f2eda55c4d2ec28e604faf186708b4f0c4e8edf849fff8300d9010280d90102809fff82809fff81a0",
        "820183851a2d964a095820f0f7892b5c333cffc4b3c4344de48af4cc63f55e44936196f365a9ef2244134f84830058200e5751c026e543b2e8ab2eb06099daa1d1e5df47778f7787faab45cdf12fe3a85820afc0da64183bf2664f3d4eec7238d524ba607faeeab24fc100eb861dba69971b8300582025777aca9e4a73d48fc73b4f961d345b06d4a6f349cb7916570d35537d53479f5820d36a2619a672494604e11bb447cbcf5231e9f2ba25c2169177edc941bd50ad6c5820afc0da64183bf2664f3d4eec7238d524ba607faeeab24fc100eb861dba69971b58204e66280cd94d591072349bec0a3090a53aa945562efb6d08d56e53654b0e409884820001584050733161fdafb6c8cb6fae0e25bdf9555105b3678efb08f1775b9e90de4f5c77bcc8cefff8d9011cb278b28fddc86d9bab099656d77a7856c7619108cbf6575281028202828400584050733161fdafb6c8cb6fae0e25bdf9555105b3678efb08f1775b9e90de4f5c77bcc8cefff8d9011cb278b28fddc86d9bab099656d77a7856c7619108cbf657525840e8c03a03c0b2ddbea4195caf39f41e669f7d251ecf221fbb2f275c0a5d7e05d190dcc246f56c8e33ac0037066e2f664ddaa985ea5284082643308dde4f5bfedf5840c8b39f094dc00608acb2d20ff274cb3e0c022ccb0ce558ea7c1a2d3a32cd54b42cc30d32406bcfbb7f2f86d05d2032848be15b178e3ad776f8b1bc56a671400d5840923c7714af7fe4b1272fc042111ece6fd08f5f16298d62bae755c70c1e1605697cbaed500e196330f40813128250d9ede9c8557b33f48e8a5f32f765929e4a0d8483000000826a63617264616e6f2d736c00a058204ba92aa320c60acc9ad7b9a64f2eda55c4d2ec28e604faf186708b4f0c4e8edf849fff8300d9010280d90102809fff82809fff81a0",
        "820183851a2d964a0958201dbc81e3196ba4ab9dcb07e1c37bb28ae1c289c0707061f28b567c2f48698d5084830058200e5751c026e543b2e8ab2eb06099daa1d1e5df47778f7787faab45cdf12fe3a85820afc0da64183bf2664f3d4eec7238d524ba607faeeab24fc100eb861dba69971b8300582025777aca9e4a73d48fc73b4f961d345b06d4a6f349cb7916570d35537d53479f5820d36a2619a672494604e11bb447cbcf5231e9f2ba25c2169177edc941bd50ad6c5820afc0da64183bf2664f3d4eec7238d524ba607faeeab24fc100eb861dba69971b58204e66280cd94d591072349bec0a3090a53aa945562efb6d08d56e53654b0e409884820002584050733161fdafb6c8cb6fae0e25bdf9555105b3678efb08f1775b9e90de4f5c77bcc8cefff8d9011cb278b28fddc86d9bab099656d77a7856c7619108cbf6575281038202828400584050733161fdafb6c8cb6fae0e25bdf9555105b3678efb08f1775b9e90de4f5c77bcc8cefff8d9011cb278b28fddc86d9bab099656d77a7856c7619108cbf657525840e8c03a03c0b2ddbea4195caf39f41e669f7d251ecf221fbb2f275c0a5d7e05d190dcc246f56c8e33ac0037066e2f664ddaa985ea5284082643308dde4f5bfedf5840c8b39f094dc00608acb2d20ff274cb3e0c022ccb0ce558ea7c1a2d3a32cd54b42cc30d32406bcfbb7f2f86d05d2032848be15b178e3ad776f8b1bc56a671400d584094966ae05c576724fd892aa91959fc191833fade8e118c36a12eb453003b634ccc9bb7808bcf950c5da9145cffad9e26061bfe9853817706008f75a464c814038483000000826a63617264616e6f2d736c00a058204ba92aa320c60acc9ad7b9a64f2eda55c4d2ec28e604faf186708b4f0c4e8edf849fff8300d9010280d90102809fff82809fff81a0",
        "820183851a2d964a09582052b7912de176ab76c233d6e08ccdece53ac1863c08cc59d3c5dec8d924d9b53684830058200e5751c026e543b2e8ab2eb06099daa1d1e5df47778f7787faab45cdf12fe3a85820afc0da64183bf2664f3d4eec7238d524ba607faeeab24fc100eb861dba69971b8300582025777aca9e4a73d48fc73b4f961d345b06d4a6f349cb7916570d35537d53479f5820d36a2619a672494604e11bb447cbcf5231e9f2ba25c2169177edc941bd50ad6c5820afc0da64183bf2664f3d4eec7238d524ba607faeeab24fc100eb861dba69971b58204e66280cd94d591072349bec0a3090a53aa945562efb6d08d56e53654b0e409884820003584026566e86fc6b9b177c8480e275b2b112b573f6d073f9deea53b8d99c4ed976b335b2b3842f0e380001f090bc923caa9691ed9115e286da9421e2745c7acc87f181048202828400584026566e86fc6b9b177c8480e275b2b112b573f6d073f9deea53b8d99c4ed976b335b2b3842f0e380001f090bc923caa9691ed9115e286da9421e2745c7acc87f15840f14f712dc600d793052d4842d50cefa4e65884ea6cf83707079eb8ce302efc85dae922d5eb3838d2b91784f04824d26767bfb65bd36a36e74fec46d09d98858d58408ab43e904b06e799c1817c5ced4f3a7bbe15cdbf422dea9d2d5dc2c6105ce2f4d4c71e5d4779f6c44b770a133636109949e1f7786acb5a732bcdea0470fea4065840273c97ffc6e16c86772bdb9cb52bfe99585917f901ee90ce337a9654198fb09ca6bc51d74a492261c169ca5a196a04938c740ba6629254fe566a590370cc9b0f8483000000826a63617264616e6f2d736c00a058204ba92aa320c60acc9ad7b9a64f2eda55c4d2ec28e604faf186708b4f0c4e8edf849fff8300d9010280d90102809fff82809fff81a0",
        "820183851a2d964a095820be06c81f4ad34d98578b67840d8e65b2aeb148469b290f6b5235e41b75d3857284830058200e5751c026e543b2e8ab2eb06099daa1d1e5df47778f7787faab45cdf12fe3a85820afc0da64183bf2664f3d4eec7238d524ba607faeeab24fc100eb861dba69971b8300582025777aca9e4a73d48fc73b4f961d345b06d4a6f349cb7916570d35537d53479f5820d36a2619a672494604e11bb447cbcf5231e9f2ba25c2169177edc941bd50ad6c5820afc0da64183bf2664f3d4eec7238d524ba607faeeab24fc100eb861dba69971b58204e66280cd94d591072349bec0a3090a53aa945562efb6d08d56e53654b0e4098848200045840d2965c869901231798c5d02d39fca2a79aa47c3e854921b5855c82fd1470891517e1fa771655ec8cad13ecf6e5719adc5392fc057e1703d5f583311e837462f1810582028284005840d2965c869901231798c5d02d39fca2a79aa47c3e854921b5855c82fd1470891517e1fa771655ec8cad13ecf6e5719adc5392fc057e1703d5f583311e837462f158409180d818e69cd997e34663c418a648c076f2e19cd4194e486e159d8580bc6cda81344440c6ad0e5306fd035bef9281da5d8fbd38f59f588f7081016ee61113d25840cf6ddc111545f61c2442b68bd7864ea952c428d145438948ef48a4af7e3f49b175564007685be5ae3c9ece0ab27de09721db0cb63aa67dc081a9f82d7e84210d58409f9649c57d902a9fe94208b40eb31ffb4d703e5692c16bcd3a4370b448b4597edaa66f3e4f3bd5858d8e6a57cc0734ec04174d13cbc62eabe64af49271245f068483000000826a63617264616e6f2d736c00a058204ba92aa320c60acc9ad7b9a64f2eda55c4d2ec28e604faf186708b4f0c4e8edf849fff8300d9010280d90102809fff82809fff81a0",
        "820183851a2d964a09582046debe49b4fe0bc8c07cfe650de89632ca1ab5d58f04f8c88d8102da7ef79b7f84830058200e5751c026e543b2e8ab2eb06099daa1d1e5df47778f7787faab45cdf12fe3a85820afc0da64183bf2664f3d4eec7238d524ba607faeeab24fc100eb861dba69971b8300582025777aca9e4a73d48fc73b4f961d345b06d4a6f349cb7916570d35537d53479f5820d36a2619a672494604e11bb447cbcf5231e9f2ba25c2169177edc941bd50ad6c5820afc0da64183bf2664f3d4eec7238d524ba607faeeab24fc100eb861dba69971b58204e66280cd94d591072349bec0a3090a53aa945562efb6d08d56e53654b0e4098848200055840993a8f056d2d3e50b0ac60139f10df8f8123d5f7c4817b40dac2b5dd8aa94a82e8536832e6312ddfc0787d7b5310c815655ada4fdbcf6b12297d4458eccc2dfb810682028284005840993a8f056d2d3e50b0ac60139f10df8f8123d5f7c4817b40dac2b5dd8aa94a82e8536832e6312ddfc0787d7b5310c815655ada4fdbcf6b12297d4458eccc2dfb584089c29f8c4af27b7accbe589747820134ebbaa1caf3ce949270a3d0c7dcfd541b1def326d2ef0db780341c9e261f04890cdeef1f9c99f6d90b8edca7d3cfc09885840496b29b5c57e8ac7cffc6e8b5e40b3d260e407ad4d09792decb0a22d54da7f8828265688a18aa1a5c76d9e7477a5f4a650501409fdcd3855b300fd2e2bc3c6055840b3bea437aa37a2abdc1a35d9ff01cddb387c543d8034c565dc18525ccd16a0f761d3556d8b90add263db77ee6200aebd6ec2fcc2ec20153f9227b07053a7a50a8483000000826a63617264616e6f2d736c00a058204ba92aa320c60acc9ad7b9a64f2eda55c4d2ec28e604faf186708b4f0c4e8edf849fff8300d9010280d90102809fff82809fff81a0",
        "820183851a2d964a095820365201e928da50760fce4bdad09a7338ba43a43aff1c0e8d3ec458388c932ec884830058200e5751c026e543b2e8ab2eb06099daa1d1e5df47778f7787faab45cdf12fe3a85820afc0da64183bf2664f3d4eec7238d524ba607faeeab24fc100eb861dba69971b8300582025777aca9e4a73d48fc73b4f961d345b06d4a6f349cb7916570d35537d53479f5820d36a2619a672494604e11bb447cbcf5231e9f2ba25c2169177edc941bd50ad6c5820afc0da64183bf2664f3d4eec7238d524ba607faeeab24fc100eb861dba69971b58204e66280cd94d591072349bec0a3090a53aa945562efb6d08d56e53654b0e409884820006584050733161fdafb6c8cb6fae0e25bdf9555105b3678efb08f1775b9e90de4f5c77bcc8cefff8d9011cb278b28fddc86d9bab099656d77a7856c7619108cbf6575281078202828400584050733161fdafb6c8cb6fae0e25bdf9555105b3678efb08f1775b9e90de4f5c77bcc8cefff8d9011cb278b28fddc86d9bab099656d77a7856c7619108cbf657525840e8c03a03c0b2ddbea4195caf39f41e669f7d251ecf221fbb2f275c0a5d7e05d190dcc246f56c8e33ac0037066e2f664ddaa985ea5284082643308dde4f5bfedf5840c8b39f094dc00608acb2d20ff274cb3e0c022ccb0ce558ea7c1a2d3a32cd54b42cc30d32406bcfbb7f2f86d05d2032848be15b178e3ad776f8b1bc56a671400d584077ddc2fe0557a5c0454a7af6f29e39e603907b927aeeab23e18abe0022cf219197a9a359ab07986a6b42a6e970139edd4a36555661274ae3ac27d4e7c509790e8483000000826a63617264616e6f2d736c00a058204ba92aa320c60acc9ad7b9a64f2eda55c4d2ec28e604faf186708b4f0c4e8edf849fff8300d9010280d90102809fff82809fff81a0",
        "820183851a2d964a095820e39d988dd815fc2cb234c2abef0d7f57765eeffb67331814bdb01c590359325e84830058200e5751c026e543b2e8ab2eb06099daa1d1e5df47778f7787faab45cdf12fe3a85820afc0da64183bf2664f3d4eec7238d524ba607faeeab24fc100eb861dba69971b8300582025777aca9e4a73d48fc73b4f961d345b06d4a6f349cb7916570d35537d53479f5820d36a2619a672494604e11bb447cbcf5231e9f2ba25c2169177edc941bd50ad6c5820afc0da64183bf2664f3d4eec7238d524ba607faeeab24fc100eb861dba69971b58204e66280cd94d591072349bec0a3090a53aa945562efb6d08d56e53654b0e409884820007584050733161fdafb6c8cb6fae0e25bdf9555105b3678efb08f1775b9e90de4f5c77bcc8cefff8d9011cb278b28fddc86d9bab099656d77a7856c7619108cbf6575281088202828400584050733161fdafb6c8cb6fae0e25bdf9555105b3678efb08f1775b9e90de4f5c77bcc8cefff8d9011cb278b28fddc86d9bab099656d77a7856c7619108cbf657525840e8c03a03c0b2ddbea4195caf39f41e669f7d251ecf221fbb2f275c0a5d7e05d190dcc246f56c8e33ac0037066e2f664ddaa985ea5284082643308dde4f5bfedf5840c8b39f094dc00608acb2d20ff274cb3e0c022ccb0ce558ea7c1a2d3a32cd54b42cc30d32406bcfbb7f2f86d05d2032848be15b178e3ad776f8b1bc56a671400d58405b2f5d0f55ec53bf74a09e2154f7ad56f437a1a9198041e3ec96f5f17a0cfa8c7d71a7871efabd990184b5166b2ac83af0b63bb727fd7157541db7a232ffdc048483000000826a63617264616e6f2d736c00a058204ba92aa320c60acc9ad7b9a64f2eda55c4d2ec28e604faf186708b4f0c4e8edf849fff8300d9010280d90102809fff82809fff81a0",
        "820183851a2d964a0958202d9136c363c69ad07e1a918de2ff5aeeba4361e33b9c2597511874f211ca26e984830058200e5751c026e543b2e8ab2eb06099daa1d1e5df47778f7787faab45cdf12fe3a85820afc0da64183bf2664f3d4eec7238d524ba607faeeab24fc100eb861dba69971b8300582025777aca9e4a73d48fc73b4f961d345b06d4a6f349cb7916570d35537d53479f5820d36a2619a672494604e11bb447cbcf5231e9f2ba25c2169177edc941bd50ad6c5820afc0da64183bf2664f3d4eec7238d524ba607faeeab24fc100eb861dba69971b58204e66280cd94d591072349bec0a3090a53aa945562efb6d08d56e53654b0e4098848200085840d2965c869901231798c5d02d39fca2a79aa47c3e854921b5855c82fd1470891517e1fa771655ec8cad13ecf6e5719adc5392fc057e1703d5f583311e837462f1810982028284005840d2965c869901231798c5d02d39fca2a79aa47c3e854921b5855c82fd1470891517e1fa771655ec8cad13ecf6e5719adc5392fc057e1703d5f583311e837462f158409180d818e69cd997e34663c418a648c076f2e19cd4194e486e159d8580bc6cda81344440c6ad0e5306fd035bef9281da5d8fbd38f59f588f7081016ee61113d25840cf6ddc111545f61c2442b68bd7864ea952c428d145438948ef48a4af7e3f49b175564007685be5ae3c9ece0ab27de09721db0cb63aa67dc081a9f82d7e84210d58407b26babee8ad96bf5cdd20cac799ca56c90b6ff9df1f1140f50f021063f719e3791f22be92353a8ae16045b0d52a51c8b1219ce782fd4198cf15b745348021018483000000826a63617264616e6f2d736c00a058204ba92aa320c60acc9ad7b9a64f2eda55c4d2ec28e604faf186708b4f0c4e8edf849fff8300d9010280d90102809fff82809fff81a0",
    ];

    fn test_block_info(bytes: &[u8]) -> BlockInfo {
        let block = MultiEraBlock::decode(bytes).unwrap();
        let genesis = GenesisValues::mainnet();
        let (epoch, epoch_slot) = block.epoch(&genesis);
        let timestamp = block.wallclock(&genesis);
        BlockInfo {
            status: acropolis_common::BlockStatus::Immutable,
            slot: block.slot(),
            number: block.number(),
<<<<<<< HEAD
            hash: BlockHash::new(*block.hash()),
=======
            hash: BlockHash::from(*block.hash()),
>>>>>>> 21f5388e
            epoch,
            epoch_slot,
            new_epoch: false,
            timestamp,
            era: acropolis_common::Era::Conway,
        }
    }

    fn test_block_bytes() -> Vec<u8> {
        hex::decode(TEST_BLOCK).unwrap()
    }

    fn test_block_range_bytes(count: usize) -> Vec<Vec<u8>> {
        TEST_BLOCKS[0..count].iter().map(|b| hex::decode(b).unwrap()).collect()
    }

    fn build_block(info: &BlockInfo, bytes: &[u8]) -> Block {
        let extra = ExtraBlockData {
            epoch: info.epoch,
            epoch_slot: info.epoch_slot,
            timestamp: info.timestamp,
        };
        Block {
            bytes: bytes.to_vec(),
            extra,
        }
    }

    struct TestState {
        #[expect(unused)]
        dir: TempDir,
        store: FjallStore,
    }

    fn init_state() -> TestState {
        let dir = tempfile::tempdir().unwrap();
        let dir_name = dir.path().to_str().expect("dir_name cannot be stored as string");
        let config =
            Config::builder().set_default("database-path", dir_name).unwrap().build().unwrap();
        let store = FjallStore::new(Arc::new(config)).unwrap();
        TestState { dir, store }
    }

    #[test]
    fn should_get_block_by_hash() {
        let state = init_state();
        let bytes = test_block_bytes();
        let info = test_block_info(&bytes);
        let block = build_block(&info, &bytes);

        state.store.insert_block(&info, &bytes).unwrap();

        let new_block = state.store.get_block_by_hash(info.hash.as_ref()).unwrap();
        assert_eq!(block, new_block.unwrap());
    }

    #[test]
    fn should_not_error_when_block_not_found() {
        let state = init_state();
        let new_block = state.store.get_block_by_hash(&[0xfa, 0x15, 0xe]).unwrap();
        assert_eq!(new_block, None);
    }

    #[test]
    fn should_get_block_by_slot() {
        let state = init_state();
        let bytes = test_block_bytes();
        let info = test_block_info(&bytes);
        let block = build_block(&info, &bytes);

        state.store.insert_block(&info, &bytes).unwrap();

        let new_block = state.store.get_block_by_slot(info.slot).unwrap();
        assert_eq!(block, new_block.unwrap());
    }

    #[test]
    fn should_get_block_by_number() {
        let state = init_state();
        let bytes = test_block_bytes();
        let info = test_block_info(&bytes);
        let block = build_block(&info, &bytes);

        state.store.insert_block(&info, &bytes).unwrap();

        let new_block = state.store.get_block_by_number(info.number).unwrap();
        assert_eq!(block, new_block.unwrap());
    }

    #[test]
    fn should_get_blocks_by_number_range() {
        let state = init_state();
        let blocks_bytes = test_block_range_bytes(6);
        let mut blocks = Vec::new();
        for bytes in blocks_bytes {
            let info = test_block_info(&bytes);
            blocks.push(build_block(&info, &bytes));
            state.store.insert_block(&info, &bytes).unwrap();
        }
        let new_blocks = state.store.get_blocks_by_number_range(2, 4).unwrap();
        assert_eq!(blocks[1], new_blocks[0]);
        assert_eq!(blocks[2], new_blocks[1]);
        assert_eq!(blocks[3], new_blocks[2]);
    }

    #[test]
    fn should_get_block_by_epoch_slot() {
        let state = init_state();
        let bytes = test_block_bytes();
        let info = test_block_info(&bytes);
        let block = build_block(&info, &bytes);

        state.store.insert_block(&info, &bytes).unwrap();

        let new_block = state.store.get_block_by_epoch_slot(info.epoch, info.epoch_slot).unwrap();
        assert_eq!(block, new_block.unwrap());
    }

    #[test]
    fn should_get_latest_block() {
        let state = init_state();
        let bytes = test_block_bytes();
        let info = test_block_info(&bytes);
        let block = build_block(&info, &bytes);

        state.store.insert_block(&info, &bytes).unwrap();

        let new_block = state.store.get_latest_block().unwrap();
        assert_eq!(block, new_block.unwrap());
    }
}<|MERGE_RESOLUTION|>--- conflicted
+++ resolved
@@ -263,11 +263,7 @@
             status: acropolis_common::BlockStatus::Immutable,
             slot: block.slot(),
             number: block.number(),
-<<<<<<< HEAD
-            hash: BlockHash::new(*block.hash()),
-=======
             hash: BlockHash::from(*block.hash()),
->>>>>>> 21f5388e
             epoch,
             epoch_slot,
             new_epoch: false,
