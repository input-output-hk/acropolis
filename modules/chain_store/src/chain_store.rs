mod stores;

use acropolis_codec::{
    block::map_to_block_issuer,
    map_parameters,
    map_parameters::{map_stake_address, to_pool_id},
};
use acropolis_common::queries::errors::QueryError;
use acropolis_common::{
    crypto::keyhash_224,
    messages::{CardanoMessage, Message, StateQuery, StateQueryResponse},
    queries::{
        blocks::{
            BlockHashes, BlockInfo, BlockInvolvedAddress, BlockInvolvedAddresses, BlockKey,
            BlockTransaction, BlockTransactions, BlockTransactionsCBOR, BlocksStateQuery,
            BlocksStateQueryResponse, NextBlocks, PreviousBlocks, TransactionHashes, UTxOHashes,
            DEFAULT_BLOCKS_QUERY_TOPIC,
        },
        misc::Order,
    },
<<<<<<< HEAD
    queries::misc::Order,
    queries::transactions::{
        TransactionDelegationCertificate, TransactionDelegationCertificates, TransactionInfo,
        TransactionOutputAmount, TransactionStakeCertificate, TransactionStakeCertificates,
        TransactionWithdrawal, TransactionWithdrawals, TransactionsStateQuery,
        TransactionsStateQueryResponse, DEFAULT_TRANSACTIONS_QUERY_TOPIC,
    },
=======
>>>>>>> 2adf0dc9
    state_history::{StateHistory, StateHistoryStore},
    AssetName, BechOrdAddress, BlockHash, GenesisDelegate, HeavyDelegate, NativeAsset, NetworkId,
    PoolId, StakeAddress, TxHash,
};
use anyhow::{anyhow, bail, Result};
use caryatid_sdk::{module, Context, Module};
use config::Config;
use pallas::ledger::primitives::{alonzo, conway};
use pallas_traverse::MultiEraCert;
use std::collections::{BTreeMap, HashMap};
use std::sync::Arc;
use tokio::sync::Mutex;
use tracing::error;

use crate::stores::{fjall::FjallStore, Block, Store, Tx};

const DEFAULT_BLOCKS_TOPIC: &str = "cardano.block.available";
const DEFAULT_PROTOCOL_PARAMETERS_TOPIC: &str = "cardano.protocol.parameters";
const DEFAULT_STORE: &str = "fjall";

#[module(
    message_type(Message),
    name = "chain-store",
    description = "Block and TX state"
)]
pub struct ChainStore;

impl ChainStore {
    pub async fn init(&self, context: Arc<Context<Message>>, config: Arc<Config>) -> Result<()> {
        let new_blocks_topic =
            config.get_string("blocks-topic").unwrap_or(DEFAULT_BLOCKS_TOPIC.to_string());
        let params_topic = config
            .get_string("protocol-parameters-topic")
            .unwrap_or(DEFAULT_PROTOCOL_PARAMETERS_TOPIC.to_string());
        let block_queries_topic = config
            .get_string(DEFAULT_BLOCKS_QUERY_TOPIC.0)
            .unwrap_or(DEFAULT_BLOCKS_QUERY_TOPIC.1.to_string());
        let txs_queries_topic = config
            .get_string(DEFAULT_TRANSACTIONS_QUERY_TOPIC.0)
            .unwrap_or(DEFAULT_TRANSACTIONS_QUERY_TOPIC.1.to_string());
        let network_id: NetworkId =
            config.get_string("network-id").unwrap_or("mainnet".to_string()).into();

        let store_type = config.get_string("store").unwrap_or(DEFAULT_STORE.to_string());
        let store: Arc<dyn Store> = match store_type.as_str() {
            "fjall" => Arc::new(FjallStore::new(config.clone())?),
            _ => bail!("Unknown store type {store_type}"),
        };

        let history = Arc::new(Mutex::new(StateHistory::<State>::new(
            "chain_store",
            StateHistoryStore::default_epoch_store(),
        )));
        history.lock().await.commit_forced(State::new());

        let query_store = store.clone();
        let query_history = history.clone();
        context.handle(&block_queries_topic, move |req| {
            let query_store = query_store.clone();
            let query_history = query_history.clone();
            async move {
                let Message::StateQuery(StateQuery::Blocks(query)) = req.as_ref() else {
                    return Arc::new(Message::StateQueryResponse(StateQueryResponse::Blocks(
                        BlocksStateQueryResponse::Error(QueryError::internal_error(
                            "Invalid message for blocks-state",
                        )),
                    )));
                };
                let Some(state) = query_history.lock().await.current().cloned() else {
                    return Arc::new(Message::StateQueryResponse(StateQueryResponse::Blocks(
                        BlocksStateQueryResponse::Error(QueryError::internal_error(
                            "uninitialized state",
                        )),
                    )));
                };
                let res =
                    Self::handle_blocks_query(&query_store, &state, query).unwrap_or_else(|err| {
                        BlocksStateQueryResponse::Error(QueryError::internal_error(err.to_string()))
                    });
                Arc::new(Message::StateQueryResponse(StateQueryResponse::Blocks(res)))
            }
        });

        let query_store = store.clone();
        context.handle(&txs_queries_topic, move |req| {
            let query_store = query_store.clone();
            let network_id = network_id.clone();
            async move {
                let Message::StateQuery(StateQuery::Transactions(query)) = req.as_ref() else {
                    return Arc::new(Message::StateQueryResponse(
                        StateQueryResponse::Transactions(TransactionsStateQueryResponse::Error(
                            QueryError::internal_error("Invalid message for txs-state"),
                        )),
                    ));
                };
                let res =
                    Self::handle_txs_query(&query_store, query, network_id).unwrap_or_else(|err| {
                        TransactionsStateQueryResponse::Error(QueryError::internal_error(
                            err.to_string(),
                        ))
                    });
                Arc::new(Message::StateQueryResponse(
                    StateQueryResponse::Transactions(res),
                ))
            }
        });

        let mut new_blocks_subscription = context.subscribe(&new_blocks_topic).await?;
        let mut params_subscription = context.subscribe(&params_topic).await?;
        context.run(async move {
            // Get promise of params message so the params queue is cleared and
            // the message is ready as soon as possible when we need it
            let mut params_message = params_subscription.read();
            loop {
                let Ok((_, message)) = new_blocks_subscription.read().await else {
                    return;
                };

                if let Err(err) = Self::handle_new_block(&store, &message) {
                    error!("Could not insert block: {err}");
                }

                if let Message::Cardano((block_info, _)) = message.as_ref() {
                    if block_info.new_epoch {
                        let Ok((_, message)) = params_message.await else {
                            return;
                        };
                        let mut history = history.lock().await;
                        let mut state = history.get_current_state();
                        if Self::handle_new_params(&mut state, message).is_err() {
                            return;
                        };
                        history.commit(block_info.number, state);
                        // Have the next params message ready for the next epoch
                        params_message = params_subscription.read();
                    }
                }
            }
        });

        Ok(())
    }

    fn handle_new_block(store: &Arc<dyn Store>, message: &Message) -> Result<()> {
        let Message::Cardano((info, CardanoMessage::BlockAvailable(raw_block))) = message else {
            bail!("Unexpected message type: {message:?}");
        };

        store.insert_block(info, &raw_block.body)
    }

    fn handle_blocks_query(
        store: &Arc<dyn Store>,
        state: &State,
        query: &BlocksStateQuery,
    ) -> Result<BlocksStateQueryResponse> {
        match query {
            BlocksStateQuery::GetLatestBlock => {
                let Some(block) = store.get_latest_block()? else {
                    return Ok(BlocksStateQueryResponse::Error(QueryError::not_found(
                        "Latest block not found",
                    )));
                };
                let info = Self::to_block_info(block, store, state, true)?;
                Ok(BlocksStateQueryResponse::LatestBlock(info))
            }
            BlocksStateQuery::GetLatestBlockTransactions { limit, skip, order } => {
                let Some(block) = store.get_latest_block()? else {
                    return Ok(BlocksStateQueryResponse::Error(QueryError::not_found(
                        "Latest block not found",
                    )));
                };
                let txs = Self::to_block_transactions(block, limit, skip, order)?;
                Ok(BlocksStateQueryResponse::LatestBlockTransactions(txs))
            }
            BlocksStateQuery::GetLatestBlockTransactionsCBOR { limit, skip, order } => {
                let Some(block) = store.get_latest_block()? else {
                    return Ok(BlocksStateQueryResponse::Error(QueryError::not_found(
                        "Latest block not found",
                    )));
                };
                let txs = Self::to_block_transactions_cbor(block, limit, skip, order)?;
                Ok(BlocksStateQueryResponse::LatestBlockTransactionsCBOR(txs))
            }
            BlocksStateQuery::GetBlockInfo { block_key } => {
                let Some(block) = Self::get_block_by_key(store, block_key)? else {
                    return Ok(BlocksStateQueryResponse::Error(QueryError::not_found(
                        format!("Block {:?} not found", block_key),
                    )));
                };
                let info = Self::to_block_info(block, store, state, false)?;
                Ok(BlocksStateQueryResponse::BlockInfo(info))
            }
            BlocksStateQuery::GetBlockBySlot { slot } => {
                let Some(block) = store.get_block_by_slot(*slot)? else {
                    return Ok(BlocksStateQueryResponse::Error(QueryError::not_found(
                        format!("Block at slot {} not found", slot),
                    )));
                };
                let info = Self::to_block_info(block, store, state, false)?;
                Ok(BlocksStateQueryResponse::BlockBySlot(info))
            }
            BlocksStateQuery::GetBlockByEpochSlot { epoch, slot } => {
                let Some(block) = store.get_block_by_epoch_slot(*epoch, *slot)? else {
                    return Ok(BlocksStateQueryResponse::Error(QueryError::not_found(
                        format!("Block at epoch {} slot {} not found", epoch, slot),
                    )));
                };
                let info = Self::to_block_info(block, store, state, false)?;
                Ok(BlocksStateQueryResponse::BlockByEpochSlot(info))
            }
            BlocksStateQuery::GetNextBlocks {
                block_key,
                limit,
                skip,
            } => {
                if *limit == 0 {
                    return Ok(BlocksStateQueryResponse::NextBlocks(NextBlocks {
                        blocks: vec![],
                    }));
                }
                let Some(block) = Self::get_block_by_key(store, block_key)? else {
                    return Ok(BlocksStateQueryResponse::Error(QueryError::not_found(
                        format!("Block {:?} not found", block_key),
                    )));
                };
                let number = match block_key {
                    BlockKey::Number(number) => *number,
                    _ => Self::get_block_number(&block)?,
                };
                let min_number = number + 1 + skip;
                let max_number = min_number + limit - 1;
                let blocks = store.get_blocks_by_number_range(min_number, max_number)?;
                let info = Self::to_block_info_bulk(blocks, store, state, false)?;
                Ok(BlocksStateQueryResponse::NextBlocks(NextBlocks {
                    blocks: info,
                }))
            }
            BlocksStateQuery::GetPreviousBlocks {
                block_key,
                limit,
                skip,
            } => {
                if *limit == 0 {
                    return Ok(BlocksStateQueryResponse::PreviousBlocks(PreviousBlocks {
                        blocks: vec![],
                    }));
                }
                let Some(block) = Self::get_block_by_key(store, block_key)? else {
                    return Ok(BlocksStateQueryResponse::Error(QueryError::not_found(
                        format!("Block {:?} not found", block_key),
                    )));
                };
                let number = match block_key {
                    BlockKey::Number(number) => *number,
                    _ => Self::get_block_number(&block)?,
                };
                let Some(max_number) = number.checked_sub(1 + skip) else {
                    return Ok(BlocksStateQueryResponse::PreviousBlocks(PreviousBlocks {
                        blocks: vec![],
                    }));
                };
                let min_number = max_number.saturating_sub(limit - 1);
                let blocks = store.get_blocks_by_number_range(min_number, max_number)?;
                let info = Self::to_block_info_bulk(blocks, store, state, false)?;
                Ok(BlocksStateQueryResponse::PreviousBlocks(PreviousBlocks {
                    blocks: info,
                }))
            }
            BlocksStateQuery::GetBlockTransactions {
                block_key,
                limit,
                skip,
                order,
            } => {
                let Some(block) = Self::get_block_by_key(store, block_key)? else {
                    return Ok(BlocksStateQueryResponse::Error(QueryError::not_found(
                        format!("Block {:?} not found", block_key),
                    )));
                };
                let txs = Self::to_block_transactions(block, limit, skip, order)?;
                Ok(BlocksStateQueryResponse::BlockTransactions(txs))
            }
            BlocksStateQuery::GetBlockTransactionsCBOR {
                block_key,
                limit,
                skip,
                order,
            } => {
                let Some(block) = Self::get_block_by_key(store, block_key)? else {
                    return Ok(BlocksStateQueryResponse::Error(QueryError::not_found(
                        format!("Block {:?} not found", block_key),
                    )));
                };
                let txs = Self::to_block_transactions_cbor(block, limit, skip, order)?;
                Ok(BlocksStateQueryResponse::BlockTransactionsCBOR(txs))
            }
            BlocksStateQuery::GetBlockInvolvedAddresses {
                block_key,
                limit,
                skip,
            } => {
                let Some(block) = Self::get_block_by_key(store, block_key)? else {
                    return Ok(BlocksStateQueryResponse::Error(QueryError::not_found(
                        format!("Block {:?} not found", block_key),
                    )));
                };
                let addresses = Self::to_block_involved_addresses(block, limit, skip)?;
                Ok(BlocksStateQueryResponse::BlockInvolvedAddresses(addresses))
            }
            BlocksStateQuery::GetBlockHashes { block_numbers } => {
                let mut block_hashes = HashMap::new();
                for block_number in block_numbers {
                    if let Ok(Some(block)) = store.get_block_by_number(*block_number) {
                        if let Ok(hash) = Self::get_block_hash(&block) {
                            block_hashes.insert(*block_number, hash);
                        }
                    }
                }
                Ok(BlocksStateQueryResponse::BlockHashes(BlockHashes {
                    block_hashes,
                }))
            }
            BlocksStateQuery::GetTransactionHashes { tx_ids } => {
                let mut block_ids: HashMap<_, Vec<_>> = HashMap::new();
                for tx_id in tx_ids {
                    block_ids.entry(tx_id.block_number()).or_default().push(tx_id);
                }
                let mut tx_hashes = HashMap::new();
                for (block_number, tx_ids) in block_ids {
                    if let Ok(Some(block)) = store.get_block_by_number(block_number.into()) {
                        for tx_id in tx_ids {
                            if let Ok(hashes) = Self::to_block_transaction_hashes(&block) {
                                if let Some(hash) = hashes.get(tx_id.tx_index() as usize) {
                                    tx_hashes.insert(*tx_id, *hash);
                                }
                            }
                        }
                    }
                }
                Ok(BlocksStateQueryResponse::TransactionHashes(
                    TransactionHashes { tx_hashes },
                ))
            }
            BlocksStateQuery::GetUTxOHashes { utxo_ids } => {
                let mut tx_hashes = Vec::with_capacity(utxo_ids.len());
                let mut block_hashes = Vec::with_capacity(utxo_ids.len());

                for utxo in utxo_ids {
                    if let Ok(Some(block)) = store.get_block_by_number(utxo.block_number().into()) {
                        if let Ok(hash) = Self::get_block_hash(&block) {
                            if let Ok(tx_hashes_in_block) =
                                Self::to_block_transaction_hashes(&block)
                            {
                                if let Some(tx_hash) =
                                    tx_hashes_in_block.get(utxo.tx_index() as usize)
                                {
                                    tx_hashes.push(*tx_hash);
                                    block_hashes.push(hash);
                                }
                            }
                        }
                    }
                }

                Ok(BlocksStateQueryResponse::UTxOHashes(UTxOHashes {
                    block_hashes,
                    tx_hashes,
                }))
            }
        }
    }

    fn get_block_by_key(store: &Arc<dyn Store>, block_key: &BlockKey) -> Result<Option<Block>> {
        match block_key {
            BlockKey::Hash(hash) => store.get_block_by_hash(hash.as_ref()),
            BlockKey::Number(number) => store.get_block_by_number(*number),
        }
    }

    fn get_block_number(block: &Block) -> Result<u64> {
        Ok(pallas_traverse::MultiEraBlock::decode(&block.bytes)?.number())
    }

    fn get_block_hash(block: &Block) -> Result<BlockHash> {
        Ok(BlockHash::from(
            *pallas_traverse::MultiEraBlock::decode(&block.bytes)?.hash(),
        ))
    }

    fn to_block_info(
        block: Block,
        store: &Arc<dyn Store>,
        state: &State,
        is_latest: bool,
    ) -> Result<BlockInfo> {
        let blocks = vec![block];
        let mut info = Self::to_block_info_bulk(blocks, store, state, is_latest)?;
        Ok(info.remove(0))
    }

    fn to_block_info_bulk(
        blocks: Vec<Block>,
        store: &Arc<dyn Store>,
        state: &State,
        final_block_is_latest: bool,
    ) -> Result<Vec<BlockInfo>> {
        if blocks.is_empty() {
            return Ok(vec![]);
        }
        let mut decoded_blocks = vec![];
        for block in &blocks {
            decoded_blocks.push(pallas_traverse::MultiEraBlock::decode(&block.bytes)?);
        }

        let (latest_number, latest_hash) = if final_block_is_latest {
            let latest = decoded_blocks.last().unwrap();
            (latest.number(), latest.hash())
        } else {
            let raw_latest = store.get_latest_block()?.unwrap();
            let latest = pallas_traverse::MultiEraBlock::decode(&raw_latest.bytes)?;
            (latest.number(), latest.hash())
        };

        let mut next_hash = if final_block_is_latest {
            None
        } else {
            let next_number = decoded_blocks.last().unwrap().number() + 1;
            if next_number > latest_number {
                None
            } else if next_number == latest_number {
                Some(latest_hash)
            } else {
                let raw_next = store.get_block_by_number(next_number)?;
                if let Some(raw_next) = raw_next {
                    let next = pallas_traverse::MultiEraBlock::decode(&raw_next.bytes)?;
                    Some(next.hash())
                } else {
                    None
                }
            }
        };

        let mut block_info = vec![];
        for (block, decoded) in blocks.iter().zip(decoded_blocks).rev() {
            let header = decoded.header();
            let mut output = None;
            let mut fees = None;
            for tx in decoded.txs() {
                if let Some(new_fee) = tx.fee() {
                    fees = Some(fees.unwrap_or_default() + new_fee);
                }
                for o in tx.outputs() {
                    output = Some(output.unwrap_or_default() + o.value().coin())
                }
            }
            let (op_cert_hot_vkey, op_cert_counter) = match &header {
                pallas_traverse::MultiEraHeader::BabbageCompatible(h) => {
                    let cert = &h.header_body.operational_cert;
                    (
                        Some(&cert.operational_cert_hot_vkey),
                        Some(cert.operational_cert_sequence_number),
                    )
                }
                pallas_traverse::MultiEraHeader::ShelleyCompatible(h) => (
                    Some(&h.header_body.operational_cert_hot_vkey),
                    Some(h.header_body.operational_cert_sequence_number),
                ),
                _ => (None, None),
            };
            let op_cert = op_cert_hot_vkey.map(|vkey| keyhash_224(vkey));

            block_info.push(BlockInfo {
                timestamp: block.extra.timestamp,
                number: header.number(),
                hash: BlockHash::from(*header.hash()),
                slot: header.slot(),
                epoch: block.extra.epoch,
                epoch_slot: block.extra.epoch_slot,
                issuer: map_to_block_issuer(
                    &header,
                    &state.byron_heavy_delegates,
                    &state.shelley_genesis_delegates,
                ),
                size: block.bytes.len() as u64,
                tx_count: decoded.tx_count() as u64,
                output,
                fees,
                block_vrf: header.vrf_vkey().map(|key| key.try_into().ok().unwrap()),
                op_cert,
                op_cert_counter,
                previous_block: header.previous_hash().map(|h| BlockHash::from(*h)),
                next_block: next_hash.map(|h| BlockHash::from(*h)),
                confirmations: latest_number - header.number(),
            });

            next_hash = Some(header.hash());
        }

        block_info.reverse();
        Ok(block_info)
    }

    fn to_block_transaction_hashes(block: &Block) -> Result<Vec<TxHash>> {
        let decoded = pallas_traverse::MultiEraBlock::decode(&block.bytes)?;
        let txs = decoded.txs();
        Ok(txs.iter().map(|tx| TxHash::from(*tx.hash())).collect())
    }

    fn to_block_transactions(
        block: Block,
        limit: &u64,
        skip: &u64,
        order: &Order,
    ) -> Result<BlockTransactions> {
        let decoded = pallas_traverse::MultiEraBlock::decode(&block.bytes)?;
        let txs = decoded.txs();
        let txs_iter: Box<dyn Iterator<Item = _>> = match *order {
            Order::Asc => Box::new(txs.iter()),
            Order::Desc => Box::new(txs.iter().rev()),
        };
        let hashes = txs_iter
            .skip(*skip as usize)
            .take(*limit as usize)
            .map(|tx| TxHash::from(*tx.hash()))
            .collect();
        Ok(BlockTransactions { hashes })
    }

    fn to_block_transactions_cbor(
        block: Block,
        limit: &u64,
        skip: &u64,
        order: &Order,
    ) -> Result<BlockTransactionsCBOR> {
        let decoded = pallas_traverse::MultiEraBlock::decode(&block.bytes)?;
        let txs = decoded.txs();
        let txs_iter: Box<dyn Iterator<Item = _>> = match *order {
            Order::Asc => Box::new(txs.iter()),
            Order::Desc => Box::new(txs.iter().rev()),
        };
        let txs = txs_iter
            .skip(*skip as usize)
            .take(*limit as usize)
            .map(|tx| {
                let hash = TxHash::from(*tx.hash());
                let cbor = tx.encode();
                BlockTransaction { hash, cbor }
            })
            .collect();
        Ok(BlockTransactionsCBOR { txs })
    }

    fn to_block_involved_addresses(
        block: Block,
        limit: &u64,
        skip: &u64,
    ) -> Result<BlockInvolvedAddresses> {
        let decoded = pallas_traverse::MultiEraBlock::decode(&block.bytes)?;
        let mut addresses = BTreeMap::new();
        for tx in decoded.txs() {
            let hash = TxHash::from(*tx.hash());
            for output in tx.outputs() {
                if let Ok(pallas_address) = output.address() {
                    if let Ok(address) = map_parameters::map_address(&pallas_address) {
                        addresses
                            .entry(BechOrdAddress(address))
                            .or_insert_with(Vec::new)
                            .push(hash);
                    }
                }
            }
        }
        let addresses: Vec<BlockInvolvedAddress> = addresses
            .into_iter()
            .skip(*skip as usize)
            .take(*limit as usize)
            .map(|(address, txs)| BlockInvolvedAddress {
                address: address.0,
                txs,
            })
            .collect();
        Ok(BlockInvolvedAddresses { addresses })
    }

    fn to_tx_info(tx: &Tx) -> Result<TransactionInfo> {
        let block = pallas_traverse::MultiEraBlock::decode(&tx.block.bytes)?;
        let txs = block.txs();
        let Some(tx_decoded) = txs.get(tx.index as usize) else {
            return Err(anyhow!("Transaction not found in block for given index"));
        };
        let mut output_amounts = Vec::new();
        for output in tx_decoded.outputs() {
            let value = output.value();
            let lovelace_amount = value.coin();
            if lovelace_amount != 0 {
                output_amounts.push(TransactionOutputAmount::Lovelace(lovelace_amount));
            }
            for policy in value.assets() {
                for asset in policy.assets() {
                    if asset.is_output() {
                        output_amounts.push(TransactionOutputAmount::Asset(NativeAsset {
                            name: AssetName::new(asset.name()).ok_or(anyhow!("Bad asset name"))?,
                            amount: asset.output_coin().ok_or(anyhow!("No output amount"))?,
                        }));
                    }
                }
            }
        }
        let mut mir_cert_count = 0;
        let mut delegation_count = 0;
        let mut stake_cert_count = 0;
        let mut pool_update_count = 0;
        let mut pool_retire_count = 0;
        for cert in tx_decoded.certs() {
            match cert {
                MultiEraCert::AlonzoCompatible(cert) => match cert.as_ref().as_ref() {
                    alonzo::Certificate::PoolRegistration { .. } => {
                        pool_update_count += 1;
                    }
                    alonzo::Certificate::PoolRetirement { .. } => pool_retire_count += 1,
                    alonzo::Certificate::MoveInstantaneousRewardsCert { .. } => mir_cert_count += 1,
                    alonzo::Certificate::StakeRegistration { .. } => {
                        stake_cert_count += 1;
                    }
                    alonzo::Certificate::StakeDelegation { .. } => delegation_count += 1,
                    _ => (),
                },
                MultiEraCert::Conway(cert) => match cert.as_ref().as_ref() {
                    conway::Certificate::PoolRegistration { .. } => {
                        pool_update_count += 1;
                    }
                    conway::Certificate::PoolRetirement { .. } => pool_retire_count += 1,
                    conway::Certificate::StakeRegistration { .. } => {
                        stake_cert_count += 1;
                    }
                    conway::Certificate::StakeDelegation { .. } => delegation_count += 1,
                    _ => (),
                },
                _ => (),
            }
        }
        Ok(TransactionInfo {
            hash: TxHash::from(*tx_decoded.hash()),
            block_hash: BlockHash::from(*block.hash()),
            block_number: block.number(),
            block_time: tx.block.extra.timestamp,
            epoch: tx.block.extra.epoch,
            slot: block.slot(),
            index: tx.index,
            output_amounts,
            recorded_fee: tx_decoded.fee(),
            // TODO reporting too many bytes (140)
            size: tx_decoded.size() as u64,
            invalid_before: tx_decoded.validity_start(),
            // TODO
            invalid_after: None,
            utxo_count: (tx_decoded.requires().len() + tx_decoded.produces().len()) as u64,
            withdrawal_count: tx_decoded.withdrawals_sorted_set().len() as u64,
            mir_cert_count,
            delegation_count,
            stake_cert_count,
            pool_update_count,
            pool_retire_count,
            asset_mint_or_burn_count: tx_decoded
                .mints()
                .iter()
                .map(|p| p.assets().len())
                .sum::<usize>() as u64,
            redeemer_count: tx_decoded.redeemers().len() as u64,
            valid_contract: tx_decoded.is_valid(),
        })
    }

    fn to_tx_stakes(tx: &Tx, network_id: NetworkId) -> Result<Vec<TransactionStakeCertificate>> {
        let block = pallas_traverse::MultiEraBlock::decode(&tx.block.bytes)?;
        let txs = block.txs();
        let Some(tx_decoded) = txs.get(tx.index as usize) else {
            return Err(anyhow!("Transaction not found in block for given index"));
        };
        let mut certs = Vec::new();
        for (index, cert) in tx_decoded.certs().iter().enumerate() {
            match cert {
                MultiEraCert::AlonzoCompatible(cert) => match cert.as_ref().as_ref() {
                    alonzo::Certificate::StakeRegistration(cred) => {
                        certs.push(TransactionStakeCertificate {
                            index: index as u64,
                            address: map_stake_address(cred, network_id.clone()),
                            registration: true,
                        });
                    }
                    alonzo::Certificate::StakeDeregistration(cred) => {
                        certs.push(TransactionStakeCertificate {
                            index: index as u64,
                            address: map_stake_address(cred, network_id.clone()),
                            registration: false,
                        });
                    }
                    _ => (),
                },
                MultiEraCert::Conway(cert) => match cert.as_ref().as_ref() {
                    conway::Certificate::StakeRegistration(cred) => {
                        certs.push(TransactionStakeCertificate {
                            index: index as u64,
                            address: map_stake_address(cred, network_id.clone()),
                            registration: true,
                        });
                    }
                    conway::Certificate::StakeDeregistration(cred) => {
                        certs.push(TransactionStakeCertificate {
                            index: index as u64,
                            address: map_stake_address(cred, network_id.clone()),
                            registration: false,
                        });
                    }
                    _ => (),
                },
                _ => (),
            }
        }
        Ok(certs)
    }

    fn to_tx_delegations(
        tx: &Tx,
        network_id: NetworkId,
    ) -> Result<Vec<TransactionDelegationCertificate>> {
        let block = pallas_traverse::MultiEraBlock::decode(&tx.block.bytes)?;
        let txs = block.txs();
        let Some(tx_decoded) = txs.get(tx.index as usize) else {
            return Err(anyhow!("Transaction not found in block for given index"));
        };
        let mut certs = Vec::new();
        for (index, cert) in tx_decoded.certs().iter().enumerate() {
            match cert {
                MultiEraCert::AlonzoCompatible(cert) => {
                    if let alonzo::Certificate::StakeDelegation(cred, pool_key_hash) =
                        cert.as_ref().as_ref()
                    {
                        certs.push(TransactionDelegationCertificate {
                            index: index as u64,
                            address: map_stake_address(cred, network_id.clone()),
                            pool: to_pool_id(pool_key_hash),
                            active_epoch: tx.block.extra.epoch + 1,
                        });
                    }
                }
                MultiEraCert::Conway(cert) => {
                    if let conway::Certificate::StakeDelegation(cred, pool_key_hash) =
                        cert.as_ref().as_ref()
                    {
                        certs.push(TransactionDelegationCertificate {
                            index: index as u64,
                            address: map_stake_address(cred, network_id.clone()),
                            pool: to_pool_id(pool_key_hash),
                            active_epoch: tx.block.extra.epoch + 1,
                        });
                    }
                }
                _ => (),
            }
        }
        Ok(certs)
    }

    fn to_tx_withdrawals(tx: &Tx) -> Result<Vec<TransactionWithdrawal>> {
        let block = pallas_traverse::MultiEraBlock::decode(&tx.block.bytes)?;
        let txs = block.txs();
        let Some(tx_decoded) = txs.get(tx.index as usize) else {
            return Err(anyhow!("Transaction not found in block for given index"));
        };
        let mut withdrawals = Vec::new();
        for (address, amount) in tx_decoded.withdrawals_sorted_set() {
            withdrawals.push(TransactionWithdrawal {
                address: StakeAddress::from_binary(address)?,
                amount,
            });
        }
        Ok(withdrawals)
    }

    fn handle_txs_query(
        store: &Arc<dyn Store>,
        query: &TransactionsStateQuery,
        network_id: NetworkId,
    ) -> Result<TransactionsStateQueryResponse> {
        match query {
            TransactionsStateQuery::GetTransactionInfo { tx_hash } => {
                let Some(tx) = store.get_tx_by_hash(tx_hash.as_ref())? else {
                    return Ok(TransactionsStateQueryResponse::Error(
                        QueryError::not_found("Transaction not found"),
                    ));
                };
                Ok(TransactionsStateQueryResponse::TransactionInfo(
                    Self::to_tx_info(&tx)?,
                ))
            }
            TransactionsStateQuery::GetTransactionStakeCertificates { tx_hash } => {
                let Some(tx) = store.get_tx_by_hash(tx_hash.as_ref())? else {
                    return Ok(TransactionsStateQueryResponse::Error(
                        QueryError::not_found("Transaction not found"),
                    ));
                };
                Ok(
                    TransactionsStateQueryResponse::TransactionStakeCertificates(
                        TransactionStakeCertificates {
                            certificates: Self::to_tx_stakes(&tx, network_id)?,
                        },
                    ),
                )
            }
            TransactionsStateQuery::GetTransactionDelegationCertificates { tx_hash } => {
                let Some(tx) = store.get_tx_by_hash(tx_hash.as_ref())? else {
                    return Ok(TransactionsStateQueryResponse::Error(
                        QueryError::not_found("Transaction not found"),
                    ));
                };
                Ok(
                    TransactionsStateQueryResponse::TransactionDelegationCertificates(
                        TransactionDelegationCertificates {
                            certificates: Self::to_tx_delegations(&tx, network_id)?,
                        },
                    ),
                )
            }
            TransactionsStateQuery::GetTransactionWithdrawals { tx_hash } => {
                let Some(tx) = store.get_tx_by_hash(tx_hash.as_ref())? else {
                    return Ok(TransactionsStateQueryResponse::Error(
                        QueryError::not_found("Transaction not found"),
                    ));
                };
                Ok(TransactionsStateQueryResponse::TransactionWithdrawals(
                    TransactionWithdrawals {
                        withdrawals: Self::to_tx_withdrawals(&tx)?,
                    },
                ))
            }
            _ => Ok(TransactionsStateQueryResponse::Error(
                QueryError::not_implemented("Unimplemented".to_string()),
            )),
        }
    }

    fn handle_new_params(state: &mut State, message: Arc<Message>) -> Result<()> {
        if let Message::Cardano((_, CardanoMessage::ProtocolParams(params))) = message.as_ref() {
            if let Some(byron) = &params.params.byron {
                state.byron_heavy_delegates = byron.heavy_delegation.clone();
            }
            if let Some(shelley) = &params.params.shelley {
                state.shelley_genesis_delegates = shelley.gen_delegs.clone();
            }
        }
        Ok(())
    }
}

#[derive(Default, Debug, Clone)]
pub struct State {
    pub byron_heavy_delegates: HashMap<PoolId, HeavyDelegate>,
    pub shelley_genesis_delegates: HashMap<PoolId, GenesisDelegate>,
}

impl State {
    pub fn new() -> Self {
        Self {
            byron_heavy_delegates: HashMap::new(),
            shelley_genesis_delegates: HashMap::new(),
        }
    }
}<|MERGE_RESOLUTION|>--- conflicted
+++ resolved
@@ -18,16 +18,12 @@
         },
         misc::Order,
     },
-<<<<<<< HEAD
-    queries::misc::Order,
     queries::transactions::{
         TransactionDelegationCertificate, TransactionDelegationCertificates, TransactionInfo,
         TransactionOutputAmount, TransactionStakeCertificate, TransactionStakeCertificates,
         TransactionWithdrawal, TransactionWithdrawals, TransactionsStateQuery,
         TransactionsStateQueryResponse, DEFAULT_TRANSACTIONS_QUERY_TOPIC,
     },
-=======
->>>>>>> 2adf0dc9
     state_history::{StateHistory, StateHistoryStore},
     AssetName, BechOrdAddress, BlockHash, GenesisDelegate, HeavyDelegate, NativeAsset, NetworkId,
     PoolId, StakeAddress, TxHash,
