--- conflicted
+++ resolved
@@ -66,11 +66,7 @@
             async move {
                 let Message::StateQuery(StateQuery::Blocks(query)) = req.as_ref() else {
                     return Arc::new(Message::StateQueryResponse(StateQueryResponse::Blocks(
-<<<<<<< HEAD
-                        BlocksStateQueryResponse::Error(QueryError::invalid_request(
-=======
                         BlocksStateQueryResponse::Error(QueryError::internal_error(
->>>>>>> 12b75f13
                             "Invalid message for blocks-state",
                         )),
                     )));
@@ -78,11 +74,7 @@
                 let Some(state) = query_history.lock().await.current().cloned() else {
                     return Arc::new(Message::StateQueryResponse(StateQueryResponse::Blocks(
                         BlocksStateQueryResponse::Error(QueryError::internal_error(
-<<<<<<< HEAD
-                            "Uninitialized state",
-=======
                             "uninitialized state",
->>>>>>> 12b75f13
                         )),
                     )));
                 };
