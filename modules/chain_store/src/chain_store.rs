mod stores;

use acropolis_codec::{block::map_to_block_issuer, map_parameters};
use acropolis_common::{
    crypto::keyhash_224,
    messages::{CardanoMessage, Message, StateQuery, StateQueryResponse},
    queries::blocks::{
        BlockHashes, BlockInfo, BlockInvolvedAddress, BlockInvolvedAddresses, BlockKey,
        BlockTransaction, BlockTransactions, BlockTransactionsCBOR, BlocksStateQuery,
        BlocksStateQueryResponse, NextBlocks, PreviousBlocks, TransactionHashes,
        DEFAULT_BLOCKS_QUERY_TOPIC,
    },
    queries::misc::Order,
    state_history::{StateHistory, StateHistoryStore},
    BechOrdAddress, BlockHash, GenesisDelegate, HeavyDelegate, TxHash, VrfKeyHash,
};
use anyhow::{bail, Result};
use caryatid_sdk::{module, Context, Module};
use config::Config;
use std::collections::{BTreeMap, HashMap};
use std::sync::Arc;
use tokio::sync::Mutex;
use tracing::error;

use crate::stores::{fjall::FjallStore, Block, Store};

const DEFAULT_BLOCKS_TOPIC: &str = "cardano.block.available";
const DEFAULT_PROTOCOL_PARAMETERS_TOPIC: &str = "cardano.protocol.parameters";
const DEFAULT_STORE: &str = "fjall";

#[module(
    message_type(Message),
    name = "chain-store",
    description = "Block and TX state"
)]
pub struct ChainStore;

impl ChainStore {
    pub async fn init(&self, context: Arc<Context<Message>>, config: Arc<Config>) -> Result<()> {
        let new_blocks_topic =
            config.get_string("blocks-topic").unwrap_or(DEFAULT_BLOCKS_TOPIC.to_string());
        let params_topic = config
            .get_string("protocol-parameters-topic")
            .unwrap_or(DEFAULT_PROTOCOL_PARAMETERS_TOPIC.to_string());
        let block_queries_topic = config
            .get_string(DEFAULT_BLOCKS_QUERY_TOPIC.0)
            .unwrap_or(DEFAULT_BLOCKS_QUERY_TOPIC.1.to_string());

        let store_type = config.get_string("store").unwrap_or(DEFAULT_STORE.to_string());
        let store: Arc<dyn Store> = match store_type.as_str() {
            "fjall" => Arc::new(FjallStore::new(config.clone())?),
            _ => bail!("Unknown store type {store_type}"),
        };

        let history = Arc::new(Mutex::new(StateHistory::<State>::new(
            "chain_store",
            StateHistoryStore::default_epoch_store(),
        )));
        history.lock().await.commit_forced(State::new());

        let query_store = store.clone();
        let query_history = history.clone();
        context.handle(&block_queries_topic, move |req| {
            let query_store = query_store.clone();
            let query_history = query_history.clone();
            async move {
                let Message::StateQuery(StateQuery::Blocks(query)) = req.as_ref() else {
                    return Arc::new(Message::StateQueryResponse(StateQueryResponse::Blocks(
                        BlocksStateQueryResponse::Error("Invalid message for blocks-state".into()),
                    )));
                };
                let Some(state) = query_history.lock().await.current().cloned() else {
                    return Arc::new(Message::StateQueryResponse(StateQueryResponse::Blocks(
                        BlocksStateQueryResponse::Error("unitialised state".to_string()),
                    )));
                };
                let res = Self::handle_blocks_query(&query_store, &state, query)
                    .unwrap_or_else(|err| BlocksStateQueryResponse::Error(err.to_string()));
                Arc::new(Message::StateQueryResponse(StateQueryResponse::Blocks(res)))
            }
        });

        let mut new_blocks_subscription = context.subscribe(&new_blocks_topic).await?;
        let mut params_subscription = context.subscribe(&params_topic).await?;
        context.run(async move {
            // Get promise of params message so the params queue is cleared and
            // the message is ready as soon as possible when we need it
            let mut params_message = params_subscription.read();
            loop {
                let Ok((_, message)) = new_blocks_subscription.read().await else {
                    return;
                };

                if let Err(err) = Self::handle_new_block(&store, &message) {
                    error!("Could not insert block: {err}");
                }

                if let Message::Cardano((block_info, _)) = message.as_ref() {
                    if block_info.new_epoch {
                        let Ok((_, message)) = params_message.await else {
                            return;
                        };
                        let mut history = history.lock().await;
                        let mut state = history.get_current_state();
                        if Self::handle_new_params(&mut state, message).is_err() {
                            return;
                        };
                        history.commit(block_info.number, state);
                        // Have the next params message ready for the next epoch
                        params_message = params_subscription.read();
                    }
                }
            }
        });

        Ok(())
    }

    fn handle_new_block(store: &Arc<dyn Store>, message: &Message) -> Result<()> {
        let Message::Cardano((info, CardanoMessage::BlockAvailable(raw_block))) = message else {
            bail!("Unexpected message type: {message:?}");
        };

        store.insert_block(info, &raw_block.body)
    }

    fn handle_blocks_query(
        store: &Arc<dyn Store>,
        state: &State,
        query: &BlocksStateQuery,
    ) -> Result<BlocksStateQueryResponse> {
        match query {
            BlocksStateQuery::GetLatestBlock => {
                let Some(block) = store.get_latest_block()? else {
                    return Ok(BlocksStateQueryResponse::NotFound);
                };
                let info = Self::to_block_info(block, store, state, true)?;
                Ok(BlocksStateQueryResponse::LatestBlock(info))
            }
            BlocksStateQuery::GetLatestBlockTransactions { limit, skip, order } => {
                let Some(block) = store.get_latest_block()? else {
                    return Ok(BlocksStateQueryResponse::NotFound);
                };
                let txs = Self::to_block_transactions(block, limit, skip, order)?;
                Ok(BlocksStateQueryResponse::LatestBlockTransactions(txs))
            }
            BlocksStateQuery::GetLatestBlockTransactionsCBOR { limit, skip, order } => {
                let Some(block) = store.get_latest_block()? else {
                    return Ok(BlocksStateQueryResponse::NotFound);
                };
                let txs = Self::to_block_transactions_cbor(block, limit, skip, order)?;
                Ok(BlocksStateQueryResponse::LatestBlockTransactionsCBOR(txs))
            }
            BlocksStateQuery::GetBlockInfo { block_key } => {
                let Some(block) = Self::get_block_by_key(store, block_key)? else {
                    return Ok(BlocksStateQueryResponse::NotFound);
                };
                let info = Self::to_block_info(block, store, state, false)?;
                Ok(BlocksStateQueryResponse::BlockInfo(info))
            }
            BlocksStateQuery::GetBlockBySlot { slot } => {
                let Some(block) = store.get_block_by_slot(*slot)? else {
                    return Ok(BlocksStateQueryResponse::NotFound);
                };
                let info = Self::to_block_info(block, store, state, false)?;
                Ok(BlocksStateQueryResponse::BlockBySlot(info))
            }
            BlocksStateQuery::GetBlockByEpochSlot { epoch, slot } => {
                let Some(block) = store.get_block_by_epoch_slot(*epoch, *slot)? else {
                    return Ok(BlocksStateQueryResponse::NotFound);
                };
                let info = Self::to_block_info(block, store, state, false)?;
                Ok(BlocksStateQueryResponse::BlockByEpochSlot(info))
            }
            BlocksStateQuery::GetNextBlocks {
                block_key,
                limit,
                skip,
            } => {
                if *limit == 0 {
                    return Ok(BlocksStateQueryResponse::NextBlocks(NextBlocks {
                        blocks: vec![],
                    }));
                }
                let Some(block) = Self::get_block_by_key(store, block_key)? else {
                    return Ok(BlocksStateQueryResponse::NotFound);
                };
                let number = match block_key {
                    BlockKey::Number(number) => *number,
                    _ => Self::get_block_number(&block)?,
                };
                let min_number = number + 1 + skip;
                let max_number = min_number + limit - 1;
                let blocks = store.get_blocks_by_number_range(min_number, max_number)?;
                let info = Self::to_block_info_bulk(blocks, store, state, false)?;
                Ok(BlocksStateQueryResponse::NextBlocks(NextBlocks {
                    blocks: info,
                }))
            }
            BlocksStateQuery::GetPreviousBlocks {
                block_key,
                limit,
                skip,
            } => {
                if *limit == 0 {
                    return Ok(BlocksStateQueryResponse::PreviousBlocks(PreviousBlocks {
                        blocks: vec![],
                    }));
                }
                let Some(block) = Self::get_block_by_key(store, block_key)? else {
                    return Ok(BlocksStateQueryResponse::NotFound);
                };
                let number = match block_key {
                    BlockKey::Number(number) => *number,
                    _ => Self::get_block_number(&block)?,
                };
                let Some(max_number) = number.checked_sub(1 + skip) else {
                    return Ok(BlocksStateQueryResponse::PreviousBlocks(PreviousBlocks {
                        blocks: vec![],
                    }));
                };
                let min_number = max_number.saturating_sub(limit - 1);
                let blocks = store.get_blocks_by_number_range(min_number, max_number)?;
                let info = Self::to_block_info_bulk(blocks, store, state, false)?;
                Ok(BlocksStateQueryResponse::PreviousBlocks(PreviousBlocks {
                    blocks: info,
                }))
            }
            BlocksStateQuery::GetBlockTransactions {
                block_key,
                limit,
                skip,
                order,
            } => {
                let Some(block) = Self::get_block_by_key(store, block_key)? else {
                    return Ok(BlocksStateQueryResponse::NotFound);
                };
                let txs = Self::to_block_transactions(block, limit, skip, order)?;
                Ok(BlocksStateQueryResponse::BlockTransactions(txs))
            }
            BlocksStateQuery::GetBlockTransactionsCBOR {
                block_key,
                limit,
                skip,
                order,
            } => {
                let Some(block) = Self::get_block_by_key(store, block_key)? else {
                    return Ok(BlocksStateQueryResponse::NotFound);
                };
                let txs = Self::to_block_transactions_cbor(block, limit, skip, order)?;
                Ok(BlocksStateQueryResponse::BlockTransactionsCBOR(txs))
            }
            BlocksStateQuery::GetBlockInvolvedAddresses {
                block_key,
                limit,
                skip,
            } => {
                let Some(block) = Self::get_block_by_key(store, block_key)? else {
                    return Ok(BlocksStateQueryResponse::NotFound);
                };
                let addresses = Self::to_block_involved_addresses(block, limit, skip)?;
                Ok(BlocksStateQueryResponse::BlockInvolvedAddresses(addresses))
            }
            BlocksStateQuery::GetBlockHashes { block_numbers } => {
                let mut block_hashes = HashMap::new();
                for block_number in block_numbers {
                    if let Ok(Some(block)) = store.get_block_by_number(*block_number) {
                        if let Ok(hash) = Self::get_block_hash(&block) {
                            block_hashes.insert(*block_number, hash);
                        }
                    }
                }
                Ok(BlocksStateQueryResponse::BlockHashes(BlockHashes {
                    block_hashes,
                }))
            }
            BlocksStateQuery::GetTransactionHashes { tx_ids } => {
                let mut block_ids: HashMap<_, Vec<_>> = HashMap::new();
                for tx_id in tx_ids {
                    block_ids.entry(tx_id.block_number()).or_default().push(tx_id);
                }
                let mut tx_hashes = HashMap::new();
                for (block_number, tx_ids) in block_ids {
                    if let Ok(Some(block)) = store.get_block_by_number(block_number.into()) {
                        for tx_id in tx_ids {
                            if let Ok(hashes) = Self::to_block_transaction_hashes(&block) {
                                if let Some(hash) = hashes.get(tx_id.tx_index() as usize) {
                                    tx_hashes.insert(*tx_id, *hash);
                                }
                            }
                        }
                    }
                }
                Ok(BlocksStateQueryResponse::TransactionHashes(
                    TransactionHashes { tx_hashes },
                ))
            }
        }
    }

    fn get_block_by_key(store: &Arc<dyn Store>, block_key: &BlockKey) -> Result<Option<Block>> {
        match block_key {
            BlockKey::Hash(hash) => store.get_block_by_hash(hash.as_ref()),
            BlockKey::Number(number) => store.get_block_by_number(*number),
        }
    }

    fn get_block_number(block: &Block) -> Result<u64> {
        Ok(pallas_traverse::MultiEraBlock::decode(&block.bytes)?.number())
    }

    fn get_block_hash(block: &Block) -> Result<BlockHash> {
        Ok(BlockHash::from(
            *pallas_traverse::MultiEraBlock::decode(&block.bytes)?.hash(),
        ))
    }

    fn to_block_info(
        block: Block,
        store: &Arc<dyn Store>,
        state: &State,
        is_latest: bool,
    ) -> Result<BlockInfo> {
        let blocks = vec![block];
        let mut info = Self::to_block_info_bulk(blocks, store, state, is_latest)?;
        Ok(info.remove(0))
    }

    fn to_block_info_bulk(
        blocks: Vec<Block>,
        store: &Arc<dyn Store>,
        state: &State,
        final_block_is_latest: bool,
    ) -> Result<Vec<BlockInfo>> {
        if blocks.is_empty() {
            return Ok(vec![]);
        }
        let mut decoded_blocks = vec![];
        for block in &blocks {
            decoded_blocks.push(pallas_traverse::MultiEraBlock::decode(&block.bytes)?);
        }

        let (latest_number, latest_hash) = if final_block_is_latest {
            let latest = decoded_blocks.last().unwrap();
            (latest.number(), latest.hash())
        } else {
            let raw_latest = store.get_latest_block()?.unwrap();
            let latest = pallas_traverse::MultiEraBlock::decode(&raw_latest.bytes)?;
            (latest.number(), latest.hash())
        };

        let mut next_hash = if final_block_is_latest {
            None
        } else {
            let next_number = decoded_blocks.last().unwrap().number() + 1;
            if next_number > latest_number {
                None
            } else if next_number == latest_number {
                Some(latest_hash)
            } else {
                let raw_next = store.get_block_by_number(next_number)?;
                if let Some(raw_next) = raw_next {
                    let next = pallas_traverse::MultiEraBlock::decode(&raw_next.bytes)?;
                    Some(next.hash())
                } else {
                    None
                }
            }
        };

        let mut block_info = vec![];
        for (block, decoded) in blocks.iter().zip(decoded_blocks).rev() {
            let header = decoded.header();
            let mut output = None;
            let mut fees = None;
            for tx in decoded.txs() {
                if let Some(new_fee) = tx.fee() {
                    fees = Some(fees.unwrap_or_default() + new_fee);
                }
                for o in tx.outputs() {
                    output = Some(output.unwrap_or_default() + o.value().coin())
                }
            }
            let (op_cert_hot_vkey, op_cert_counter) = match &header {
                pallas_traverse::MultiEraHeader::BabbageCompatible(h) => {
                    let cert = &h.header_body.operational_cert;
                    (
                        Some(&cert.operational_cert_hot_vkey),
                        Some(cert.operational_cert_sequence_number),
                    )
                }
                pallas_traverse::MultiEraHeader::ShelleyCompatible(h) => (
                    Some(&h.header_body.operational_cert_hot_vkey),
                    Some(h.header_body.operational_cert_sequence_number),
                ),
                _ => (None, None),
            };
            let op_cert = op_cert_hot_vkey.map(|vkey| keyhash_224(vkey));

            block_info.push(BlockInfo {
                timestamp: block.extra.timestamp,
                number: header.number(),
<<<<<<< HEAD
                hash: BlockHash::new(*header.hash()),
=======
                hash: BlockHash::from(*header.hash()),
>>>>>>> 21f5388e
                slot: header.slot(),
                epoch: block.extra.epoch,
                epoch_slot: block.extra.epoch_slot,
                issuer: map_to_block_issuer(
                    &header,
                    &state.byron_heavy_delegates,
                    &state.shelley_genesis_delegates,
                ),
                size: block.bytes.len() as u64,
                tx_count: decoded.tx_count() as u64,
                output,
                fees,
                block_vrf: header.vrf_vkey().map(|key| VrfKeyHash::try_from(key).ok().unwrap()),
                op_cert,
                op_cert_counter,
<<<<<<< HEAD
                previous_block: header.previous_hash().map(|h| BlockHash::new(*h)),
                next_block: next_hash.map(|h| BlockHash::new(*h)),
=======
                previous_block: header.previous_hash().map(|h| BlockHash::from(*h)),
                next_block: next_hash.map(|h| BlockHash::from(*h)),
>>>>>>> 21f5388e
                confirmations: latest_number - header.number(),
            });

            next_hash = Some(header.hash());
        }

        block_info.reverse();
        Ok(block_info)
    }

    fn to_block_transaction_hashes(block: &Block) -> Result<Vec<TxHash>> {
        let decoded = pallas_traverse::MultiEraBlock::decode(&block.bytes)?;
        let txs = decoded.txs();
        Ok(txs.iter().map(|tx| TxHash::from(*tx.hash())).collect())
    }

    fn to_block_transactions(
        block: Block,
        limit: &u64,
        skip: &u64,
        order: &Order,
    ) -> Result<BlockTransactions> {
        let decoded = pallas_traverse::MultiEraBlock::decode(&block.bytes)?;
        let txs = decoded.txs();
        let txs_iter: Box<dyn Iterator<Item = _>> = match *order {
            Order::Asc => Box::new(txs.iter()),
            Order::Desc => Box::new(txs.iter().rev()),
        };
        let hashes = txs_iter
            .skip(*skip as usize)
            .take(*limit as usize)
            .map(|tx| TxHash::from(*tx.hash()))
            .collect();
        Ok(BlockTransactions { hashes })
    }

    fn to_block_transactions_cbor(
        block: Block,
        limit: &u64,
        skip: &u64,
        order: &Order,
    ) -> Result<BlockTransactionsCBOR> {
        let decoded = pallas_traverse::MultiEraBlock::decode(&block.bytes)?;
        let txs = decoded.txs();
        let txs_iter: Box<dyn Iterator<Item = _>> = match *order {
            Order::Asc => Box::new(txs.iter()),
            Order::Desc => Box::new(txs.iter().rev()),
        };
        let txs = txs_iter
            .skip(*skip as usize)
            .take(*limit as usize)
            .map(|tx| {
                let hash = TxHash::from(*tx.hash());
                let cbor = tx.encode();
                BlockTransaction { hash, cbor }
            })
            .collect();
        Ok(BlockTransactionsCBOR { txs })
    }

    fn to_block_involved_addresses(
        block: Block,
        limit: &u64,
        skip: &u64,
    ) -> Result<BlockInvolvedAddresses> {
        let decoded = pallas_traverse::MultiEraBlock::decode(&block.bytes)?;
        let mut addresses = BTreeMap::new();
        for tx in decoded.txs() {
            let hash = TxHash::from(*tx.hash());
            for output in tx.outputs() {
                if let Ok(pallas_address) = output.address() {
                    if let Ok(address) = map_parameters::map_address(&pallas_address) {
                        addresses
                            .entry(BechOrdAddress(address))
                            .or_insert_with(Vec::new)
                            .push(hash);
                    }
                }
            }
        }
        let addresses: Vec<BlockInvolvedAddress> = addresses
            .into_iter()
            .skip(*skip as usize)
            .take(*limit as usize)
            .map(|(address, txs)| BlockInvolvedAddress {
                address: address.0,
                txs,
            })
            .collect();
        Ok(BlockInvolvedAddresses { addresses })
    }

    fn handle_new_params(state: &mut State, message: Arc<Message>) -> Result<()> {
        if let Message::Cardano((_, CardanoMessage::ProtocolParams(params))) = message.as_ref() {
            if let Some(byron) = &params.params.byron {
                state.byron_heavy_delegates = byron.heavy_delegation.clone();
            }
            if let Some(shelley) = &params.params.shelley {
                state.shelley_genesis_delegates = shelley.gen_delegs.clone();
            }
        }
        Ok(())
    }
}

#[derive(Default, Debug, Clone)]
pub struct State {
    pub byron_heavy_delegates: HashMap<Vec<u8>, HeavyDelegate>,
    pub shelley_genesis_delegates: HashMap<Vec<u8>, GenesisDelegate>,
}

impl State {
    pub fn new() -> Self {
        Self {
            byron_heavy_delegates: HashMap::new(),
            shelley_genesis_delegates: HashMap::new(),
        }
    }
}<|MERGE_RESOLUTION|>--- conflicted
+++ resolved
@@ -400,11 +400,7 @@
             block_info.push(BlockInfo {
                 timestamp: block.extra.timestamp,
                 number: header.number(),
-<<<<<<< HEAD
-                hash: BlockHash::new(*header.hash()),
-=======
                 hash: BlockHash::from(*header.hash()),
->>>>>>> 21f5388e
                 slot: header.slot(),
                 epoch: block.extra.epoch,
                 epoch_slot: block.extra.epoch_slot,
@@ -420,13 +416,8 @@
                 block_vrf: header.vrf_vkey().map(|key| VrfKeyHash::try_from(key).ok().unwrap()),
                 op_cert,
                 op_cert_counter,
-<<<<<<< HEAD
-                previous_block: header.previous_hash().map(|h| BlockHash::new(*h)),
-                next_block: next_hash.map(|h| BlockHash::new(*h)),
-=======
                 previous_block: header.previous_hash().map(|h| BlockHash::from(*h)),
                 next_block: next_hash.map(|h| BlockHash::from(*h)),
->>>>>>> 21f5388e
                 confirmations: latest_number - header.number(),
             });
 
