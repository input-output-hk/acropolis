--- conflicted
+++ resolved
@@ -183,15 +183,10 @@
     }
 
     // Handle mint
-<<<<<<< HEAD
-    pub fn handle_mint(&mut self, block: &BlockInfo, issuer_vkey: &[u8]) {
-        self.last_block_time = block.timestamp;
-=======
     // This will update last block time
-    pub fn handle_mint(&mut self, block_info: &BlockInfo, vrf_vkey: Option<&[u8]>) {
+    pub fn handle_mint(&mut self, block_info: &BlockInfo, issuer_vkey: &[u8]) {
         self.last_block_time = block_info.timestamp;
         self.last_block_height = block_info.number;
->>>>>>> d7227696
         self.epoch_blocks += 1;
         let spo_id = keyhash_224(issuer_vkey);
 
