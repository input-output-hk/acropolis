--- conflicted
+++ resolved
@@ -8,11 +8,7 @@
         ProtocolVersion as PallasProtocolVersion, Relay as PallasRelay, ScriptHash,
         StakeCredential as PallasStakeCredential,
     },
-<<<<<<< HEAD
-    traverse::{MultiEraCert, MultiEraPolicyAssets},
-=======
     traverse::{MultiEraCert, MultiEraPolicyAssets, MultiEraValue},
->>>>>>> 30a5585c
     *,
 };
 
@@ -860,44 +856,6 @@
     Ok(procs)
 }
 
-<<<<<<< HEAD
-pub fn map_mint_burn(
-    policy_group: &MultiEraPolicyAssets<'_>,
-) -> Option<(PolicyId, Vec<NativeAssetDelta>)> {
-    match policy_group {
-        MultiEraPolicyAssets::AlonzoCompatibleMint(policy, kvps) => {
-            let policy_id: [u8; 28] =
-                policy.as_ref().try_into().expect("Policy id must be 28 bytes");
-
-            let deltas = kvps
-                .iter()
-                .map(|(name, amt)| NativeAssetDelta {
-                    name: name.to_vec(),
-                    amount: *amt,
-                })
-                .collect();
-
-            Some((policy_id, deltas))
-        }
-
-        MultiEraPolicyAssets::ConwayMint(policy, kvps) => {
-            let policy_id: [u8; 28] =
-                policy.as_ref().try_into().expect("Policy id must be 28 bytes");
-
-            let deltas = kvps
-                .iter()
-                .map(|(name, amt)| NativeAssetDelta {
-                    name: name.to_vec(),
-                    amount: i64::from(*amt),
-                })
-                .collect();
-
-            Some((policy_id, deltas))
-        }
-
-        _ => None,
-    }
-=======
 pub fn map_value(pallas_value: &MultiEraValue) -> Value {
     let lovelace = pallas_value.coin();
     let pallas_assets = pallas_value.assets();
@@ -952,5 +910,42 @@
         }
     }
     Value::new(lovelace, assets)
->>>>>>> 30a5585c
+}
+
+pub fn map_mint_burn(
+    policy_group: &MultiEraPolicyAssets<'_>,
+) -> Option<(PolicyId, Vec<NativeAssetDelta>)> {
+    match policy_group {
+        MultiEraPolicyAssets::AlonzoCompatibleMint(policy, kvps) => {
+            let policy_id: [u8; 28] =
+                policy.as_ref().try_into().expect("Policy id must be 28 bytes");
+
+            let deltas = kvps
+                .iter()
+                .map(|(name, amt)| NativeAssetDelta {
+                    name: name.to_vec(),
+                    amount: *amt,
+                })
+                .collect();
+
+            Some((policy_id, deltas))
+        }
+
+        MultiEraPolicyAssets::ConwayMint(policy, kvps) => {
+            let policy_id: [u8; 28] =
+                policy.as_ref().try_into().expect("Policy id must be 28 bytes");
+
+            let deltas = kvps
+                .iter()
+                .map(|(name, amt)| NativeAssetDelta {
+                    name: name.to_vec(),
+                    amount: i64::from(*amt),
+                })
+                .collect();
+
+            Some((policy_id, deltas))
+        }
+
+        _ => None,
+    }
 }