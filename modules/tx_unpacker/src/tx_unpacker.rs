//! Acropolis transaction unpacker module for Caryatid
//! Unpacks transaction bodies into UTXO events

use acropolis_codec::*;
use acropolis_common::{
    messages::{
        AssetDeltasMessage, BlockTxsMessage, CardanoMessage, GovernanceProceduresMessage, Message,
        TxCertificatesMessage, UTXODeltasMessage, WithdrawalsMessage,
    },
    *,
};
use caryatid_sdk::{module, Context, Module};
use std::{clone::Clone, fmt::Debug, sync::Arc};

use anyhow::Result;
use config::Config;
use futures::future::join_all;
use pallas::codec::minicbor::encode;
use pallas::ledger::primitives::KeyValuePairs;
use pallas::ledger::{primitives, traverse, traverse::MultiEraTx};
use tracing::{debug, error, info, info_span, Instrument};

mod utxo_registry;
use crate::utxo_registry::UTxORegistry;

const DEFAULT_TRANSACTIONS_SUBSCRIBE_TOPIC: &str = "cardano.txs";
const DEFAULT_GENESIS_SUBSCRIBE_TOPIC: &str = "cardano.genesis.utxos";

const CIP25_METADATA_LABEL: u64 = 721;

/// Tx unpacker module
/// Parameterised by the outer message enum used on the bus
#[module(
    message_type(Message),
    name = "tx-unpacker",
    description = "Transaction to UTXO event unpacker"
)]
pub struct TxUnpacker;

impl TxUnpacker {
    fn decode_updates<EraSpecificUpdateProposals: Clone + Debug>(
        dest: &mut Vec<AlonzoBabbageUpdateProposal>,
        proposals: &KeyValuePairs<primitives::Bytes, EraSpecificUpdateProposals>,
        epoch: u64,
        map: impl Fn(&EraSpecificUpdateProposals) -> Result<Box<ProtocolParamUpdate>>,
    ) {
        let mut update = AlonzoBabbageUpdateProposal {
            proposals: Vec::new(),
            enactment_epoch: epoch,
        };

        for (hash, vote) in proposals.iter() {
            match map(vote) {
                Ok(upd) => update.proposals.push((hash.to_vec(), upd)),
                Err(e) => error!("Cannot convert alonzo protocol param update {vote:?}: {e}"),
            }
        }

        dest.push(update);
    }

    /// Main init function
    pub async fn init(&self, context: Arc<Context<Message>>, config: Arc<Config>) -> Result<()> {
        // Get configuration
        let transactions_subscribe_topic = config
            .get_string("subscribe-topic")
            .unwrap_or(DEFAULT_TRANSACTIONS_SUBSCRIBE_TOPIC.to_string());
        info!("Creating subscriber on '{transactions_subscribe_topic}'");

        let genesis_utxos_subscribe_topic = config
            .get_string("genesis-utxos-subscribe-topic")
            .unwrap_or(DEFAULT_GENESIS_SUBSCRIBE_TOPIC.to_string());
        info!("Creating subscriber on '{genesis_utxos_subscribe_topic}'");

        let publish_utxo_deltas_topic = config.get_string("publish-utxo-deltas-topic").ok();
        if let Some(ref topic) = publish_utxo_deltas_topic {
            info!("Publishing UTXO deltas on '{topic}'");
        }

        let publish_asset_deltas_topic = config.get_string("publish-asset-deltas-topic").ok();
        if let Some(ref topic) = publish_asset_deltas_topic {
            info!("Publishing native asset deltas on '{topic}'");
        }

        let publish_withdrawals_topic = config.get_string("publish-withdrawals-topic").ok();
        if let Some(ref topic) = publish_withdrawals_topic {
            info!("Publishing withdrawals on '{topic}'");
        }

        let publish_certificates_topic = config.get_string("publish-certificates-topic").ok();
        if let Some(ref topic) = publish_certificates_topic {
            info!("Publishing certificates on '{topic}'");
        }

        let publish_governance_procedures_topic =
            config.get_string("publish-governance-topic").ok();
        if let Some(ref topic) = publish_governance_procedures_topic {
            info!("Publishing governance procedures on '{topic}'");
        }

        let publish_block_txs_topic = config.get_string("publish-block-txs-topic").ok();
        if let Some(ref topic) = publish_block_txs_topic {
            info!("Publishing block txs on '{topic}'");
        }

        let network_id: NetworkId =
            config.get_string("network-id").unwrap_or("mainnet".to_string()).into();

        // Initialize UTxORegistry
        let mut utxo_registry = UTxORegistry::default();

        // Subscribe to genesis and txs topics
        let mut genesis_sub = context.subscribe(&genesis_utxos_subscribe_topic).await?;
        let mut txs_sub = context.subscribe(&transactions_subscribe_topic).await?;

        context.clone().run(async move {
            // Initialize TxRegistry with genesis utxos
            let (_, message) = genesis_sub.read().await
                .expect("failed to read genesis utxos");
            match message.as_ref() {
                Message::Cardano((_block, CardanoMessage::GenesisUTxOs(genesis_msg))) => {
                    utxo_registry.bootstrap_from_genesis_utxos(&genesis_msg.utxos);
                    info!("Seeded registry with {} genesis utxos", genesis_msg.utxos.len());
                }
                other => panic!("expected GenesisUTxOs, got {:?}", other),
            }
            loop {
                let Ok((_, message)) = txs_sub.read().await else { return; };
                match message.as_ref() {
                    Message::Cardano((block, CardanoMessage::ReceivedTxs(txs_msg))) => {
                        let span = info_span!("tx_unpacker.run", block = block.number);

                        async {
                            if tracing::enabled!(tracing::Level::DEBUG) {
                                debug!("Received {} txs for slot {}",
                                    txs_msg.txs.len(), block.slot);
                            }

                            let mut utxo_deltas = Vec::new();
                            let mut asset_deltas = Vec::new();
                            let mut cip25_metadata_updates = Vec::new();
                            let mut withdrawals = Vec::new();
                            let mut certificates = Vec::new();
                            let mut voting_procedures = Vec::new();
                            let mut proposal_procedures = Vec::new();
                            let mut alonzo_babbage_update_proposals = Vec::new();
                            let mut total_output: u128 = 0;
                            let mut total_fees: u64 = 0;
                            let total_txs = txs_msg.txs.len() as u64;

                            // handle rollback or advance registry to the next block
                            let block_number = block.number as u32;
                            if block.status == BlockStatus::RolledBack {
                                if let Err(e) = utxo_registry.rollback_before(block_number) {
                                    error!("rollback_before({}) failed: {}", block_number, e);
                                }
                                utxo_registry.next_block();
                            }

                            for (tx_index , raw_tx) in txs_msg.txs.iter().enumerate() {
                                let tx_index = tx_index as u16;

                                // Parse the tx
                                match MultiEraTx::decode(raw_tx) {
                                    Ok(tx) => {
                                        let tx_hash: TxHash = tx.hash().to_vec().try_into().expect("invalid tx hash length");
                                        let tx_identifier = TxIdentifier::new(block_number, tx_index);

                                        let inputs = tx.consumes();
                                        let outputs = tx.produces();
                                        let certs = tx.certs();
                                        let tx_withdrawals = tx.withdrawals_sorted_set();
                                        let mut props = None;
                                        let mut votes = None;

                                        if tracing::enabled!(tracing::Level::DEBUG) {
                                            debug!("Decoded tx with {} inputs, {} outputs, {} certs",
                                               inputs.len(), outputs.len(), certs.len());
                                        }

                                        if publish_utxo_deltas_topic.is_some() {
                                            // Add all the inputs
                                            for input in inputs {  // MultiEraInput
                                                // Lookup and remove UTxOIdentifier from registry 
                                                let oref = input.output_ref();
                                                let tx_ref = TxOutRef::new(TxHash::new(**oref.hash()), oref.index() as u16);

                                                match utxo_registry.consume(&tx_ref) {
                                                    Ok(tx_identifier) => {
                                                        // Add TxInput to utxo_deltas
                                                        utxo_deltas.push(UTXODelta::Input(TxInput {
                                                            utxo_identifier: UTxOIdentifier::new(
                                                                tx_identifier.block_number(),
                                                                tx_identifier.tx_index(),
                                                                tx_ref.output_index,
                                                            ),
                                                        }));
                                                    }
                                                    Err(e) => {
                                                        error!("Failed to consume input {}: {e}", tx_ref.output_index);
                                                    }
                                                }
                                            }

                                            // Add all the outputs
                                            for (index, output) in outputs {
                                                // Add TxOutRef to registry
                                                match utxo_registry.add(
                                                    block_number,
                                                    tx_index,
                                                    TxOutRef {
                                                        tx_hash,
                                                        output_index: index as u16,
                                                    },
                                                ) {
                                                    Ok(utxo_id) => {
                                                        match output.address() {
                                                            Ok(pallas_address) => match map_parameters::map_address(&pallas_address) {
                                                                Ok(address) => {
                                                                    // Add TxOutput to utxo_deltas
                                                                    utxo_deltas.push(UTXODelta::Output(TxOutput {
                                                                        utxo_identifier: utxo_id,
                                                                        address,
                                                                        value: map_parameters::map_value(&output.value()),
                                                                        datum: map_parameters::map_datum(&output.datum()),
                                                                    }));

                                                                    // catch all output lovelaces
                                                                    total_output += output.value().coin() as u128;
                                                                }
                                                                Err(e) => error!("Output {index} in tx ignored: {e}"),
                                                            },
                                                            Err(e) => error!("Can't parse output {index} in tx: {e}"),
                                                        }
                                                    }
                                                    Err(e) => {
                                                        error!("Failed to insert output into registry: {e}");
                                                    }
                                                }
                                            }
                                        }

                                        if publish_asset_deltas_topic.is_some() {
                                            let mut tx_deltas: Vec<(PolicyId, Vec<NativeAssetDelta>)> = Vec::new();

                                            // Mint deltas
                                            for policy_group in tx.mints().iter() {
                                                if let Some((policy_id, deltas)) = map_parameters::map_mint_burn(policy_group) {
                                                    tx_deltas.push((policy_id, deltas));
                                                }
                                            }

                                            if let Some(metadata) = tx.metadata().find(CIP25_METADATA_LABEL) {
                                                let mut metadata_raw = Vec::new();
                                                match encode(metadata, &mut metadata_raw) {
                                                    Ok(()) => {
                                                        cip25_metadata_updates.push(metadata_raw);
                                                    }
                                                    Err(e) => {
                                                        error!("failed to encode CIP-25 metadatum: {e:#}");
                                                    }
                                                }
                                            }

                                            if !tx_deltas.is_empty() {
                                                asset_deltas.push((tx_identifier, tx_deltas));
                                            }
                                        }

                                        if publish_certificates_topic.is_some() {
                                            for ( cert_index, cert) in certs.iter().enumerate() {
<<<<<<< HEAD
                                                match map_parameters::map_certificate(&cert, TxHash::new(*tx_hash), tx_index, cert_index, network_id.clone()) {
=======
                                                match map_parameters::map_certificate(cert, tx_identifier, cert_index, network_id.clone()) {
>>>>>>> 465b906c
                                                    Ok(tx_cert) => {
                                                        certificates.push(tx_cert);
                                                    },
                                                    Err(_e) => {
                                                        // TODO error unexpected
                                                        //error!("{e}");
                                                    }
                                                }
                                            }
                                        }

                                        if publish_withdrawals_topic.is_some() {
                                            for (key, value) in tx_withdrawals {
                                                match StakeAddress::from_binary(key) {
                                                    Ok(stake_address) => {
                                                        withdrawals.push(Withdrawal {
                                                            address: stake_address,
                                                            value,
                                                        });
                                                    }

                                                    Err(e) => error!("Bad stake address: {e:#}"),
                                                }
                                            }
                                        }

                                        if publish_governance_procedures_topic.is_some() {
                                            //Self::decode_legacy_updates(&mut legacy_update_proposals, &block, &raw_tx);
                                            if block.era >= Era::Shelley && block.era < Era::Babbage {
                                                if let Ok(alonzo) = MultiEraTx::decode_for_era(traverse::Era::Alonzo, raw_tx) {
                                                    if let Some(update) = alonzo.update() {
                                                        if let Some(alonzo_update) = update.as_alonzo() {
                                                            Self::decode_updates(
                                                                &mut alonzo_babbage_update_proposals,
                                                                &alonzo_update.proposed_protocol_parameter_updates,
                                                                alonzo_update.epoch,
                                                                map_parameters::map_alonzo_protocol_param_update
                                                            );
                                                        }
                                                    }
                                                }
                                            }
                                            else if block.era >= Era::Babbage && block.era < Era::Conway{
                                                if let Ok(babbage) = MultiEraTx::decode_for_era(traverse::Era::Babbage, raw_tx) {
                                                    if let Some(update) = babbage.update() {
                                                        if let Some(babbage_update) = update.as_babbage() {
                                                            Self::decode_updates(
                                                                &mut alonzo_babbage_update_proposals,
                                                                &babbage_update.proposed_protocol_parameter_updates,
                                                                babbage_update.epoch,
                                                                map_parameters::map_babbage_protocol_param_update
                                                            );
                                                        }
                                                    }
                                                }
                                            }
                                        }

                                        if let Some(conway) = tx.as_conway() {
                                            if let Some(ref v) = conway.transaction_body.voting_procedures {
                                                votes = Some(v);
                                            }

                                            if let Some(ref p) = conway.transaction_body.proposal_procedures {
                                                props = Some(p);
                                            }
                                        }


                                        if publish_governance_procedures_topic.is_some() {
                                            if let Some(pp) = props {
                                                // Nonempty set -- governance_message.proposal_procedures will not be empty
                                                let mut proc_id = GovActionId { transaction_id: TxHash::new(*tx.hash()), action_index: 0 };
                                                for (action_index, pallas_governance_proposals) in pp.iter().enumerate() {
                                                    match proc_id.set_action_index(action_index)
                                                        .and_then (|proc_id| map_parameters::map_governance_proposals_procedures(proc_id, pallas_governance_proposals))
                                                    {
                                                        Ok(g) => proposal_procedures.push(g),
                                                        Err(e) => error!("Cannot decode governance proposal procedure {} idx {} in slot {}: {e}", proc_id, action_index, block.slot)
                                                    }
                                                }
                                            }

                                            if let Some(pallas_vp) = votes {
                                                // Nonempty set -- governance_message.voting_procedures will not be empty
                                                match map_parameters::map_all_governance_voting_procedures(pallas_vp) {
                                                    Ok(vp) => voting_procedures.push((TxHash::new(*tx.hash()), vp)),
                                                    Err(e) => error!("Cannot decode governance voting procedures in slot {}: {e}", block.slot)
                                                }
                                            }
                                        }

                                        // Capture the fees
                                        if let Some(fee) = tx.fee() {
                                            total_fees += fee;
                                        }
                                    },

                                    Err(e) => error!("Can't decode transaction in slot {}: {e}",
                                                     block.slot)
                                }
                            }

                            utxo_registry.next_block();

                            // Publish messages in parallel
                            let mut futures = Vec::new();
                            if let Some(ref topic) = publish_utxo_deltas_topic {
                                let msg = Message::Cardano((
                                    block.clone(),
                                    CardanoMessage::UTXODeltas(UTXODeltasMessage {
                                        deltas: utxo_deltas,
                                    })
                                ));

                                futures.push(context.message_bus.publish(topic, Arc::new(msg)));
                            }

                            if let Some(ref topic) = publish_asset_deltas_topic {
                                let msg = Message::Cardano((
                                    block.clone(),
                                    CardanoMessage::AssetDeltas(AssetDeltasMessage {
                                        deltas: asset_deltas,
                                        cip25_metadata_updates
                                    })
                                ));

                                futures.push(context.message_bus.publish(topic, Arc::new(msg)));
                            }

                            if let Some(ref topic) = publish_withdrawals_topic {
                                let msg = Message::Cardano((
                                    block.clone(),
                                    CardanoMessage::Withdrawals(WithdrawalsMessage {
                                        withdrawals,
                                    })
                                ));

                                futures.push(context.message_bus.publish(topic, Arc::new(msg)));
                            }

                            if let Some(ref topic) = publish_certificates_topic {
                                let msg = Message::Cardano((
                                    block.clone(),
                                    CardanoMessage::TxCertificates(TxCertificatesMessage {
                                        certificates,
                                    })
                                ));

                                futures.push(context.message_bus.publish(topic, Arc::new(msg)));
                            }

                            if let Some(ref topic) = publish_governance_procedures_topic {
                                let governance_msg = Arc::new(Message::Cardano((
                                    block.clone(),
                                    CardanoMessage::GovernanceProcedures(
                                        GovernanceProceduresMessage {
                                            voting_procedures,
                                            proposal_procedures,
                                            alonzo_babbage_updates: alonzo_babbage_update_proposals
                                        })
                                )));

                                futures.push(context.message_bus.publish(topic,
                                                                         governance_msg.clone()));
                            }

                            if let Some(ref topic) = publish_block_txs_topic {
                                let msg = Message::Cardano((
                                    block.clone(),
                                    CardanoMessage::BlockInfoMessage(BlockTxsMessage {
                                        total_txs,
                                        total_output,
                                        total_fees
                                    })
                                ));

                                futures.push(context.message_bus.publish(topic, Arc::new(msg)));
                            }

                            join_all(futures)
                                .await
                                .into_iter()
                                .filter_map(Result::err)
                                .for_each(|e| error!("Failed to publish: {e}"));
                        }.instrument(span).await;
                    }

                    _ => error!("Unexpected message type: {message:?}")
                }
            }
        });

        Ok(())
    }
}<|MERGE_RESOLUTION|>--- conflicted
+++ resolved
@@ -269,11 +269,7 @@
 
                                         if publish_certificates_topic.is_some() {
                                             for ( cert_index, cert) in certs.iter().enumerate() {
-<<<<<<< HEAD
-                                                match map_parameters::map_certificate(&cert, TxHash::new(*tx_hash), tx_index, cert_index, network_id.clone()) {
-=======
                                                 match map_parameters::map_certificate(cert, tx_identifier, cert_index, network_id.clone()) {
->>>>>>> 465b906c
                                                     Ok(tx_cert) => {
                                                         certificates.push(tx_cert);
                                                     },
