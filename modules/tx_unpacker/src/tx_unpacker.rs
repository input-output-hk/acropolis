--- conflicted
+++ resolved
@@ -150,13 +150,8 @@
                             let mut alonzo_babbage_update_proposals = Vec::new();
                             let mut total_fees: u64 = 0;
 
-<<<<<<< HEAD
                             for (tx_index , raw_tx) in txs_msg.txs.iter().enumerate() {
                                 let tx_index = tx_index as u16;
-=======
-                            for (tx_index, raw_tx) in txs_msg.txs.iter().enumerate() {
-                                let tx_identifier = TxIdentifier::new(block.number as u32, tx_index as u16);
->>>>>>> 2e00c6ba
 
                                 if publish_governance_procedures_topic.is_some() {
                                     //Self::decode_legacy_updates(&mut legacy_update_proposals, &block, &raw_tx);
@@ -194,7 +189,8 @@
                                 match MultiEraTx::decode(&raw_tx) {
                                     Ok(tx) => {
                                         let tx_hash: TxHash = tx.hash().to_vec().try_into().expect("invalid tx hash length");
-                        
+                                        let tx_identifier = TxIdentifier::new(block_number, tx_index);
+
                                         let inputs = tx.consumes();
                                         let outputs = tx.produces();
                                         let certs = tx.certs();
@@ -268,13 +264,7 @@
                                                         match map_parameters::map_address(&pallas_address) {
                                                             Ok(address) => {
                                                                 let tx_output = TxOutput {
-<<<<<<< HEAD
                                                                     utxo_identifier: UTxOIdentifier::new(block_number, tx_index, index as u16),
-=======
-                                                                    tx_hash: *tx.hash(),
-                                                                    tx_identifier,
-                                                                    index: index as u64,
->>>>>>> 2e00c6ba
                                                                     address: address,
                                                                     value: map_parameters::map_value(&output.value()),
                                                                     datum: map_parameters::map_datum(&output.datum())
