--- conflicted
+++ resolved
@@ -269,11 +269,7 @@
 
                                         if publish_certificates_topic.is_some() {
                                             for ( cert_index, cert) in certs.iter().enumerate() {
-<<<<<<< HEAD
-                                                match map_parameters::map_certificate(&cert, tx_identifier, tx_index, cert_index) {
-=======
-                                                match map_parameters::map_certificate(&cert, TxHash(*tx_hash), tx_index, cert_index, network_id.clone()) {
->>>>>>> 1f10f05e
+                                                match map_parameters::map_certificate(&cert, tx_identifier, tx_index, cert_index, network_id.clone()) {
                                                     Ok(tx_cert) => {
                                                         certificates.push(tx_cert);
                                                     },
