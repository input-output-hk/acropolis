--- conflicted
+++ resolved
@@ -5,12 +5,7 @@
 use std::collections::HashSet;
 use caryatid_sdk::{Context, Module, module, MessageBusExt};
 use acropolis_common::{
-<<<<<<< HEAD
-    messages::{GovernanceProceduresMessage, Message, TxCertificatesMessage, UTXODeltasMessage},
-    *
-=======
     messages::{GovernanceProceduresMessage, Message, Sequence, TxCertificatesMessage, UTXODeltasMessage}, *,
->>>>>>> 1191ef9a
 };
 
 use tokio::sync::Mutex;
@@ -28,15 +23,9 @@
     }
 };
 
-<<<<<<< HEAD
-=======
-use anyhow::anyhow;
-use tokio::sync::Mutex;
-
 mod sender;
 use sender::Sender;
 
->>>>>>> 1191ef9a
 const DEFAULT_SUBSCRIBE_TOPIC: &str = "cardano.txs";
 
 /// Tx unpacker module
@@ -151,7 +140,6 @@
 
     /// Map a Nullable Anchor to ours
     fn map_nullable_anchor(anchor: &Nullable<conway::Anchor>) -> Option<Anchor> {
-<<<<<<< HEAD
         Self::map_nullable(&Self::map_anchor, anchor)
     }
 
@@ -175,11 +163,6 @@
         Constitution {
             anchor: Self::map_anchor(&constitution.anchor),
             guardrail_script: Self::map_nullable(|x| x.to_vec(), &constitution.guardrail_script)
-=======
-        match anchor {
-            Nullable::Some(a) => Some(Self::map_anchor(a)),
-            _ => None
->>>>>>> 1191ef9a
         }
     }
 
@@ -627,6 +610,11 @@
 
         Ok(procs)
     }
+
+    fn sequence_with_prev_limit(s: &Sequence) -> Sequence {
+        Sequence { number: s.number, previous: if s.number > 1 { s.previous } else { None } }
+    }
+
     /// Main init function
     pub fn init(&self, context: Arc<Context<Message>>, config: Arc<Config>) -> Result<()> {
 
@@ -651,16 +639,12 @@
             info!("Publishing governance procedures on '{topic}'");
         }
 
-<<<<<<< HEAD
-        let governance_sequence = Arc::new(Mutex::<u64>::new(1));
-
-        context.clone().message_bus.subscribe(&subscribe_topic, move |message: Arc<Message>| {
-            let context = context.clone();
-            let publish_utxo_deltas_topic = publish_utxo_deltas_topic.clone();
-            let publish_certificates_topic = publish_certificates_topic.clone();
-            let publish_governance_procedures_topic = publish_governance_procedures_topic.clone();
-            let governance_sequence = governance_sequence.clone();
-=======
+//        context.clone().message_bus.subscribe(&subscribe_topic, move |message: Arc<Message>| {
+//            let context = context.clone();
+//            let publish_utxo_deltas_topic = publish_utxo_deltas_topic.clone();
+//            let publish_certificates_topic = publish_certificates_topic.clone();
+//            let publish_governance_procedures_topic = publish_governance_procedures_topic.clone();
+
         let utxo_sender = match publish_utxo_deltas_topic {
             Some(topic) => Some(Arc::new(Mutex::new(Serialiser::new_from(Arc::new(Mutex::new(Sender::new(context.clone(), topic.clone(), Some(0), |sequence: &Sequence, data: &UTXODeltasMessage| {
                 let mut data = data.clone();
@@ -689,11 +673,9 @@
         };
 
         context.clone().message_bus.subscribe(&subscribe_topic, move |message: Arc<Message>| {
-
             let utxo_sender = utxo_sender.clone();
             let cert_sender = cert_sender.clone();
             let gov_sender = gov_sender.clone();
->>>>>>> 1191ef9a
 
             async move {
                 match message.as_ref() {
@@ -703,32 +685,15 @@
                                 txs_msg.txs.len(), txs_msg.block.slot);
                         }
 
-<<<<<<< HEAD
-                        // Construct messages which we batch up
-                        let mut utxo_deltas_message = UTXODeltasMessage {
-                            sequence: txs_msg.sequence,
-                            block: txs_msg.block.clone(),
-                            deltas: Vec::new(),
-                        };
-
-                        let mut certificates_message = TxCertificatesMessage {
-                            sequence: txs_msg.sequence,
-                            block: txs_msg.block.clone(),
-                            certificates: Vec::new(),
-                        };
-
                         let mut governance_message = GovernanceProceduresMessage {
-                            sequence: 0, // placeholder
+                            sequence: Self::sequence_with_prev_limit(&txs_msg.sequence),
                             block: txs_msg.block.clone(),
                             voting_procedures: Vec::new(),
                             proposal_procedures: Vec::new(),
                         };
-=======
+
                         let mut deltas = Vec::new();
                         let mut certificates = Vec::new();
-                        let mut voting_procedures = Vec::new();
-                        let mut proposal_procedures = Vec::new();
->>>>>>> 1191ef9a
 
                         for raw_tx in &txs_msg.txs {
                             // Parse the tx
@@ -750,7 +715,7 @@
                                         }
 
                                         if votes.is_some() || props.is_some() || txs_msg.block.new_epoch {
-                                            let filename = format!("governance-logs/{:012}.json", txs_msg.sequence);
+                                            let filename = format!("governance-logs/{:012}.json", txs_msg.sequence.number);
                                             let data = match serde_json::to_string(&message) {
                                                 Ok(data) => data,
                                                 Err(e) => format!("Error serializing message to json: {e}")
@@ -831,17 +796,11 @@
                                             let mut proc_id = GovActionId { transaction_id: tx.hash().to_vec(), action_index: 0 };
                                             let mut action_index: usize = 0;
                                             for pallas_governance_proposals in pp.iter() {
-<<<<<<< HEAD
                                                 match proc_id.set_action_index(action_index)
                                                     .and_then (|proc_id| Self::map_governance_proposals_procedures(&proc_id, &pallas_governance_proposals))
                                                 {
                                                     Ok(g) => governance_message.proposal_procedures.push(g),
                                                     Err(e) => error!("Cannot decode governance proposal procedure {} idx {} in slot {}: {e}", proc_id, action_index, txs_msg.block.slot)
-=======
-                                                match Self::map_governance_proposals_procedures(&pallas_governance_proposals) {
-                                                    Ok(g) => proposal_procedures.push(g),
-                                                    Err(_e) => {}
->>>>>>> 1191ef9a
                                                 }
                                                 action_index += 1;
                                             }
@@ -850,11 +809,7 @@
                                         if let Some(pallas_vp) = votes {
                                             // Nonempty set -- governance_message.voting_procedures will not be empty
                                             match Self::map_all_governance_voting_procedures(pallas_vp) {
-<<<<<<< HEAD
                                                 Ok(vp) => governance_message.voting_procedures.push((tx.hash().to_vec(), vp)),
-=======
-                                                Ok(vp) => voting_procedures.push(vp),
->>>>>>> 1191ef9a
                                                 Err(e) => error!("Cannot decode governance voting procedures in slot {}: {e}", txs_msg.block.slot)
                                             }
                                         }
@@ -882,22 +837,6 @@
                             _ => (),
                         };
 
-<<<<<<< HEAD
-                        if let Some(topic) = publish_governance_procedures_topic {
-                            if !governance_message.is_empty() {
-                                let mut gov_seq = governance_sequence.lock().await;
-                                governance_message.sequence = *gov_seq;
-
-                                let gov_message = Message::GovernanceProcedures(governance_message);
-                                if let Err(e) = context.message_bus.publish(&topic, Arc::new(gov_message)).await {
-                                    error!("Failed to publish: {e}");
-                                }
-                                else {
-                                    *gov_seq += 1;
-                                }
-                            }
-                        }
-=======
                         match cert_sender {
                             Some(ref cert_sender) => {
                                 if txs_msg.block.new_epoch || !certificates.is_empty() {
@@ -922,27 +861,15 @@
 
                         match gov_sender {
                             Some(ref gov_sender) => {
-                                if txs_msg.block.new_epoch || !voting_procedures.is_empty() || !proposal_procedures.is_empty() {
-                                    let data = GovernanceProceduresMessage {
-                                        sequence: Sequence {
-                                            number: txs_msg.sequence.number,
-                                            previous: match txs_msg.sequence.number {
-                                                1 => None,
-                                                _ => txs_msg.sequence.previous,
-                                            },
-                                        },
-                                        block: txs_msg.block.clone(),
-                                        voting_procedures,
-                                        proposal_procedures,
-                                    };
-                                    let _ = gov_sender.lock().await.handle(txs_msg.sequence, &Some(data)).await;
-                                } else {
-                                    let _ = gov_sender.lock().await.handle(txs_msg.sequence, &None).await;
-                                }
+                                let message = if !governance_message.is_empty() { 
+                                    Some(governance_message)
+                                } else { 
+                                    None
+                                };
+                                let _ = gov_sender.lock().await.handle(txs_msg.sequence, &message).await;
                             },
                             _ => (),
                         };
->>>>>>> 1191ef9a
                     }
 
                     _ => error!("Unexpected message type: {message:?}")
