//! Acropolis transaction unpacker module for Caryatid
//! Unpacks transaction bodies into UTXO events

use acropolis_codec::*;
use acropolis_common::{
    messages::{
        AssetDeltasMessage, BlockTxsMessage, CardanoMessage, GovernanceProceduresMessage, Message,
        TxCertificatesMessage, UTXODeltasMessage, WithdrawalsMessage,
    },
    *,
};
use caryatid_sdk::{module, Context, Module};
use std::{clone::Clone, fmt::Debug, sync::Arc};

use anyhow::Result;
use config::Config;
use futures::future::join_all;
use pallas::codec::minicbor::encode;
use pallas::ledger::primitives::KeyValuePairs;
use pallas::ledger::{primitives, traverse, traverse::MultiEraTx};
use tracing::{debug, error, info, info_span, Instrument};

mod utxo_registry;
use crate::utxo_registry::UTxORegistry;

const DEFAULT_TRANSACTIONS_SUBSCRIBE_TOPIC: &str = "cardano.txs";
const DEFAULT_GENESIS_SUBSCRIBE_TOPIC: &str = "cardano.genesis.utxos";

const CIP25_METADATA_LABEL: u64 = 721;

/// Tx unpacker module
/// Parameterised by the outer message enum used on the bus
#[module(
    message_type(Message),
    name = "tx-unpacker",
    description = "Transaction to UTXO event unpacker"
)]
pub struct TxUnpacker;

impl TxUnpacker {
    fn decode_updates<EraSpecificUpdateProposals: Clone + Debug>(
        dest: &mut Vec<AlonzoBabbageUpdateProposal>,
        proposals: &KeyValuePairs<primitives::Bytes, EraSpecificUpdateProposals>,
        epoch: u64,
        map: impl Fn(&EraSpecificUpdateProposals) -> Result<Box<ProtocolParamUpdate>>,
    ) {
        let mut update = AlonzoBabbageUpdateProposal {
            proposals: Vec::new(),
            enactment_epoch: epoch,
        };

        for (hash_bytes, vote) in proposals.iter() {
            let hash = match GenesisKeyhash::try_from(hash_bytes.as_ref()) {
                Ok(h) => h,
                Err(e) => {
                    error!("Invalid genesis keyhash in protocol parameter update: {e}");
                    continue;
                }
            };

            match map(vote) {
<<<<<<< HEAD
                Ok(upd) => {
                    update.proposals.push((GenesisKeyhash::try_from(hash.as_slice()).unwrap(), upd))
                }
                Err(e) => error!("Cannot convert alonzo protocol param update {vote:?}: {e}"),
=======
                Ok(upd) => update.proposals.push((hash, upd)),
                Err(e) => error!("Cannot convert protocol param update {vote:?}: {e}"),
>>>>>>> 4586648c
            }
        }

        dest.push(update);
    }
    /// Main init function
    pub async fn init(&self, context: Arc<Context<Message>>, config: Arc<Config>) -> Result<()> {
        // Get configuration
        let transactions_subscribe_topic = config
            .get_string("subscribe-topic")
            .unwrap_or(DEFAULT_TRANSACTIONS_SUBSCRIBE_TOPIC.to_string());
        info!("Creating subscriber on '{transactions_subscribe_topic}'");

        let genesis_utxos_subscribe_topic = config
            .get_string("genesis-utxos-subscribe-topic")
            .unwrap_or(DEFAULT_GENESIS_SUBSCRIBE_TOPIC.to_string());
        info!("Creating subscriber on '{genesis_utxos_subscribe_topic}'");

        let publish_utxo_deltas_topic = config.get_string("publish-utxo-deltas-topic").ok();
        if let Some(ref topic) = publish_utxo_deltas_topic {
            info!("Publishing UTXO deltas on '{topic}'");
        }

        let publish_asset_deltas_topic = config.get_string("publish-asset-deltas-topic").ok();
        if let Some(ref topic) = publish_asset_deltas_topic {
            info!("Publishing native asset deltas on '{topic}'");
        }

        let publish_withdrawals_topic = config.get_string("publish-withdrawals-topic").ok();
        if let Some(ref topic) = publish_withdrawals_topic {
            info!("Publishing withdrawals on '{topic}'");
        }

        let publish_certificates_topic = config.get_string("publish-certificates-topic").ok();
        if let Some(ref topic) = publish_certificates_topic {
            info!("Publishing certificates on '{topic}'");
        }

        let publish_governance_procedures_topic =
            config.get_string("publish-governance-topic").ok();
        if let Some(ref topic) = publish_governance_procedures_topic {
            info!("Publishing governance procedures on '{topic}'");
        }

        let publish_block_txs_topic = config.get_string("publish-block-txs-topic").ok();
        if let Some(ref topic) = publish_block_txs_topic {
            info!("Publishing block txs on '{topic}'");
        }

        let network_id: NetworkId =
            config.get_string("network-id").unwrap_or("mainnet".to_string()).into();

        // Initialize UTxORegistry
        let mut utxo_registry = UTxORegistry::default();

        // Subscribe to genesis and txs topics
        let mut genesis_sub = context.subscribe(&genesis_utxos_subscribe_topic).await?;
        let mut txs_sub = context.subscribe(&transactions_subscribe_topic).await?;

        context.clone().run(async move {
            // Initialize TxRegistry with genesis utxos
            let (_, message) = genesis_sub.read().await
                .expect("failed to read genesis utxos");
            match message.as_ref() {
                Message::Cardano((_block, CardanoMessage::GenesisUTxOs(genesis_msg))) => {
                    utxo_registry.bootstrap_from_genesis_utxos(&genesis_msg.utxos);
                    info!("Seeded registry with {} genesis utxos", genesis_msg.utxos.len());
                }
                other => panic!("expected GenesisUTxOs, got {:?}", other),
            }
            loop {
                let Ok((_, message)) = txs_sub.read().await else { return; };
                match message.as_ref() {
                    Message::Cardano((block, CardanoMessage::ReceivedTxs(txs_msg))) => {
                        let span = info_span!("tx_unpacker.run", block = block.number);

                        async {
                            if tracing::enabled!(tracing::Level::DEBUG) {
                                debug!("Received {} txs for slot {}",
                                    txs_msg.txs.len(), block.slot);
                            }

                            let mut utxo_deltas = Vec::new();
                            let mut asset_deltas = Vec::new();
                            let mut cip25_metadata_updates = Vec::new();
                            let mut withdrawals = Vec::new();
                            let mut certificates = Vec::new();
                            let mut voting_procedures = Vec::new();
                            let mut proposal_procedures = Vec::new();
                            let mut alonzo_babbage_update_proposals = Vec::new();
                            let mut total_output: u128 = 0;
                            let mut total_fees: u64 = 0;
                            let total_txs = txs_msg.txs.len() as u64;

                            // handle rollback or advance registry to the next block
                            let block_number = block.number as u32;
                            if block.status == BlockStatus::RolledBack {
                                if let Err(e) = utxo_registry.rollback_before(block_number) {
                                    error!("rollback_before({}) failed: {}", block_number, e);
                                }
                                utxo_registry.next_block();
                            }

                            for (tx_index , raw_tx) in txs_msg.txs.iter().enumerate() {
                                let tx_index = tx_index as u16;

                                // Parse the tx
                                match MultiEraTx::decode(raw_tx) {
                                    Ok(tx) => {
                                        let tx_hash: TxHash = tx.hash().to_vec().try_into().expect("invalid tx hash length");
                                        let tx_identifier = TxIdentifier::new(block_number, tx_index);

                                        let inputs = tx.consumes();
                                        let outputs = tx.produces();
                                        let certs = tx.certs();
                                        let tx_withdrawals = tx.withdrawals_sorted_set();
                                        let mut props = None;
                                        let mut votes = None;

                                        if tracing::enabled!(tracing::Level::DEBUG) {
                                            debug!("Decoded tx with {} inputs, {} outputs, {} certs",
                                               inputs.len(), outputs.len(), certs.len());
                                        }

                                        if publish_utxo_deltas_topic.is_some() {
                                            // Add all the inputs
                                            for input in inputs {  // MultiEraInput
                                                // Lookup and remove UTxOIdentifier from registry 
                                                let oref = input.output_ref();
                                                let tx_ref = TxOutRef::new(TxHash::from(**oref.hash()), oref.index() as u16);

                                                match utxo_registry.consume(&tx_ref) {
                                                    Ok(tx_identifier) => {
                                                        // Add TxInput to utxo_deltas
                                                        utxo_deltas.push(UTXODelta::Input(TxInput {
                                                            utxo_identifier: UTxOIdentifier::new(
                                                                tx_identifier.block_number(),
                                                                tx_identifier.tx_index(),
                                                                tx_ref.output_index,
                                                            ),
                                                        }));
                                                    }
                                                    Err(e) => {
                                                        error!("Failed to consume input {}: {e}", tx_ref.output_index);
                                                    }
                                                }
                                            }

                                            // Add all the outputs
                                            for (index, output) in outputs {
                                                // Add TxOutRef to registry
                                                match utxo_registry.add(
                                                    block_number,
                                                    tx_index,
                                                    TxOutRef {
                                                        tx_hash,
                                                        output_index: index as u16,
                                                    },
                                                ) {
                                                    Ok(utxo_id) => {
                                                        match output.address() {
                                                            Ok(pallas_address) => match map_parameters::map_address(&pallas_address) {
                                                                Ok(address) => {
                                                                    // Add TxOutput to utxo_deltas
                                                                    utxo_deltas.push(UTXODelta::Output(TxOutput {
                                                                        utxo_identifier: utxo_id,
                                                                        address,
                                                                        value: map_parameters::map_value(&output.value()),
                                                                        datum: map_parameters::map_datum(&output.datum()),
                                                                    }));

                                                                    // catch all output lovelaces
                                                                    total_output += output.value().coin() as u128;
                                                                }
                                                                Err(e) => error!("Output {index} in tx ignored: {e}"),
                                                            },
                                                            Err(e) => error!("Can't parse output {index} in tx: {e}"),
                                                        }
                                                    }
                                                    Err(e) => {
                                                        error!("Failed to insert output into registry: {e}");
                                                    }
                                                }
                                            }
                                        }

                                        if publish_asset_deltas_topic.is_some() {
                                            let mut tx_deltas: Vec<(PolicyId, Vec<NativeAssetDelta>)> = Vec::new();

                                            // Mint deltas
                                            for policy_group in tx.mints().iter() {
                                                if let Some((policy_id, deltas)) = map_parameters::map_mint_burn(policy_group) {
                                                    tx_deltas.push((policy_id, deltas));
                                                }
                                            }

                                            if let Some(metadata) = tx.metadata().find(CIP25_METADATA_LABEL) {
                                                let mut metadata_raw = Vec::new();
                                                match encode(metadata, &mut metadata_raw) {
                                                    Ok(()) => {
                                                        cip25_metadata_updates.push(metadata_raw);
                                                    }
                                                    Err(e) => {
                                                        error!("failed to encode CIP-25 metadatum: {e:#}");
                                                    }
                                                }
                                            }

                                            if !tx_deltas.is_empty() {
                                                asset_deltas.push((tx_identifier, tx_deltas));
                                            }
                                        }

                                        if publish_certificates_topic.is_some() {
                                            for ( cert_index, cert) in certs.iter().enumerate() {
                                                match map_parameters::map_certificate(cert, tx_identifier, cert_index, network_id.clone()) {
                                                    Ok(tx_cert) => {
                                                        certificates.push(tx_cert);
                                                    },
                                                    Err(_e) => {
                                                        // TODO error unexpected
                                                        //error!("{e}");
                                                    }
                                                }
                                            }
                                        }

                                        if publish_withdrawals_topic.is_some() {
                                            for (key, value) in tx_withdrawals {
                                                match StakeAddress::from_binary(key) {
                                                    Ok(stake_address) => {
                                                        withdrawals.push(Withdrawal {
                                                                address: stake_address,
                                                                value,
                                                                tx_identifier
                                                            });
                                                        }
                                                    Err(e) => error!("Bad stake address: {e:#}"),
                                                }
                                            }
                                        }

                                        if publish_governance_procedures_topic.is_some() {
                                            //Self::decode_legacy_updates(&mut legacy_update_proposals, &block, &raw_tx);
                                            if block.era >= Era::Shelley && block.era < Era::Babbage {
                                                if let Ok(alonzo) = MultiEraTx::decode_for_era(traverse::Era::Alonzo, raw_tx) {
                                                    if let Some(update) = alonzo.update() {
                                                        if let Some(alonzo_update) = update.as_alonzo() {
                                                            Self::decode_updates(
                                                                &mut alonzo_babbage_update_proposals,
                                                                &alonzo_update.proposed_protocol_parameter_updates,
                                                                alonzo_update.epoch,
                                                                map_parameters::map_alonzo_protocol_param_update
                                                            );
                                                        }
                                                    }
                                                }
                                            }
                                            else if block.era >= Era::Babbage && block.era < Era::Conway{
                                                if let Ok(babbage) = MultiEraTx::decode_for_era(traverse::Era::Babbage, raw_tx) {
                                                    if let Some(update) = babbage.update() {
                                                        if let Some(babbage_update) = update.as_babbage() {
                                                            Self::decode_updates(
                                                                &mut alonzo_babbage_update_proposals,
                                                                &babbage_update.proposed_protocol_parameter_updates,
                                                                babbage_update.epoch,
                                                                map_parameters::map_babbage_protocol_param_update
                                                            );
                                                        }
                                                    }
                                                }
                                            }
                                        }

                                        if let Some(conway) = tx.as_conway() {
                                            if let Some(ref v) = conway.transaction_body.voting_procedures {
                                                votes = Some(v);
                                            }

                                            if let Some(ref p) = conway.transaction_body.proposal_procedures {
                                                props = Some(p);
                                            }
                                        }


                                        if publish_governance_procedures_topic.is_some() {
                                            if let Some(pp) = props {
                                                // Nonempty set -- governance_message.proposal_procedures will not be empty
                                                let mut proc_id = GovActionId { transaction_id: tx_hash, action_index: 0 };
                                                for (action_index, pallas_governance_proposals) in pp.iter().enumerate() {
                                                    match proc_id.set_action_index(action_index)
                                                        .and_then (|proc_id| map_parameters::map_governance_proposals_procedures(proc_id, pallas_governance_proposals))
                                                    {
                                                        Ok(g) => proposal_procedures.push(g),
                                                        Err(e) => error!("Cannot decode governance proposal procedure {} idx {} in slot {}: {e}", proc_id, action_index, block.slot)
                                                    }
                                                }
                                            }

                                            if let Some(pallas_vp) = votes {
                                                // Nonempty set -- governance_message.voting_procedures will not be empty
                                                match map_parameters::map_all_governance_voting_procedures(pallas_vp) {
                                                    Ok(vp) => voting_procedures.push((tx_hash, vp)),
                                                    Err(e) => error!("Cannot decode governance voting procedures in slot {}: {e}", block.slot)
                                                }
                                            }
                                        }

                                        // Capture the fees
                                        if let Some(fee) = tx.fee() {
                                            total_fees += fee;
                                        }
                                    },

                                    Err(e) => error!("Can't decode transaction in slot {}: {e}",
                                                     block.slot)
                                }
                            }

                            utxo_registry.next_block();

                            // Publish messages in parallel
                            let mut futures = Vec::new();
                            if let Some(ref topic) = publish_utxo_deltas_topic {
                                let msg = Message::Cardano((
                                    block.clone(),
                                    CardanoMessage::UTXODeltas(UTXODeltasMessage {
                                        deltas: utxo_deltas,
                                    })
                                ));

                                futures.push(context.message_bus.publish(topic, Arc::new(msg)));
                            }

                            if let Some(ref topic) = publish_asset_deltas_topic {
                                let msg = Message::Cardano((
                                    block.clone(),
                                    CardanoMessage::AssetDeltas(AssetDeltasMessage {
                                        deltas: asset_deltas,
                                        cip25_metadata_updates
                                    })
                                ));

                                futures.push(context.message_bus.publish(topic, Arc::new(msg)));
                            }

                            if let Some(ref topic) = publish_withdrawals_topic {
                                let msg = Message::Cardano((
                                    block.clone(),
                                    CardanoMessage::Withdrawals(WithdrawalsMessage {
                                        withdrawals,
                                    })
                                ));

                                futures.push(context.message_bus.publish(topic, Arc::new(msg)));
                            }

                            if let Some(ref topic) = publish_certificates_topic {
                                let msg = Message::Cardano((
                                    block.clone(),
                                    CardanoMessage::TxCertificates(TxCertificatesMessage {
                                        certificates,
                                    })
                                ));

                                futures.push(context.message_bus.publish(topic, Arc::new(msg)));
                            }

                            if let Some(ref topic) = publish_governance_procedures_topic {
                                let governance_msg = Arc::new(Message::Cardano((
                                    block.clone(),
                                    CardanoMessage::GovernanceProcedures(
                                        GovernanceProceduresMessage {
                                            voting_procedures,
                                            proposal_procedures,
                                            alonzo_babbage_updates: alonzo_babbage_update_proposals
                                        })
                                )));

                                futures.push(context.message_bus.publish(topic,
                                                                         governance_msg.clone()));
                            }

                            if let Some(ref topic) = publish_block_txs_topic {
                                let msg = Message::Cardano((
                                    block.clone(),
                                    CardanoMessage::BlockInfoMessage(BlockTxsMessage {
                                        total_txs,
                                        total_output,
                                        total_fees
                                    })
                                ));

                                futures.push(context.message_bus.publish(topic, Arc::new(msg)));
                            }

                            join_all(futures)
                                .await
                                .into_iter()
                                .filter_map(Result::err)
                                .for_each(|e| error!("Failed to publish: {e}"));
                        }.instrument(span).await;
                    }

                    _ => error!("Unexpected message type: {message:?}")
                }
            }
        });

        Ok(())
    }
}<|MERGE_RESOLUTION|>--- conflicted
+++ resolved
@@ -59,15 +59,8 @@
             };
 
             match map(vote) {
-<<<<<<< HEAD
-                Ok(upd) => {
-                    update.proposals.push((GenesisKeyhash::try_from(hash.as_slice()).unwrap(), upd))
-                }
-                Err(e) => error!("Cannot convert alonzo protocol param update {vote:?}: {e}"),
-=======
                 Ok(upd) => update.proposals.push((hash, upd)),
                 Err(e) => error!("Cannot convert protocol param update {vote:?}: {e}"),
->>>>>>> 4586648c
             }
         }
 
