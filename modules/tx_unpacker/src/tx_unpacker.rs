--- conflicted
+++ resolved
@@ -9,20 +9,14 @@
     },
     *,
 };
-<<<<<<< HEAD
-use caryatid_sdk::{module, Context, Module};
-use std::{clone::Clone, fmt::Debug, str::FromStr, sync::Arc};
-=======
+use anyhow::Result;
 use caryatid_sdk::{module, Context};
-use std::{clone::Clone, fmt::Debug, sync::Arc};
->>>>>>> c54e5acf
-
-use anyhow::Result;
 use config::Config;
 use futures::future::join_all;
 use pallas::codec::minicbor::encode;
 use pallas::ledger::primitives::KeyValuePairs;
 use pallas::ledger::{primitives, traverse, traverse::MultiEraTx};
+use std::{clone::Clone, fmt::Debug, sync::Arc};
 use tracing::{debug, error, info, info_span, Instrument};
 mod utxo_registry;
 mod validations;
@@ -177,9 +171,6 @@
                                 match MultiEraTx::decode(raw_tx) {
                                     Ok(tx) => {
                                         let tx_hash: TxHash = tx.hash().to_vec().try_into().expect("invalid tx hash length");
-                                        if tx_hash == TxHash::from_str("20ded0bfef32fc5eefba2c1f43bcd99acc0b1c3284617c3cb355ad0eadccaa6e").unwrap() {
-                                            println!("Tx Cbor: {:?}", hex::encode(raw_tx));
-                                        }
                                         let tx_identifier = TxIdentifier::new(block_number, tx_index);
 
                                         let inputs = tx.consumes();
