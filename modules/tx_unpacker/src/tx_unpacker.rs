--- conflicted
+++ resolved
@@ -685,19 +685,6 @@
                                         if let Some(ref p) = conway.transaction_body.proposal_procedures {
                                             props = Some(p);
                                         }
-
-                                        if votes.is_some() || props.is_some() || txs_msg.block.new_epoch {
-                                            if let Some(ref dir) = governance_logs_dir {
-                                                let filename = format!("{dir}/{:012}.json", txs_msg.block.epoch);
-                                                let data = match serde_json::to_string(&message) {
-                                                    Ok(data) => data,
-                                                    Err(e) => format!("Error serializing message to json: {e}")
-                                                };
-                                                if let Err(e) = fs::write(filename, data) {
-                                                    error!("Error writing to file: {}", e);
-                                                }
-                                            }
-                                        }
                                     }
 
                                     if tracing::enabled!(tracing::Level::DEBUG) {
@@ -814,25 +801,18 @@
                         }
 
                         if let Some(topic) = publish_governance_procedures_topic {
-<<<<<<< HEAD
                             let governance_empty = voting_procedures.is_empty() && proposal_procedures.is_empty() && !txs_msg.block.new_epoch;
 
                             let governance_msg = Arc::new(Message::GovernanceProcedures(
-=======
-                            let msg = Message::GovernanceProcedures(
->>>>>>> e9a126d8
                                 GovernanceProceduresMessage {
                                     block: txs_msg.block.clone(),
                                     voting_procedures,
                                     proposal_procedures,
-<<<<<<< HEAD
                                 }));
 
-                            context.message_bus.publish(&topic, governance_msg.clone())
-                                .await
-                                .unwrap_or_else(|e| error!("Failed to publish: {e}"));
-
-                            if governance_empty {
+                            futures.push(context.message_bus.publish(&topic, governance_msg.clone()));
+
+                            if !governance_empty {
                                 if let Some(ref dir) = governance_logs_dir {
                                     let filename = format!("{dir}/gov_{:012}.json", txs_msg.block.number);
                                     let data = match serde_json::to_string(&governance_msg) {
@@ -853,11 +833,6 @@
                                     }
                                 }
                             }
-=======
-                                });
-
-                            futures.push(context.message_bus.publish(&topic, Arc::new(msg)));
->>>>>>> e9a126d8
                         }
 
                         join_all(futures)
