--- conflicted
+++ resolved
@@ -14,11 +14,9 @@
 use anyhow::Result;
 use config::Config;
 use futures::future::join_all;
-<<<<<<< HEAD
 use pallas::ledger::{traverse::MultiEraTx, traverse};
 use hex::ToHex;
-use tracing::{debug, error, info};
-=======
+/*
 use pallas::{
     ledger::*,
     ledger::{
@@ -29,8 +27,8 @@
         traverse::{MultiEraCert, MultiEraTx},
     },
 };
+*/
 use tracing::{debug, error, info, info_span, Instrument};
->>>>>>> cab3b347
 
 mod map_parameters;
 
@@ -86,70 +84,41 @@
                 let Ok((_, message)) = subscription.read().await else { return; };
                 match message.as_ref() {
                     Message::Cardano((block, CardanoMessage::ReceivedTxs(txs_msg))) => {
-<<<<<<< HEAD
-                        if tracing::enabled!(tracing::Level::DEBUG) {
-                            debug!("Received {} txs for slot {}",
-                                txs_msg.txs.len(), block.slot);
-                        }
-
-                        let mut deltas = Vec::new();
-                        let mut withdrawals = Vec::new();
-                        let mut certificates = Vec::new();
-                        let mut voting_procedures = Vec::new();
-                        let mut proposal_procedures = Vec::new();
-                        let mut alonzo_updates = Vec::new();
-                        let mut total_fees: u64 = 0;
-
-                        for (tx_index, raw_tx) in txs_msg.txs.iter().enumerate() {
-                            if publish_governance_procedures_topic.is_some() {
-                                if let Ok(alonzo) = MultiEraTx::decode_for_era(traverse::Era::Alonzo, &raw_tx) {
-                                    if let Some(update) = alonzo.update() {
-                                        if let Some(alonzo_update) = update.as_alonzo() {
-                                            for (hash,vote) in alonzo_update.proposed_protocol_parameter_updates.iter() {
-                                                match map_parameters::map_alonzo_protocol_param_update(vote) {
-                                                    Ok(upd) =>
-                                                        alonzo_updates.push((hash.to_vec(), upd)),
-                                                    Err(e) => error!("Cannot convert alonzo protocol param update {vote:?}: {e}")
-                                                }
-                                            }
-                                            info!("Alonzo updates: {:?} txs, hash {}", 
-                                                alonzo_updates, alonzo.hash().encode_hex::<String>()
-                                            );
-                                        }
-                                    }
-                                }
-                            }
-
-                            // Parse the tx
-                            match MultiEraTx::decode(&raw_tx) {
-                                Ok(tx) => {
-                                    let inputs = tx.consumes();
-                                    let outputs = tx.produces();
-                                    let certs = tx.certs();
-                                    let tx_withdrawals = tx.withdrawals_sorted_set();
-                                    let mut props = None;
-                                    let mut votes = None;
-                                    if let Some(conway) = tx.as_conway() {
-                                        if let Some(ref v) = conway.transaction_body.voting_procedures {
-                                            votes = Some(v);
-                                        }
-=======
                         let span = info_span!("utxo_state.handle", block = block.number);
                         async {
                             if tracing::enabled!(tracing::Level::DEBUG) {
                                 debug!("Received {} txs for slot {}",
                                     txs_msg.txs.len(), block.slot);
                             }
->>>>>>> cab3b347
 
                             let mut deltas = Vec::new();
                             let mut withdrawals = Vec::new();
                             let mut certificates = Vec::new();
                             let mut voting_procedures = Vec::new();
                             let mut proposal_procedures = Vec::new();
+                            let mut alonzo_updates = Vec::new();
                             let mut total_fees: u64 = 0;
 
                             for (tx_index, raw_tx) in txs_msg.txs.iter().enumerate() {
+                                if publish_governance_procedures_topic.is_some() {
+                                    if let Ok(alonzo) = MultiEraTx::decode_for_era(traverse::Era::Alonzo, &raw_tx) {
+                                        if let Some(update) = alonzo.update() {
+                                            if let Some(alonzo_update) = update.as_alonzo() {
+                                                for (hash,vote) in alonzo_update.proposed_protocol_parameter_updates.iter() {
+                                                    match map_parameters::map_alonzo_protocol_param_update(vote) {
+                                                        Ok(upd) =>
+                                                            alonzo_updates.push((hash.to_vec(), upd)),
+                                                        Err(e) => error!("Cannot convert alonzo protocol param update {vote:?}: {e}")
+                                                    }
+                                                }
+                                                info!("Alonzo updates: {:?} txs, hash {}", 
+                                                    alonzo_updates, alonzo.hash().encode_hex::<String>()
+                                                );
+                                            }
+                                        }
+                                    }
+                                }
+
                                 // Parse the tx
                                 match MultiEraTx::decode(&raw_tx) {
                                     Ok(tx) => {
@@ -178,7 +147,6 @@
                                         if publish_utxo_deltas_topic.is_some() {
                                             // Add all the inputs
                                             for input in inputs {  // MultiEraInput
-
                                                 let oref = input.output_ref();
 
                                                 // Construct message
@@ -190,32 +158,13 @@
                                                 deltas.push(UTXODelta::Input(tx_input));
                                             }
 
-<<<<<<< HEAD
-                                        // Add all the outputs
-                                        for (index, output) in outputs {  // MultiEraOutput
-
-                                            match output.address() {
-                                                Ok(pallas_address) =>
-                                                {
-                                                    match map_parameters::map_address(&pallas_address) {
-                                                        Ok(address) => {
-                                                            let tx_output = TxOutput {
-                                                                tx_hash: tx.hash().to_vec(),
-                                                                index: index as u64,
-                                                                address: address,
-                                                                value: output.value().coin(),
-                                                                // !!! datum
-                                                            };
-
-                                                            deltas.push(UTXODelta::Output(tx_output));
-=======
                                             // Add all the outputs
                                             for (index, output) in outputs {  // MultiEraOutput
 
                                                 match output.address() {
                                                     Ok(pallas_address) =>
                                                     {
-                                                        match Self::map_address(&pallas_address) {
+                                                        match map_parameters::map_address(&pallas_address) {
                                                             Ok(address) => {
                                                                 let tx_output = TxOutput {
                                                                     tx_hash: tx.hash().to_vec(),
@@ -230,7 +179,6 @@
 
                                                             Err(e) =>
                                                                 error!("Output {index} in tx ignored: {e}")
->>>>>>> cab3b347
                                                         }
                                                     }
 
@@ -239,23 +187,10 @@
                                                 }
                                             }
                                         }
-<<<<<<< HEAD
-                                    }
-
-                                    if publish_certificates_topic.is_some() {
-                                        for ( cert_index, cert) in certs.iter().enumerate() {
-                                            match map_parameters::map_certificate(&cert, tx_index, cert_index) {
-                                                Ok(tx_cert) => {
-                                                    certificates.push(tx_cert);
-                                                },
-                                                Err(_e) => {
-                                                    // TODO error unexpected
-                                                    //error!("{e}");
-=======
 
                                         if publish_certificates_topic.is_some() {
                                             for ( cert_index, cert) in certs.iter().enumerate() {
-                                                match Self::map_certificate(&cert, tx_index, cert_index) {
+                                                match map_parameters::map_certificate(&cert, tx_index, cert_index) {
                                                     Ok(tx_cert) => {
                                                         certificates.push(tx_cert);
                                                     },
@@ -263,7 +198,6 @@
                                                         // TODO error unexpected
                                                         //error!("{e}");
                                                     }
->>>>>>> cab3b347
                                                 }
                                             }
                                         }
@@ -282,20 +216,6 @@
                                                 }
                                             }
                                         }
-<<<<<<< HEAD
-                                    }
-
-                                    if publish_governance_procedures_topic.is_some() {
-                                        if let Some(pp) = props {
-                                            // Nonempty set -- governance_message.proposal_procedures will not be empty
-                                            let mut proc_id = GovActionId { transaction_id: tx.hash().to_vec(), action_index: 0 };
-                                            for (action_index, pallas_governance_proposals) in pp.iter().enumerate() {
-                                                match proc_id.set_action_index(action_index)
-                                                    .and_then (|proc_id| map_parameters::map_governance_proposals_procedures(&proc_id, &pallas_governance_proposals))
-                                                {
-                                                    Ok(g) => proposal_procedures.push(g),
-                                                    Err(e) => error!("Cannot decode governance proposal procedure {} idx {} in slot {}: {e}", proc_id, action_index, block.slot)
-=======
 
                                         if publish_governance_procedures_topic.is_some() {
                                             if let Some(pp) = props {
@@ -303,29 +223,20 @@
                                                 let mut proc_id = GovActionId { transaction_id: tx.hash().to_vec(), action_index: 0 };
                                                 for (action_index, pallas_governance_proposals) in pp.iter().enumerate() {
                                                     match proc_id.set_action_index(action_index)
-                                                        .and_then (|proc_id| Self::map_governance_proposals_procedures(&proc_id, &pallas_governance_proposals))
+                                                        .and_then (|proc_id| map_parameters::map_governance_proposals_procedures(&proc_id, &pallas_governance_proposals))
                                                     {
                                                         Ok(g) => proposal_procedures.push(g),
                                                         Err(e) => error!("Cannot decode governance proposal procedure {} idx {} in slot {}: {e}", proc_id, action_index, block.slot)
                                                     }
->>>>>>> cab3b347
-                                                }
-                                            }
-
-<<<<<<< HEAD
-                                        if let Some(pallas_vp) = votes {
-                                            // Nonempty set -- governance_message.voting_procedures will not be empty
-                                            match map_parameters::map_all_governance_voting_procedures(pallas_vp) {
-                                                Ok(vp) => voting_procedures.push((tx.hash().to_vec(), vp)),
-                                                Err(e) => error!("Cannot decode governance voting procedures in slot {}: {e}", block.slot)
-=======
+                                                }
+                                            }
+
                                             if let Some(pallas_vp) = votes {
                                                 // Nonempty set -- governance_message.voting_procedures will not be empty
-                                                match Self::map_all_governance_voting_procedures(pallas_vp) {
+                                                match map_parameters::map_all_governance_voting_procedures(pallas_vp) {
                                                     Ok(vp) => voting_procedures.push((tx.hash().to_vec(), vp)),
                                                     Err(e) => error!("Cannot decode governance voting procedures in slot {}: {e}", block.slot)
                                                 }
->>>>>>> cab3b347
                                             }
                                         }
 
@@ -382,66 +293,19 @@
                                         GovernanceProceduresMessage {
                                             voting_procedures,
                                             proposal_procedures,
+                                            alonzo_updates
                                         })
                                 )));
 
                                 futures.push(context.message_bus.publish(&topic,
                                                                          governance_msg.clone()));
                             }
-<<<<<<< HEAD
-                        }
-
-                        // Publish messages in parallel
-                        let mut futures = Vec::new();
-                        if let Some(ref topic) = publish_utxo_deltas_topic {
-                            let msg = Message::Cardano((
-                                block.clone(),
-                                CardanoMessage::UTXODeltas(UTXODeltasMessage {
-                                    deltas,
-                                })
-                            ));
-
-                            futures.push(context.message_bus.publish(&topic, Arc::new(msg)));
-                        }
-
-                        if let Some(ref topic) = publish_withdrawals_topic {
-                            let msg = Message::Cardano((
-                                block.clone(),
-                                CardanoMessage::Withdrawals(WithdrawalsMessage {
-                                    withdrawals,
-                                })
-                            ));
-
-                            futures.push(context.message_bus.publish(&topic, Arc::new(msg)));
-                        }
-
-                        if let Some(ref topic) = publish_certificates_topic {
-                            let msg = Message::Cardano((
-                                block.clone(),
-                                CardanoMessage::TxCertificates(TxCertificatesMessage {
-                                    certificates,
-                                })
-                            ));
-
-                            futures.push(context.message_bus.publish(&topic, Arc::new(msg)));
-                        }
-
-                        if let Some(ref topic) = publish_governance_procedures_topic {
-                            let governance_msg = Arc::new(Message::Cardano((
-                                block.clone(),
-                                CardanoMessage::GovernanceProcedures(
-                                    GovernanceProceduresMessage {
-                                        voting_procedures,
-                                        proposal_procedures,
-                                        alonzo_updates
-=======
 
                             if let Some(ref topic) = publish_fees_topic {
                                 let msg = Message::Cardano((
                                     block.clone(),
                                     CardanoMessage::BlockFees(BlockFeesMessage {
                                         total_fees
->>>>>>> cab3b347
                                     })
                                 ));
 
