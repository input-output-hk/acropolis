--- conflicted
+++ resolved
@@ -200,31 +200,6 @@
                                             }
 
                                             // Add all the outputs
-<<<<<<< HEAD
-                                            for (index, output) in outputs {  // MultiEraOutput
-
-                                                match output.address() {
-                                                    Ok(pallas_address) =>
-                                                    {
-                                                        match map_parameters::map_address(&pallas_address) {
-                                                            Ok(address) => {
-                                                                let tx_output = TxOutput {
-                                                                    tx_hash: *tx.hash(),
-                                                                    index: index as u64,
-                                                                    address: address,
-                                                                    value: map_parameters::map_value(&output.value()),
-                                                                    datum: map_parameters::map_datum(&output.datum())
-                                                                };
-
-                                                                utxo_deltas.push(UTXODelta::Output(tx_output));
-
-                                                                // catch all output lovelaces
-                                                                total_output += output.value().coin() as u128;
-                                                            }
-
-                                                            Err(e) =>
-                                                                error!("Output {index} in tx ignored: {e}")
-=======
                                             for (index, output) in outputs {
                                                 // Add TxOutRef to registry
                                                 match utxo_registry.add(
@@ -246,11 +221,13 @@
                                                                         value: map_parameters::map_value(&output.value()),
                                                                         datum: map_parameters::map_datum(&output.datum()),
                                                                     }));
+
+                                                                    // catch all output lovelaces
+                                                                    total_output += output.value().coin() as u128;
                                                                 }
                                                                 Err(e) => error!("Output {index} in tx ignored: {e}"),
                                                             },
                                                             Err(e) => error!("Can't parse output {index} in tx: {e}"),
->>>>>>> 8316c98b
                                                         }
                                                     }
                                                     Err(e) => {
