--- conflicted
+++ resolved
@@ -270,11 +270,7 @@
                                         if publish_certificates_topic.is_some() {
                                             let tx_hash = tx.hash();
                                             for ( cert_index, cert) in certs.iter().enumerate() {
-<<<<<<< HEAD
-                                                match map_parameters::map_certificate(&cert, *tx_hash, tx_index, cert_index, network_id.clone()) {
-=======
-                                                match map_parameters::map_certificate(&cert, TxHash(*tx_hash), tx_index, cert_index) {
->>>>>>> 371aa46d
+                                                match map_parameters::map_certificate(&cert, TxHash(*tx_hash), tx_index, cert_index, network_id.clone()) {
                                                     Ok(tx_cert) => {
                                                         certificates.push(tx_cert);
                                                     },
