--- conflicted
+++ resolved
@@ -183,11 +183,7 @@
                                             for input in inputs {  // MultiEraInput
                                                 // Lookup and remove UTxOIdentifier from registry 
                                                 let oref = input.output_ref();
-<<<<<<< HEAD
-                                                let tx_ref = TxOutRef::new(TxHash::new(**oref.hash()), oref.index() as u16);
-=======
                                                 let tx_ref = TxOutRef::new(TxHash::from(**oref.hash()), oref.index() as u16);
->>>>>>> 21f5388e
 
                                                 match utxo_registry.consume(&tx_ref) {
                                                     Ok(tx_identifier) => {
@@ -346,11 +342,7 @@
                                         if publish_governance_procedures_topic.is_some() {
                                             if let Some(pp) = props {
                                                 // Nonempty set -- governance_message.proposal_procedures will not be empty
-<<<<<<< HEAD
-                                                let mut proc_id = GovActionId { transaction_id: TxHash::new(*tx.hash()), action_index: 0 };
-=======
                                                 let mut proc_id = GovActionId { transaction_id: tx_hash, action_index: 0 };
->>>>>>> 21f5388e
                                                 for (action_index, pallas_governance_proposals) in pp.iter().enumerate() {
                                                     match proc_id.set_action_index(action_index)
                                                         .and_then (|proc_id| map_parameters::map_governance_proposals_procedures(proc_id, pallas_governance_proposals))
@@ -364,11 +356,7 @@
                                             if let Some(pallas_vp) = votes {
                                                 // Nonempty set -- governance_message.voting_procedures will not be empty
                                                 match map_parameters::map_all_governance_voting_procedures(pallas_vp) {
-<<<<<<< HEAD
-                                                    Ok(vp) => voting_procedures.push((TxHash::new(*tx.hash()), vp)),
-=======
                                                     Ok(vp) => voting_procedures.push((tx_hash, vp)),
->>>>>>> 21f5388e
                                                     Err(e) => error!("Cannot decode governance voting procedures in slot {}: {e}", block.slot)
                                                 }
                                             }
