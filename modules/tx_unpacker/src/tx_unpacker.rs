//! Acropolis transaction unpacker module for Caryatid
//! Unpacks transaction bodies into UTXO events

use std::{collections::HashMap, sync::Arc, fs};
use std::collections::HashSet;
use caryatid_sdk::{Context, Module, module, MessageBusExt};
use acropolis_common::{
    messages::{GovernanceProceduresMessage, Message, TxCertificatesMessage, UTXODeltasMessage}, *,
};

use tokio::sync::Mutex;
use anyhow::{anyhow, Result};
use config::Config;
use tracing::{debug, info, error};
use pallas::{
    ledger::*,
    ledger::{
        primitives::{
            alonzo, conway, Nullable, Relay as PallasRelay, StakeCredential as PallasStakeCredential,
            ScriptHash
        },
        traverse::{MultiEraCert, MultiEraTx},
    }
};

<<<<<<< HEAD
mod sender;
use sender::Sender;
=======
use anyhow::anyhow;
>>>>>>> 090836ee

const DEFAULT_SUBSCRIBE_TOPIC: &str = "cardano.txs";

/// Tx unpacker module
/// Parameterised by the outer message enum used on the bus
#[module(
    message_type(Message),
    name = "tx-unpacker",
    description = "Transaction to UTXO event unpacker"
)]
pub struct TxUnpacker;

impl TxUnpacker
{
    /// Map Pallas Network to our AddressNetwork
    fn map_network(network: addresses::Network) -> Result<AddressNetwork> {
        match network {
            addresses::Network::Mainnet => Ok(AddressNetwork::Main),
            addresses::Network::Testnet => Ok(AddressNetwork::Test),
            _ => return Err(anyhow!("Unknown network in address"))
        }
    }

    /// Derive our Address from a Pallas address
    // This is essentially a 1:1 mapping but makes the Message definitions independent
    // of Pallas
    fn map_address(address: &addresses::Address) -> Result<Address> {
        match address {
            addresses::Address::Byron(byron_address) => Ok(Address::Byron(ByronAddress {
                payload: byron_address.payload.to_vec(),
            })),

            addresses::Address::Shelley(shelley_address) => Ok(Address::Shelley(ShelleyAddress {
                network: Self::map_network(shelley_address.network())?,

                payment: match shelley_address.payment() {
                    addresses::ShelleyPaymentPart::Key(hash) =>
                        ShelleyAddressPaymentPart::PaymentKeyHash(hash.to_vec()),
                    addresses::ShelleyPaymentPart::Script(hash) =>
                        ShelleyAddressPaymentPart::ScriptHash(hash.to_vec()),

                },

                delegation: match shelley_address.delegation() {
                    addresses::ShelleyDelegationPart::Null =>
                        ShelleyAddressDelegationPart::None,
                    addresses::ShelleyDelegationPart::Key(hash) =>
                        ShelleyAddressDelegationPart::StakeKeyHash(hash.to_vec()),
                    addresses::ShelleyDelegationPart::Script(hash) =>
                        ShelleyAddressDelegationPart::ScriptHash(hash.to_vec()),
                    addresses::ShelleyDelegationPart::Pointer(pointer) =>
                        ShelleyAddressDelegationPart::Pointer(ShelleyAddressPointer {
                            slot: pointer.slot(),
                            tx_index: pointer.tx_idx(),
                            cert_index: pointer.cert_idx()
                        })
                }
            })),

            addresses::Address::Stake(stake_address) => Ok(Address::Stake(StakeAddress {
                network: Self::map_network(stake_address.network())?,
                payload: match stake_address.payload() {
                    addresses::StakePayload::Stake(hash) =>
                        StakeAddressPayload::StakeKeyHash(hash.to_vec()),
                    addresses::StakePayload::Script(hash) =>
                        StakeAddressPayload::ScriptHash(hash.to_vec()),
                }
            })),

        }
    }

    /// Map a Pallas StakeCredential to ours
    fn map_stake_credential(cred: &PallasStakeCredential) -> StakeCredential {
        match cred {
            PallasStakeCredential::AddrKeyhash(key_hash) =>
                StakeCredential::AddrKeyHash(key_hash.to_vec()),
            PallasStakeCredential::ScriptHash(script_hash) =>
                StakeCredential::ScriptHash(script_hash.to_vec()),
        }
    }

    /// Map a Pallas DRep to our DRepChoice
    fn map_drep(drep: &conway::DRep) -> DRepChoice {
        match drep {
            conway::DRep::Key(key_hash) => DRepChoice::Key(key_hash.to_vec()),
            conway::DRep::Script(script_hash) => DRepChoice::Script(script_hash.to_vec()),
            conway::DRep::Abstain => DRepChoice::Abstain,
            conway::DRep::NoConfidence => DRepChoice::NoConfidence,
        }
    }

    fn map_nullable<Src: Clone,Dst>(f: impl FnOnce(&Src) -> Dst, nullable_src: &Nullable<Src>) -> Option<Dst> {
        match nullable_src {
            Nullable::Some(src) => Some(f(src)),
            _ => None
        }
    }

    fn map_nullable_result<Src: Clone,Dst>(f: impl FnOnce(&Src) -> Result<Dst>, nullable_src: &Nullable<Src>) -> Result<Option<Dst>> {
        match nullable_src {
            Nullable::Some(src) => { let res = f(src)?; Ok(Some(res)) }
            _ => Ok(None)
        }
    }

    fn map_anchor(anchor: &conway::Anchor) -> Anchor {
        Anchor {
            url: anchor.url.clone(),
            data_hash: anchor.content_hash.to_vec(),
        }
    }

    /// Map a Nullable Anchor to ours
    fn map_nullable_anchor(anchor: &Nullable<conway::Anchor>) -> Option<Anchor> {
        Self::map_nullable(&Self::map_anchor, anchor)
    }

    fn map_gov_action_id(pallas_action_id: &conway::GovActionId) -> Result<GovActionId> {
        let act_idx_u8: u8 = match pallas_action_id.action_index.try_into() {
            Ok(v) => v,
            Err(e) => return Err(anyhow!("Invalid action index {e}"))
        };

        Ok(GovActionId {
            transaction_id: pallas_action_id.transaction_id.to_vec(),
            action_index: act_idx_u8,
        })
    }

    fn map_nullable_gov_action_id(id: &Nullable<conway::GovActionId>) -> Result<Option<GovActionId>> {
        Self::map_nullable_result(&Self::map_gov_action_id, id)
    }

    fn map_constitution(constitution: &conway::Constitution) -> Constitution {
        Constitution {
            anchor: Self::map_anchor(&constitution.anchor),
            guardrail_script: Self::map_nullable(|x| x.to_vec(), &constitution.guardrail_script)
        }
    }

    /// Map a Pallas Relay to ours
    fn map_relay(relay: &PallasRelay) -> Relay {
        match relay {
            PallasRelay::SingleHostAddr(port, ipv4, ipv6) =>
                Relay::SingleHostAddr(SingleHostAddr{
                    port: match port {
                        Nullable::Some(port) => Some(*port as u16),
                        _ => None,
                    },
                    ipv4: match ipv4 {
                        Nullable::Some(ipv4) => ipv4.try_into().ok(),
                        _ => None,
                    },
                    ipv6: match ipv6 {
                        Nullable::Some(ipv6) => ipv6.try_into().ok(),
                        _ => None,
                    },
                }),
            PallasRelay::SingleHostName(port, dns_name) =>
                Relay::SingleHostName(SingleHostName {
                    port: match port {
                        Nullable::Some(port) => Some(*port as u16),
                        _ => None,
                    },
                    dns_name: dns_name.clone(),
                }),
            PallasRelay::MultiHostName(dns_name) =>
                Relay::MultiHostName(MultiHostName { 
                    dns_name: dns_name.clone()
                }),
        }
    }

    /// Derive our TxCertificate from a Pallas Certificate
    fn map_certificate(cert: &MultiEraCert, tx_index: usize, cert_index: usize) -> Result<TxCertificate> {
        match cert {
            MultiEraCert::NotApplicable => Err(anyhow!("Not applicable cert!")),

            MultiEraCert::AlonzoCompatible(cert) => {
                match cert.as_ref().as_ref() {
                    alonzo::Certificate::StakeRegistration(cred) =>
                        Ok(TxCertificate::StakeRegistration(
                            StakeCredentialWithPos {
                                stake_credential: Self::map_stake_credential(cred),
                                tx_index: tx_index.try_into().unwrap(),
                                cert_index: cert_index.try_into().unwrap(),
                            })),
                    alonzo::Certificate::StakeDeregistration(cred) =>
                            Ok(TxCertificate::StakeDeregistration(
                                Self::map_stake_credential(cred))),
                    alonzo::Certificate::StakeDelegation(cred, pool_key_hash) =>
                                Ok(TxCertificate::StakeDelegation(StakeDelegation {
                                    credential: Self::map_stake_credential(cred),
                                    operator: pool_key_hash.to_vec()
                                })),
                    alonzo::Certificate::PoolRegistration {
                        // TODO relays, pool_metadata
                        operator, vrf_keyhash, pledge, cost, margin,
                        reward_account, pool_owners, relays, pool_metadata } =>
                                Ok(TxCertificate::PoolRegistration(PoolRegistration { 
                                    operator: operator.to_vec(),
                                    vrf_key_hash: vrf_keyhash.to_vec(),
                                    pledge: *pledge,
                                    cost: *cost,
                                    margin: Ratio {
                                        numerator: margin.numerator,
                                        denominator: margin.denominator,
                                    },
                                    reward_account: reward_account.to_vec(),
                                    pool_owners: pool_owners
                                        .into_iter()
                                        .map(|v| v.to_vec())
                                        .collect(),
                                    relays: relays
                                        .into_iter()
                                        .map(|relay| Self::map_relay(relay))
                                        .collect(),
                                    pool_metadata: match pool_metadata {
                                        Nullable::Some(md) => Some(PoolMetadata {
                                            url: md.url.clone(),
                                            hash: md.hash.to_vec(),
                                        }),
                                        _ => None
                                    }
                                })),
                    alonzo::Certificate::PoolRetirement(pool_key_hash, epoch) =>
                                Ok(TxCertificate::PoolRetirement(PoolRetirement {
                                    operator: pool_key_hash.to_vec(),
                                    epoch: *epoch
                                })),
                    alonzo::Certificate::GenesisKeyDelegation(
                        genesis_hash, genesis_delegate_hash, vrf_key_hash) =>
                                Ok(TxCertificate::GenesisKeyDelegation(GenesisKeyDelegation{
                                    genesis_hash: genesis_hash.to_vec(),
                                    genesis_delegate_hash: genesis_delegate_hash.to_vec(),
                                    vrf_key_hash: vrf_key_hash.to_vec(),
                        })),
                    alonzo::Certificate::MoveInstantaneousRewardsCert(mir) =>
                                Ok(TxCertificate::MoveInstantaneousReward(MoveInstantaneosReward{
                                    source: match mir.source {
                                        alonzo::InstantaneousRewardSource::Reserves =>
                                            InstantaneousRewardSource::Reserves,
                                        alonzo::InstantaneousRewardSource::Treasury =>
                                            InstantaneousRewardSource::Treasury,
                                    },
                                    target: match &mir.target {
                                        alonzo::InstantaneousRewardTarget::StakeCredentials(creds) =>
                                            InstantaneousRewardTarget::StakeCredentials(
                                                creds.iter()
                                                .map(|(sc, v)| (Self::map_stake_credential(&sc),
                                                                *v as u64)) // TODO can be negative?
                                                .collect()),
                                        alonzo::InstantaneousRewardTarget::OtherAccountingPot(n) =>
                                            InstantaneousRewardTarget::OtherAccountingPot(*n),
                                    }
                                })),
                }
            }

            // Now repeated for a different type!
            MultiEraCert::Conway(cert) => {
                match cert.as_ref().as_ref() {
                    conway::Certificate::StakeRegistration(cred) =>
                        Ok(TxCertificate::StakeRegistration(
                            StakeCredentialWithPos {
                                stake_credential: Self::map_stake_credential(cred),
                                tx_index: tx_index.try_into().unwrap(),
                                cert_index: cert_index.try_into().unwrap(),
                            })),
                    conway::Certificate::StakeDeregistration(cred) =>
                            Ok(TxCertificate::StakeDeregistration(
                                Self::map_stake_credential(cred))),
                    conway::Certificate::StakeDelegation(cred, pool_key_hash) =>
                                Ok(TxCertificate::StakeDelegation(StakeDelegation {
                                    credential: Self::map_stake_credential(cred),
                                    operator: pool_key_hash.to_vec()
                                })),
                    conway::Certificate::PoolRegistration {
                        // TODO relays, pool_metadata
                        operator, vrf_keyhash, pledge, cost, margin,
                        reward_account, pool_owners, relays, pool_metadata } =>
                                Ok(TxCertificate::PoolRegistration(PoolRegistration { 
                                    operator: operator.to_vec(),
                                    vrf_key_hash: vrf_keyhash.to_vec(),
                                    pledge: *pledge,
                                    cost: *cost,
                                    margin: Ratio {
                                        numerator: margin.numerator,
                                        denominator: margin.denominator,
                                    },
                                    reward_account: reward_account.to_vec(),
                                    pool_owners: pool_owners
                                        .into_iter()
                                        .map(|v| v.to_vec())
                                        .collect(),
                                    relays: relays
                                        .into_iter()
                                        .map(|relay| Self::map_relay(relay))
                                        .collect(),
                                    pool_metadata: match pool_metadata {
                                        Nullable::Some(md) => Some(PoolMetadata {
                                            url: md.url.clone(),
                                            hash: md.hash.to_vec(),
                                        }),
                                        _ => None
                                    }
                                })),
                    conway::Certificate::PoolRetirement(pool_key_hash, epoch) =>
                                Ok(TxCertificate::PoolRetirement(PoolRetirement {
                                    operator: pool_key_hash.to_vec(),
                                    epoch: *epoch
                                })),

                    conway::Certificate::Reg(cred, coin) =>
                                Ok(TxCertificate::Registration(Registration {
                                    credential: Self::map_stake_credential(cred),
                                    deposit: *coin,
                                })),

                    conway::Certificate::UnReg(cred, coin) =>
                                Ok(TxCertificate::Deregistration(Deregistration {
                                    credential: Self::map_stake_credential(cred),
                                    refund: *coin,
                                })),

                    conway::Certificate::VoteDeleg(cred, drep) =>
                                Ok(TxCertificate::VoteDelegation(VoteDelegation {
                                    credential: Self::map_stake_credential(cred),
                                    drep: Self::map_drep(drep),
                                })),

                    conway::Certificate::StakeVoteDeleg(cred, pool_key_hash, drep) =>
                                Ok(TxCertificate::StakeAndVoteDelegation(StakeAndVoteDelegation {
                                    credential: Self::map_stake_credential(cred),
                                    operator: pool_key_hash.to_vec(),
                                    drep: Self::map_drep(drep),
                                })),

                    conway::Certificate::StakeRegDeleg(cred, pool_key_hash, coin) =>
                                Ok(TxCertificate::StakeRegistrationAndDelegation(
                                    StakeRegistrationAndDelegation {
                                        credential: Self::map_stake_credential(cred),
                                        operator: pool_key_hash.to_vec(),
                                        deposit: *coin,
                                })),

                    conway::Certificate::VoteRegDeleg(cred, drep, coin) =>
                                Ok(TxCertificate::StakeRegistrationAndVoteDelegation(
                                    StakeRegistrationAndVoteDelegation {
                                        credential: Self::map_stake_credential(cred),
                                        drep: Self::map_drep(drep),
                                        deposit: *coin,
                                })),

                    conway::Certificate::StakeVoteRegDeleg(cred, pool_key_hash, drep, coin) =>
                                Ok(TxCertificate::StakeRegistrationAndStakeAndVoteDelegation(
                                    StakeRegistrationAndStakeAndVoteDelegation {
                                        credential: Self::map_stake_credential(cred),
                                        operator: pool_key_hash.to_vec(),
                                        drep: Self::map_drep(drep),
                                        deposit: *coin,
                                })),

                    conway::Certificate::AuthCommitteeHot(cold_cred, hot_cred) =>
                                Ok(TxCertificate::AuthCommitteeHot(AuthCommitteeHot {
                                    cold_credential: Self::map_stake_credential(cold_cred),
                                    hot_credential: Self::map_stake_credential(hot_cred),
                                })),

                    conway::Certificate::ResignCommitteeCold(cold_cred, anchor) =>
                                Ok(TxCertificate::ResignCommitteeCold(ResignCommitteeCold {
                                    cold_credential: Self::map_stake_credential(cold_cred),
                                    anchor: Self::map_nullable_anchor(&anchor)
                                })),

                    conway::Certificate::RegDRepCert(cred, coin, anchor) =>
                                Ok(TxCertificate::DRepRegistration(DRepRegistration {
                                    credential: Self::map_stake_credential(cred),
                                    deposit: *coin,
                                    anchor: Self::map_nullable_anchor(&anchor),
                                })),

                    conway::Certificate::UnRegDRepCert(cred, coin) =>
                                Ok(TxCertificate::DRepDeregistration(DRepDeregistration {
                                    credential: Self::map_stake_credential(cred),
                                    refund: *coin,
                                })),

                    conway::Certificate::UpdateDRepCert(cred, anchor) =>
                                Ok(TxCertificate::DRepUpdate(DRepUpdate {
                                    credential: Self::map_stake_credential(cred),
                                    anchor: Self::map_nullable_anchor(&anchor),
                                })),
                }
            }

            _ => Err(anyhow!("Unknown certificate era {:?} ignored", cert)),
        }
    }

    fn map_unit_interval(pallas_interval: &conway::UnitInterval) -> UnitInterval {
        UnitInterval {
            numerator: pallas_interval.numerator,
            denominator: pallas_interval.denominator,
        }
    }

    fn map_ex_units(pallas_units: &conway::ExUnits) -> ExUnits {
        ExUnits {
            mem: pallas_units.mem,
            steps: pallas_units.steps,
        }
    }

    fn map_execution_costs(pallas_ex_costs: &conway::ExUnitPrices) -> ExUnitPrices {
        ExUnitPrices {
            mem_price: Self::map_unit_interval(&pallas_ex_costs.mem_price),
            step_price: Self::map_unit_interval(&pallas_ex_costs.step_price),
        }
    }

    fn map_cost_models(pallas_cost_models: &conway::CostModels) -> CostModels {
        CostModels {
            plutus_v1: pallas_cost_models.plutus_v1.clone(),
            plutus_v2: pallas_cost_models.plutus_v2.clone(),
            plutus_v3: pallas_cost_models.plutus_v3.clone()
        }
    }

    fn map_pool_voting_thresholds(ts: &conway::PoolVotingThresholds) -> PoolVotingThresholds {
        PoolVotingThresholds {
            motion_no_confidence: Self::map_unit_interval(&ts.motion_no_confidence),
            committee_normal: Self::map_unit_interval(&ts.committee_normal),
            committee_no_confidence: Self::map_unit_interval(&ts.committee_no_confidence),
            hard_fork_initiation: Self::map_unit_interval(&ts.hard_fork_initiation),
            security_voting_threshold: Self::map_unit_interval(&ts.security_voting_threshold),
        }
    }

    fn map_drep_voting_thresholds(ts: &conway::DRepVotingThresholds) -> DRepVotingThresholds {
        DRepVotingThresholds {
            motion_no_confidence: Self::map_unit_interval(&ts.motion_no_confidence),
            committee_normal: Self::map_unit_interval(&ts.committee_normal),
            committee_no_confidence: Self::map_unit_interval(&ts.committee_no_confidence),
            update_constitution: Self::map_unit_interval(&ts.update_constitution),
            hard_fork_initiation: Self::map_unit_interval(&ts.hard_fork_initiation),
            pp_network_group: Self::map_unit_interval(&ts.pp_network_group),
            pp_economic_group: Self::map_unit_interval(&ts.pp_economic_group),
            pp_technical_group: Self::map_unit_interval(&ts.pp_technical_group),
            pp_governance_group: Self::map_unit_interval(&ts.pp_governance_group),
            treasury_withdrawal: Self::map_unit_interval(&ts.treasury_withdrawal),
        }
    }

    fn map_protocol_param_update(p: &conway::ProtocolParamUpdate) -> Box<ProtocolParamUpdate> {
        Box::new (ProtocolParamUpdate {
            minfee_a: p.minfee_a.clone(),
            minfee_b: p.minfee_b.clone(),
            max_block_body_size: p.max_block_body_size.clone(),
            max_transaction_size: p.max_transaction_size.clone(),
            max_block_header_size: p.max_block_header_size.clone(),
            key_deposit: p.key_deposit.clone(),
            pool_deposit: p.pool_deposit.clone(),
            maximum_epoch: p.maximum_epoch.clone(),
            desired_number_of_stake_pools: p.desired_number_of_stake_pools.clone(),
            pool_pledge_influence: p.pool_pledge_influence.as_ref().map(&Self::map_unit_interval),
            expansion_rate: p.expansion_rate.as_ref().map(&Self::map_unit_interval),
            treasury_growth_rate: p.expansion_rate.as_ref().map(&Self::map_unit_interval),
            min_pool_cost: p.min_pool_cost.clone(),
            ada_per_utxo_byte: p.ada_per_utxo_byte.clone(),
            cost_models_for_script_languages: p.cost_models_for_script_languages.as_ref().map(&Self::map_cost_models),
            execution_costs: p.execution_costs.as_ref().map(&Self::map_execution_costs),
            max_tx_ex_units: p.max_tx_ex_units.as_ref().map(&Self::map_ex_units),
            max_block_ex_units: p.max_block_ex_units.as_ref().map(&Self::map_ex_units),
            max_value_size: p.max_value_size.clone(),
            collateral_percentage: p.collateral_percentage.clone(),
            max_collateral_inputs: p.max_collateral_inputs.clone(),
            pool_voting_thresholds: p.pool_voting_thresholds.as_ref().map(&Self::map_pool_voting_thresholds),
            drep_voting_thresholds: p.drep_voting_thresholds.as_ref().map(&Self::map_drep_voting_thresholds),
            min_committee_size: p.min_committee_size.clone(),
            committee_term_limit: p.committee_term_limit.clone(),
            governance_action_validity_period: p.governance_action_validity_period.clone(),
            governance_action_deposit: p.governance_action_deposit.clone(),
            drep_deposit: p.drep_deposit.clone(),
            drep_inactivity_period: p.drep_inactivity_period.clone(),
            minfee_refscript_cost_per_byte: p.minfee_refscript_cost_per_byte.as_ref().map(&Self::map_unit_interval),
        })
    }

    fn map_governance_action(action: &conway::GovAction) -> Result<GovernanceAction> {
        match action {
            conway::GovAction::ParameterChange(id, protocol_update, script) =>
                Ok(GovernanceAction::ParameterChange(ParameterChangeAction {
                    previous_action_id: Self::map_nullable_gov_action_id(id)?,
                    protocol_param_update: Self::map_protocol_param_update(protocol_update),
                    script_hash: Self::map_nullable(&|x: &ScriptHash| x.to_vec(), &script),
                })),

            conway::GovAction::HardForkInitiation(id, version) =>
                Ok(GovernanceAction::HardForkInitiation(HardForkInitiationAction {
                    previous_action_id: Self::map_nullable_gov_action_id(id)?,
                    protocol_version: *version,
                })),

            conway::GovAction::TreasuryWithdrawals(withdrawals, script) =>
                Ok(GovernanceAction::TreasuryWithdrawals(TreasuryWithdrawalsAction{
                    rewards: HashMap::from_iter(withdrawals.iter().map(|(account,coin)| (account.to_vec(), *coin))),
                    script_hash: Self::map_nullable(&|x: &ScriptHash| x.to_vec(), script),
                })),

            conway::GovAction::NoConfidence(id) =>
                Ok(GovernanceAction::NoConfidence(Self::map_nullable_gov_action_id(id)?)),

            conway::GovAction::UpdateCommittee(id, committee, threshold, terms) =>
                Ok(GovernanceAction::UpdateCommittee(UpdateCommitteeAction {
                    previous_action_id: Self::map_nullable_gov_action_id(id)?,
                    removed_committee_members: HashSet::from_iter(
                        committee.iter().map(Self::map_stake_credential)
                    ),
                    new_committee_members: HashMap::from_iter(
                        threshold.iter().map(|(k,v)| (Self::map_stake_credential(k), *v))
                    ),
                    terms: Self::map_unit_interval(terms),
                })),

            conway::GovAction::NewConstitution(id, constitution) =>
                Ok(GovernanceAction::NewConstitution(NewConstitutionAction {
                    previous_action_id: Self::map_nullable_gov_action_id(id)?,
                    new_constitution: Self::map_constitution(&constitution),
                })),

            conway::GovAction::Information => Ok(GovernanceAction::Information)
        }
    }

    fn map_governance_proposals_procedures(gov_action_id: &GovActionId, prop: &conway::ProposalProcedure) -> Result<ProposalProcedure> {
        Ok(ProposalProcedure {
            deposit: prop.deposit,
            reward_account: prop.reward_account.to_vec(),
            gov_action_id: gov_action_id.clone(),
            gov_action: Self::map_governance_action(&prop.gov_action)?,
            anchor: Self::map_anchor(&prop.anchor),
        })
    }

    fn map_voter(voter: &conway::Voter) -> Voter {
        match voter {
            conway::Voter::ConstitutionalCommitteeKey(key_hash) => Voter::ConstitutionalCommitteeKey(key_hash.to_vec()),
            conway::Voter::ConstitutionalCommitteeScript(script_hash) => Voter::ConstitutionalCommitteeScript(script_hash.to_vec()),
            conway::Voter::DRepKey(addr_key_hash) => Voter::DRepKey(addr_key_hash.to_vec()),
            conway::Voter::DRepScript(script_hash) => Voter::DRepScript(script_hash.to_vec()),
            conway::Voter::StakePoolKey(key_hash) => Voter::StakePoolKey(key_hash.to_vec())
        }
    }

    fn map_vote(vote: &conway::Vote) -> Vote {
        match vote {
            conway::Vote::No => Vote::No,
            conway::Vote::Yes => Vote::Yes,
            conway::Vote::Abstain => Vote::Abstain
        }
    }

    fn map_single_governance_voting_procedure(proc: &conway::VotingProcedure) -> VotingProcedure {
        VotingProcedure {
            vote: Self::map_vote(&proc.vote),
            anchor: Self::map_nullable_anchor(&proc.anchor),
        }
    }

    fn map_all_governance_voting_procedures(vote_procs: &conway::VotingProcedures) -> Result<VotingProcedures> {
        let mut procs = VotingProcedures { votes: HashMap::new() };

        for (pallas_voter,pallas_pair) in vote_procs.iter() {
            let voter = Self::map_voter(pallas_voter);

            if let Some(_x) = procs.votes.insert(voter.clone(), HashMap::new()) {
                return Err(anyhow!("Duplicate voter {:?} in governance voting procedures: {:?}", voter, vote_procs));
            }

            let single_voter = procs.votes.get_mut(&voter)
                .ok_or_else(|| anyhow!("Cannot find voter {:?}, which must present", voter))?;

            for (pallas_action_id, pallas_voting_procedure) in pallas_pair.iter() {
                let action_id = Self::map_gov_action_id(pallas_action_id)?;
                let vp = Self::map_single_governance_voting_procedure(&pallas_voting_procedure);
                single_voter.insert(action_id, vp);
            }
        }

        Ok(procs)
    }

    fn sequence_with_prev_limit(s: &Sequence) -> Sequence {
        Sequence { number: s.number, previous: if s.number > 1 { s.previous } else { None } }
    }

    /// Main init function
    pub fn init(&self, context: Arc<Context<Message>>, config: Arc<Config>) -> Result<()> {

        // Subscribe for tx messages
        // Get configuration
        let subscribe_topic = config.get_string("subscribe-topic")
            .unwrap_or(DEFAULT_SUBSCRIBE_TOPIC.to_string());
        info!("Creating subscriber on '{subscribe_topic}'");

        let publish_utxo_deltas_topic = config.get_string("publish-utxo-deltas-topic").ok();
        if let Some(ref topic) = publish_utxo_deltas_topic {
            info!("Publishing UTXO deltas on '{topic}'");
        }

        let publish_certificates_topic = config.get_string("publish-certificates-topic").ok();
        if let Some(ref topic) = publish_certificates_topic {
            info!("Publishing certificates on '{topic}'");
        }

        let publish_governance_procedures_topic = config.get_string("publish-governance-topic").ok();
        if let Some(ref topic) = publish_governance_procedures_topic {
            info!("Publishing governance procedures on '{topic}'");
        }

<<<<<<< HEAD
        let governance_logs_dir = config.get_string("governance-logs-dir").ok();
        if let Some(ref gov_log_dir) = governance_logs_dir {
            info!("Logging governance messages to '{gov_log_dir}'")
        }

//        context.clone().message_bus.subscribe(&subscribe_topic, move |message: Arc<Message>| {
//            let context = context.clone();
//            let publish_utxo_deltas_topic = publish_utxo_deltas_topic.clone();
//            let publish_certificates_topic = publish_certificates_topic.clone();
//            let publish_governance_procedures_topic = publish_governance_procedures_topic.clone();

        let utxo_sender = match publish_utxo_deltas_topic {
            Some(topic) => Some(Arc::new(Mutex::new(Serialiser::new_from(Arc::new(Mutex::new(Sender::new(context.clone(), topic.clone(), Some(0), |sequence: &Sequence, data: &UTXODeltasMessage| {
                let mut data = data.clone();
                data.sequence = *sequence;
                Message::UTXODeltas(data)
            }))), module_path!(), Some(0))))),
            None => None,
        };

        let cert_sender = match publish_certificates_topic {
            Some(topic) => Some(Arc::new(Mutex::new(Serialiser::new_from(Arc::new(Mutex::new(Sender::new(context.clone(), topic.clone(), None, |sequence: &Sequence, data: &TxCertificatesMessage| {
                let mut data = data.clone();
                data.sequence = *sequence;
                Message::TxCertificates(data)
            }))), module_path!(), Some(0))))),
            None => None,
        };

        let gov_sender = match publish_governance_procedures_topic {
            Some(topic) => Some(Arc::new(Mutex::new(Serialiser::new_from(Arc::new(Mutex::new(Sender::new(context.clone(), topic.clone(), None, |sequence: &Sequence, data: &GovernanceProceduresMessage| {
                let mut data = data.clone();
                data.sequence = *sequence;
                Message::GovernanceProcedures(data)
            }))), module_path!(), None)))),
            None => None,
        };

        context.clone().message_bus.subscribe(&subscribe_topic, move |message: Arc<Message>| {
            let utxo_sender = utxo_sender.clone();
            let cert_sender = cert_sender.clone();
            let gov_sender = gov_sender.clone();
            let governance_logs_dir = governance_logs_dir.clone();
=======
        context.clone().message_bus.subscribe(&subscribe_topic, move |message: Arc<Message>| {

            let context = context.clone();
            let publish_utxo_deltas_topic = publish_utxo_deltas_topic.clone();
            let publish_certificates_topic = publish_certificates_topic.clone();
            let publish_governance_procedures_topic = publish_governance_procedures_topic.clone();
>>>>>>> 090836ee

            async move {
                match message.as_ref() {
                    Message::ReceivedTxs(txs_msg) => {
                        if tracing::enabled!(tracing::Level::DEBUG) {
                            debug!("Received {} txs for slot {}",
                                txs_msg.txs.len(), txs_msg.block.slot);
                        }

                        let mut governance_message = GovernanceProceduresMessage {
                            sequence: Self::sequence_with_prev_limit(&txs_msg.sequence),
                            block: txs_msg.block.clone(),
                            voting_procedures: Vec::new(),
                            proposal_procedures: Vec::new(),
                        };

                        let mut deltas = Vec::new();
                        let mut certificates = Vec::new();

                        for (tx_index, raw_tx) in txs_msg.txs.iter().enumerate() {
                            // Parse the tx
                            match MultiEraTx::decode(&raw_tx) {
                                Ok(tx) => {
                                    let inputs = tx.consumes();
                                    let outputs = tx.produces();
                                    let certs = tx.certs();
                                    let mut props = None;
                                    let mut votes = None;

                                    if let Some(conway) = tx.as_conway() {
                                        if let Some(ref v) = conway.transaction_body.voting_procedures {
                                            votes = Some(v);
                                        }

                                        if let Some(ref p) = conway.transaction_body.proposal_procedures {
                                            props = Some(p);
                                        }

                                        if votes.is_some() || props.is_some() || txs_msg.block.new_epoch {
                                            if let Some(ref dir) = governance_logs_dir {
                                                let filename = format!("{dir}/{:012}.json", txs_msg.sequence.number);
                                                let data = match serde_json::to_string(&message) {
                                                    Ok(data) => data,
                                                    Err(e) => format!("Error serializing message to json: {e}")
                                                };
                                                if let Err(e) = fs::write(filename, data) {
                                                    error!("Error writing to file: {}", e);
                                                }
                                            }
                                        }
                                    }

                                    if tracing::enabled!(tracing::Level::DEBUG) {
                                        debug!("Decoded tx with {} inputs, {} outputs, {} certs",
                                           inputs.len(), outputs.len(), certs.len());
                                    }

                                    if publish_utxo_deltas_topic.is_some() {
                                        // Add all the inputs
                                        for input in inputs {  // MultiEraInput

                                            let oref = input.output_ref();

                                            // Construct message
                                            let tx_input = TxInput {
                                                tx_hash: oref.hash().to_vec(),
                                                index: oref.index(),
                                            };

                                            deltas.push(UTXODelta::Input(tx_input));
                                        }

                                        // Add all the outputs
                                        for (index, output) in outputs {  // MultiEraOutput

                                            match output.address() {
                                                Ok(pallas_address) =>
                                                {
                                                    match Self::map_address(&pallas_address) {
                                                        Ok(address) => {
                                                            let tx_output = TxOutput {
                                                                tx_hash: tx.hash().to_vec(),
                                                                index: index as u64,
                                                                address: address,
                                                                value: output.value().coin(),
                                                                // !!! datum
                                                            };

                                                            deltas.push(UTXODelta::Output(tx_output));
                                                        }

                                                        Err(e) => 
                                                            error!("Output {index} in tx ignored: {e}")
                                                    }
                                                }

                                                Err(e) => 
                                                    error!("Can't parse output {index} in tx: {e}")
                                            }
                                        }
                                    }

<<<<<<< HEAD
                                    if cert_sender.is_some() {
                                        for ( cert_index, cert) in certs.iter().enumerate() {
                                            match Self::map_certificate(&cert, tx_index, cert_index) {
=======
                                    if publish_certificates_topic.is_some() {
                                        for cert in certs {
                                            match Self::map_certificate(&cert) {
>>>>>>> 090836ee
                                                Ok(tx_cert) => {
                                                    certificates.push(tx_cert);
                                                },
                                                Err(_e) => {
                                                    // TODO error unexpected
                                                    //error!("{e}");
                                                }
                                            }
                                        }
                                    }

                                    if publish_governance_procedures_topic.is_some() {
                                        if let Some(pp) = props {
                                            // Nonempty set -- governance_message.proposal_procedures will not be empty
                                            let mut proc_id = GovActionId { transaction_id: tx.hash().to_vec(), action_index: 0 };
                                            let mut action_index: usize = 0;
                                            for pallas_governance_proposals in pp.iter() {
                                                match proc_id.set_action_index(action_index)
                                                    .and_then (|proc_id| Self::map_governance_proposals_procedures(&proc_id, &pallas_governance_proposals))
                                                {
                                                    Ok(g) => governance_message.proposal_procedures.push(g),
                                                    Err(e) => error!("Cannot decode governance proposal procedure {} idx {} in slot {}: {e}", proc_id, action_index, txs_msg.block.slot)
                                                }
                                                action_index += 1;
                                            }
                                        }

                                        if let Some(pallas_vp) = votes {
                                            // Nonempty set -- governance_message.voting_procedures will not be empty
                                            match Self::map_all_governance_voting_procedures(pallas_vp) {
                                                Ok(vp) => governance_message.voting_procedures.push((tx.hash().to_vec(), vp)),
                                                Err(e) => error!("Cannot decode governance voting procedures in slot {}: {e}", txs_msg.block.slot)
                                            }
                                        }
                                    }
                                },

                                Err(e) => error!("Can't decode transaction in slot {}: {e}",
                                                 txs_msg.block.slot)
                            }
                        }

<<<<<<< HEAD
                        match utxo_sender {
                            Some(ref utxo_sender) => {
                                if txs_msg.block.new_epoch || !deltas.is_empty() {
                                    let data = UTXODeltasMessage {
                                        sequence: txs_msg.sequence,
                                        block: txs_msg.block.clone(),
                                        deltas,
                                    };
                                    let _ = utxo_sender.lock().await.handle(txs_msg.sequence, &Some(data)).await;
                                } else {
                                    let _ = utxo_sender.lock().await.handle(txs_msg.sequence, &None).await;
                                }
                            },
                            _ => (),
                        };

                        match cert_sender {
                            Some(ref cert_sender) => {
                                if txs_msg.block.new_epoch || !certificates.is_empty() {
                                    let data = TxCertificatesMessage {
                                        sequence: Sequence {
                                            number: txs_msg.sequence.number,
                                            previous: match txs_msg.sequence.number {
                                                1 => None,
                                                _ => txs_msg.sequence.previous,
                                            },
                                        },
                                        block: txs_msg.block.clone(),
                                        certificates,
                                    };
                                    let _ = cert_sender.lock().await.handle(txs_msg.sequence, &Some(data)).await;
                                } else {
                                    let _ = cert_sender.lock().await.handle(txs_msg.sequence, &None).await;
                                }
                            },
                            _ => (),
                        };

                        match gov_sender {
                            Some(ref gov_sender) if txs_msg.sequence.number > 0 => {
                                let message = if !governance_message.is_empty() { 
                                    Some(governance_message)
                                } else { 
                                    None
                                };
                                let _ = gov_sender.lock().await.handle(txs_msg.sequence, &message).await;
                            },
                            _ => (),
                        };
=======
                        if let Some(topic) = publish_utxo_deltas_topic {
                            let msg = Message::UTXODeltas(UTXODeltasMessage {
                                block: txs_msg.block.clone(),
                                deltas,
                            });

                            context.message_bus.publish(&topic, Arc::new(msg))
                                .await
                                .unwrap_or_else(|e| error!("Failed to publish: {e}"));
                        }

                        if let Some(topic) = publish_certificates_topic {
                            let msg = Message::TxCertificates(TxCertificatesMessage {
                                block: txs_msg.block.clone(),
                                certificates,
                            });

                            context.message_bus.publish(&topic, Arc::new(msg))
                                .await
                                .unwrap_or_else(|e| error!("Failed to publish: {e}"));
                        }

                        if let Some(topic) = publish_governance_procedures_topic {
                            let msg = Message::GovernanceProcedures(
                                GovernanceProceduresMessage {
                                    block: txs_msg.block.clone(),
                                    voting_procedures,
                                    proposal_procedures,
                                });
                            context.message_bus.publish(&topic, Arc::new(msg))
                                .await
                                .unwrap_or_else(|e| error!("Failed to publish: {e}"));
                        }
>>>>>>> 090836ee
                    }

                    _ => error!("Unexpected message type: {message:?}")
                }
            }
        })?;

        Ok(())
    }
}<|MERGE_RESOLUTION|>--- conflicted
+++ resolved
@@ -22,13 +22,6 @@
         traverse::{MultiEraCert, MultiEraTx},
     }
 };
-
-<<<<<<< HEAD
-mod sender;
-use sender::Sender;
-=======
-use anyhow::anyhow;
->>>>>>> 090836ee
 
 const DEFAULT_SUBSCRIBE_TOPIC: &str = "cardano.txs";
 
@@ -623,10 +616,6 @@
         Ok(procs)
     }
 
-    fn sequence_with_prev_limit(s: &Sequence) -> Sequence {
-        Sequence { number: s.number, previous: if s.number > 1 { s.previous } else { None } }
-    }
-
     /// Main init function
     pub fn init(&self, context: Arc<Context<Message>>, config: Arc<Config>) -> Result<()> {
 
@@ -651,58 +640,18 @@
             info!("Publishing governance procedures on '{topic}'");
         }
 
-<<<<<<< HEAD
         let governance_logs_dir = config.get_string("governance-logs-dir").ok();
         if let Some(ref gov_log_dir) = governance_logs_dir {
             info!("Logging governance messages to '{gov_log_dir}'")
         }
 
-//        context.clone().message_bus.subscribe(&subscribe_topic, move |message: Arc<Message>| {
-//            let context = context.clone();
-//            let publish_utxo_deltas_topic = publish_utxo_deltas_topic.clone();
-//            let publish_certificates_topic = publish_certificates_topic.clone();
-//            let publish_governance_procedures_topic = publish_governance_procedures_topic.clone();
-
-        let utxo_sender = match publish_utxo_deltas_topic {
-            Some(topic) => Some(Arc::new(Mutex::new(Serialiser::new_from(Arc::new(Mutex::new(Sender::new(context.clone(), topic.clone(), Some(0), |sequence: &Sequence, data: &UTXODeltasMessage| {
-                let mut data = data.clone();
-                data.sequence = *sequence;
-                Message::UTXODeltas(data)
-            }))), module_path!(), Some(0))))),
-            None => None,
-        };
-
-        let cert_sender = match publish_certificates_topic {
-            Some(topic) => Some(Arc::new(Mutex::new(Serialiser::new_from(Arc::new(Mutex::new(Sender::new(context.clone(), topic.clone(), None, |sequence: &Sequence, data: &TxCertificatesMessage| {
-                let mut data = data.clone();
-                data.sequence = *sequence;
-                Message::TxCertificates(data)
-            }))), module_path!(), Some(0))))),
-            None => None,
-        };
-
-        let gov_sender = match publish_governance_procedures_topic {
-            Some(topic) => Some(Arc::new(Mutex::new(Serialiser::new_from(Arc::new(Mutex::new(Sender::new(context.clone(), topic.clone(), None, |sequence: &Sequence, data: &GovernanceProceduresMessage| {
-                let mut data = data.clone();
-                data.sequence = *sequence;
-                Message::GovernanceProcedures(data)
-            }))), module_path!(), None)))),
-            None => None,
-        };
-
-        context.clone().message_bus.subscribe(&subscribe_topic, move |message: Arc<Message>| {
-            let utxo_sender = utxo_sender.clone();
-            let cert_sender = cert_sender.clone();
-            let gov_sender = gov_sender.clone();
-            let governance_logs_dir = governance_logs_dir.clone();
-=======
         context.clone().message_bus.subscribe(&subscribe_topic, move |message: Arc<Message>| {
 
             let context = context.clone();
             let publish_utxo_deltas_topic = publish_utxo_deltas_topic.clone();
             let publish_certificates_topic = publish_certificates_topic.clone();
             let publish_governance_procedures_topic = publish_governance_procedures_topic.clone();
->>>>>>> 090836ee
+            let governance_logs_dir = governance_logs_dir.clone();
 
             async move {
                 match message.as_ref() {
@@ -712,15 +661,10 @@
                                 txs_msg.txs.len(), txs_msg.block.slot);
                         }
 
-                        let mut governance_message = GovernanceProceduresMessage {
-                            sequence: Self::sequence_with_prev_limit(&txs_msg.sequence),
-                            block: txs_msg.block.clone(),
-                            voting_procedures: Vec::new(),
-                            proposal_procedures: Vec::new(),
-                        };
-
                         let mut deltas = Vec::new();
                         let mut certificates = Vec::new();
+                        let mut voting_procedures = Vec::new();
+                        let mut proposal_procedures = Vec::new();
 
                         for (tx_index, raw_tx) in txs_msg.txs.iter().enumerate() {
                             // Parse the tx
@@ -743,7 +687,7 @@
 
                                         if votes.is_some() || props.is_some() || txs_msg.block.new_epoch {
                                             if let Some(ref dir) = governance_logs_dir {
-                                                let filename = format!("{dir}/{:012}.json", txs_msg.sequence.number);
+                                                let filename = format!("{dir}/{:012}.json", txs_msg.block.epoch);
                                                 let data = match serde_json::to_string(&message) {
                                                     Ok(data) => data,
                                                     Err(e) => format!("Error serializing message to json: {e}")
@@ -794,26 +738,20 @@
                                                             deltas.push(UTXODelta::Output(tx_output));
                                                         }
 
-                                                        Err(e) => 
+                                                        Err(e) =>
                                                             error!("Output {index} in tx ignored: {e}")
                                                     }
                                                 }
 
-                                                Err(e) => 
+                                                Err(e) =>
                                                     error!("Can't parse output {index} in tx: {e}")
                                             }
                                         }
                                     }
 
-<<<<<<< HEAD
-                                    if cert_sender.is_some() {
+                                    if publish_certificates_topic.is_some() {
                                         for ( cert_index, cert) in certs.iter().enumerate() {
                                             match Self::map_certificate(&cert, tx_index, cert_index) {
-=======
-                                    if publish_certificates_topic.is_some() {
-                                        for cert in certs {
-                                            match Self::map_certificate(&cert) {
->>>>>>> 090836ee
                                                 Ok(tx_cert) => {
                                                     certificates.push(tx_cert);
                                                 },
@@ -834,7 +772,7 @@
                                                 match proc_id.set_action_index(action_index)
                                                     .and_then (|proc_id| Self::map_governance_proposals_procedures(&proc_id, &pallas_governance_proposals))
                                                 {
-                                                    Ok(g) => governance_message.proposal_procedures.push(g),
+                                                    Ok(g) => proposal_procedures.push(g),
                                                     Err(e) => error!("Cannot decode governance proposal procedure {} idx {} in slot {}: {e}", proc_id, action_index, txs_msg.block.slot)
                                                 }
                                                 action_index += 1;
@@ -844,7 +782,7 @@
                                         if let Some(pallas_vp) = votes {
                                             // Nonempty set -- governance_message.voting_procedures will not be empty
                                             match Self::map_all_governance_voting_procedures(pallas_vp) {
-                                                Ok(vp) => governance_message.voting_procedures.push((tx.hash().to_vec(), vp)),
+                                                Ok(vp) => voting_procedures.push((tx.hash().to_vec(), vp)),
                                                 Err(e) => error!("Cannot decode governance voting procedures in slot {}: {e}", txs_msg.block.slot)
                                             }
                                         }
@@ -856,57 +794,6 @@
                             }
                         }
 
-<<<<<<< HEAD
-                        match utxo_sender {
-                            Some(ref utxo_sender) => {
-                                if txs_msg.block.new_epoch || !deltas.is_empty() {
-                                    let data = UTXODeltasMessage {
-                                        sequence: txs_msg.sequence,
-                                        block: txs_msg.block.clone(),
-                                        deltas,
-                                    };
-                                    let _ = utxo_sender.lock().await.handle(txs_msg.sequence, &Some(data)).await;
-                                } else {
-                                    let _ = utxo_sender.lock().await.handle(txs_msg.sequence, &None).await;
-                                }
-                            },
-                            _ => (),
-                        };
-
-                        match cert_sender {
-                            Some(ref cert_sender) => {
-                                if txs_msg.block.new_epoch || !certificates.is_empty() {
-                                    let data = TxCertificatesMessage {
-                                        sequence: Sequence {
-                                            number: txs_msg.sequence.number,
-                                            previous: match txs_msg.sequence.number {
-                                                1 => None,
-                                                _ => txs_msg.sequence.previous,
-                                            },
-                                        },
-                                        block: txs_msg.block.clone(),
-                                        certificates,
-                                    };
-                                    let _ = cert_sender.lock().await.handle(txs_msg.sequence, &Some(data)).await;
-                                } else {
-                                    let _ = cert_sender.lock().await.handle(txs_msg.sequence, &None).await;
-                                }
-                            },
-                            _ => (),
-                        };
-
-                        match gov_sender {
-                            Some(ref gov_sender) if txs_msg.sequence.number > 0 => {
-                                let message = if !governance_message.is_empty() { 
-                                    Some(governance_message)
-                                } else { 
-                                    None
-                                };
-                                let _ = gov_sender.lock().await.handle(txs_msg.sequence, &message).await;
-                            },
-                            _ => (),
-                        };
-=======
                         if let Some(topic) = publish_utxo_deltas_topic {
                             let msg = Message::UTXODeltas(UTXODeltasMessage {
                                 block: txs_msg.block.clone(),
@@ -940,7 +827,6 @@
                                 .await
                                 .unwrap_or_else(|e| error!("Failed to publish: {e}"));
                         }
->>>>>>> 090836ee
                     }
 
                     _ => error!("Unexpected message type: {message:?}")
