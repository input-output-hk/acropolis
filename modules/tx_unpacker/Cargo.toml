--- conflicted
+++ resolved
@@ -9,11 +9,7 @@
 license = "Apache-2.0"
 
 [dependencies]
-<<<<<<< HEAD
-caryatid_sdk = "0.6.0"
-=======
 caryatid_sdk = "0.9.0"
->>>>>>> 12ddd810
 acropolis_common = { path = "../../common" }
 pallas = "0.32.0"
 anyhow = "1.0"
