# Acropolis transaction unpacker module

[package]
name = "acropolis_module_tx_unpacker"
version = "0.2.0"
edition = "2021"
authors = ["Paul Clark <paul.clark@iohk.io>"]
description = "Transaction unpacker Caryatid module for Acropolis"
license = "Apache-2.0"

[dependencies]
caryatid_sdk = "0.4.0"
acropolis_common = { path = "../../common" }
pallas = "0.32.0"
anyhow = "1.0"
tokio = { version = "1", features = ["full"] }
config = "0.15.11"
tracing = "0.1.40"
<<<<<<< HEAD
serde = { version = "1.0.219", features = ["derive"] }
serde_json = "1.0"
=======
async-trait = "0.1"
>>>>>>> 1191ef9a

[lib]
path = "src/tx_unpacker.rs"<|MERGE_RESOLUTION|>--- conflicted
+++ resolved
@@ -16,12 +16,9 @@
 tokio = { version = "1", features = ["full"] }
 config = "0.15.11"
 tracing = "0.1.40"
-<<<<<<< HEAD
 serde = { version = "1.0.219", features = ["derive"] }
 serde_json = "1.0"
-=======
 async-trait = "0.1"
->>>>>>> 1191ef9a
 
 [lib]
 path = "src/tx_unpacker.rs"