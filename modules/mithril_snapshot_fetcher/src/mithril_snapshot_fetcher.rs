//! Acropolis Mithril snapshot fetcher module for Caryatid
//! Fetches a snapshot from Mithril and replays all the blocks in it

use acropolis_common::{
    configuration::StartupMethod,
    genesis_values::GenesisValues,
    messages::{CardanoMessage, Message, RawBlockMessage},
    BlockHash, BlockInfo, BlockIntent, BlockStatus, Era,
};
use anyhow::{anyhow, bail, Result};
use caryatid_sdk::{module, Context};
use chrono::{Duration, Utc};
use config::Config;
use mithril_client::{
    feedback::{FeedbackReceiver, MithrilEvent},
    ClientBuilder, MessageBuilder, Snapshot,
};
use pallas::{
    ledger::traverse::{Era as PallasEra, MultiEraBlock},
    storage::hardano,
};
use std::fs::{self, File};
use std::io::Write;
use std::path::Path;
use std::sync::Arc;
use std::thread::sleep;
use std::time::Duration as SystemDuration;
use tokio::sync::Mutex;
use tracing::{debug, error, info, info_span, Instrument};

mod pause;
use pause::PauseType;

const DEFAULT_BOOTSTRAPPED_SUBSCRIBE_TOPIC: (&str, &str) = (
    "bootstrapped-subscribe-topic",
    "cardano.sequence.bootstrapped",
);
const DEFAULT_BLOCK_PUBLISH_TOPIC: (&str, &str) =
    ("block-publish-topic", "cardano.block.available");
const DEFAULT_COMPLETION_TOPIC: (&str, &str) = ("completion-topic", "cardano.snapshot.complete");

const DEFAULT_AGGREGATOR_URL: &str =
    "https://aggregator.release-mainnet.api.mithril.network/aggregator";
const DEFAULT_GENESIS_KEY: &str = r#"
5b3139312c36362c3134302c3138352c3133382c31312c3233372c3230372c3235302c3134342c32
372c322c3138382c33302c31322c38312c3135352c3230342c31302c3137392c37352c32332c3133
382c3139362c3231372c352c31342c32302c35372c37392c33392c3137365d"#;
const DEFAULT_PAUSE: (&str, PauseType) = ("pause", PauseType::NoPause);
const DEFAULT_DOWNLOAD_MAX_AGE: &str = "download-max-age";
const DEFAULT_DIRECTORY: &str = "downloads";
const SNAPSHOT_METADATA_FILE: &str = "snapshot_metadata.json";

/// Mithril feedback receiver
struct FeedbackLogger {
    last_percentage: Arc<Mutex<u64>>,
}

impl FeedbackLogger {
    fn new() -> Self {
        Self {
            last_percentage: Arc::new(Mutex::new(0)),
        }
    }
}

#[async_trait::async_trait]
impl FeedbackReceiver for FeedbackLogger {
    async fn handle_event(&self, event: MithrilEvent) {
        #[allow(unreachable_patterns)] // To allow _ in cases where we do cover everything
        match event {
            MithrilEvent::SnapshotDownloadStarted { size, .. } => {
                info!("Started snapshot download - {size} bytes");
            }
            MithrilEvent::SnapshotDownloadProgress {
                downloaded_bytes: bytes,
                size,
                ..
            } => {
                let percentage = bytes * 100 / size;
                let mut last_percentage = self.last_percentage.lock().await;
                if percentage > *last_percentage {
                    info!("Downloaded {percentage}% of the snapshot");
                    *last_percentage = percentage;
                }
            }
            MithrilEvent::SnapshotDownloadCompleted { .. } => {
                info!("Download complete");
            }
            MithrilEvent::CertificateChainValidationStarted { .. } => {
                info!("Started certificate chain validation");
            }
            MithrilEvent::CertificateValidated {
                certificate_hash, ..
            } => {
                info!("Validated certificate {certificate_hash}");
            }
            MithrilEvent::CertificateChainValidated { .. } => {
                info!("Certificate chain validated OK");
            }
            MithrilEvent::CertificateFetchedFromCache {
                certificate_hash, ..
            } => {
                info!("Fetched certificate {certificate_hash} from cache");
            }

            _ => {} // Catchall for future updates
        }
    }
}

/// Mithril snapshot fetcher module
#[module(
    message_type(Message),
    name = "mithril-snapshot-fetcher",
    description = "Mithril snapshot fetcher"
)]
pub struct MithrilSnapshotFetcher;

impl MithrilSnapshotFetcher {
    fn load_snapshot_metadata(path: &Path) -> Result<Snapshot> {
        let snapshot_metadata_file = File::open(path)?;
        let snapshot_metadata = serde_json::from_reader::<_, Snapshot>(snapshot_metadata_file)?;
        Ok(snapshot_metadata)
    }

    fn save_snapshot_metadata(snapshot: &Snapshot, path: &Path) -> Result<()> {
        let stringified_snapshot = serde_json::to_string_pretty(snapshot)?;
        let mut snapshot_metadata_file = File::create(path)?;
        snapshot_metadata_file.write_all(stringified_snapshot.as_bytes())?;
        snapshot_metadata_file.flush()?;

        Ok(())
    }

    fn should_skip_download(
        old_snapshot_metadata: &Snapshot,
        latest_snapshot_metadata: &Snapshot,
        config: &Config,
    ) -> bool {
        let download_max_age = config.get::<u64>(DEFAULT_DOWNLOAD_MAX_AGE);

        match download_max_age {
            Ok(download_max_age) => {
                if download_max_age == 0 {
                    info!("Always download snapshot. Download max age is 0");
                    return false;
                }

                let now = Utc::now();
                if (now - old_snapshot_metadata.created_at)
                    > Duration::hours(download_max_age as i64)
                {
                    info!("Snapshot is expired by download max age: {download_max_age} hours");
                    if latest_snapshot_metadata.digest != old_snapshot_metadata.digest
                        && latest_snapshot_metadata.created_at > old_snapshot_metadata.created_at
                    {
                        info!("Latest snapshot is available and newer than the old snapshot");
                        false
                    } else {
                        info!("SKIP DOWNLOAD: Newer snapshot is not available");
                        true
                    }
                } else {
                    info!(
                        "SKIP DOWNLOAD: Snapshot is not expired by download max age: {download_max_age} hours"
                    );
                    true
                }
            }
            Err(error) => {
                info!("SKIP DOWNLOAD: Download max age is not set or invalid: {error:?}");
                true
            }
        }
    }

    /// Fetch and unpack a snapshot
    async fn download_snapshot(config: Arc<Config>) -> Result<()> {
        let aggregator_url =
            config.get_string("aggregator-url").unwrap_or(DEFAULT_AGGREGATOR_URL.to_string());
        let genesis_key =
            config.get_string("genesis-key").unwrap_or(DEFAULT_GENESIS_KEY.to_string());
        let directory = config.get_string("directory").unwrap_or(DEFAULT_DIRECTORY.to_string());
        let snapshot_metadata_path = Path::new(&directory).join(SNAPSHOT_METADATA_FILE);

        let feedback_logger = Arc::new(FeedbackLogger::new());
        let client = ClientBuilder::aggregator(&aggregator_url, &genesis_key)
            .add_feedback_receiver(feedback_logger)
            .build()?;

        // Find the latest snapshot
        let snapshots = client.cardano_database().list().await?;
        let latest_snapshot = snapshots.first().ok_or(anyhow!("No snapshots available"))?;
        let snapshot = client
            .cardano_database()
            .get(&latest_snapshot.digest)
            .await?
            .ok_or(anyhow!("No snapshot for digest {}", latest_snapshot.digest))?;

        // Check if the snapshot is expired by download max age
        let old_snapshot = Self::load_snapshot_metadata(&snapshot_metadata_path);
        if let Ok(old_snapshot) = old_snapshot {
            if Self::should_skip_download(&old_snapshot, &snapshot, &config) {
                info!("Using old Mithril snapshot {old_snapshot:?}");
                return Ok(());
            }
        }

        info!("Using Mithril snapshot {snapshot:?}");
        // Verify the certificate chain
        let certificate = client.certificate().verify_chain(&snapshot.certificate_hash).await?;

        // Download the snapshot
        fs::create_dir_all(&directory)?;
        let dir = Path::new(&directory);
        client.cardano_database().download_unpack(&snapshot, dir).await?;

        // Register download
        if let Err(e) = client.cardano_database().add_statistics(&snapshot).await {
            error!("Could not increment snapshot download statistics: {:?}", e);
            // But that doesn't affect us...
        }

        // Save snapshot metadata as JSON
        if let Err(e) = Self::save_snapshot_metadata(&snapshot, &snapshot_metadata_path) {
            error!("Failed to save snapshot metadata: {e}");
        }

        // Verify the snapshot
        let message = MessageBuilder::new().compute_snapshot_message(&certificate, dir).await?;

        if !certificate.match_message(&message) {
            return Err(anyhow!("Snapshot verification failed"));
        }

        Ok(())
    }

    /// Process the snapshot
    async fn process_snapshot(
        context: Arc<Context<Message>>,
        config: Arc<Config>,
        genesis: GenesisValues,
    ) -> Result<()> {
        let block_publish_topic = config
            .get_string(DEFAULT_BLOCK_PUBLISH_TOPIC.0)
            .unwrap_or(DEFAULT_BLOCK_PUBLISH_TOPIC.1.to_string());
        info!("Publishing blocks on '{block_publish_topic}'");

        let completion_topic = config
            .get_string(DEFAULT_COMPLETION_TOPIC.0)
            .unwrap_or(DEFAULT_COMPLETION_TOPIC.1.to_string());
        info!("Publishing completion on '{completion_topic}'");

        let directory = config.get_string("directory").unwrap_or(DEFAULT_DIRECTORY.to_string());
        let mut pause_constraint =
            PauseType::from_config(&config, DEFAULT_PAUSE).unwrap_or(PauseType::NoPause);

        // Path to immutable DB
        let path = Path::new(&directory).join("immutable");

        // Scan using hardano and output blocks
        if let Some(tip) = hardano::immutable::get_tip(&path)? {
            info!(
                "Snapshot contains blocks up to slot {}",
                tip.slot_or_default()
            );
        }

        let mut last_block_info: Option<BlockInfo> = None;

        let blocks = hardano::immutable::read_blocks(&path)?;
        let mut last_block_number: u64 = 0;
        let mut last_epoch: Option<u64> = None;
        for raw_block in blocks {
            match raw_block {
                Ok(raw_block) => {
                    let span = info_span!("mithril_snapshot_fetcher.raw_block");
                    async {
                        // Decode it
                        // TODO - can we avoid this and still get the slot & number?
                        let block = MultiEraBlock::decode(&raw_block)?;
                        let slot = block.slot();
                        let number = block.number();

                        if tracing::enabled!(tracing::Level::DEBUG) {
                            debug!(number, slot);
                        }

                        // Skip EBBs
                        if let MultiEraBlock::EpochBoundary(_) = block {
                            return Ok(());
                        }

                        // Error and ignore any out of sequence
                        if number <= last_block_number && last_block_number != 0 {
                            error!(
                                number,
                                last_block_number, "Rewind of block number in Mithril! Skipped..."
                            );
                            return Ok::<(), anyhow::Error>(());
                        }
                        last_block_number = number;

                        let (epoch, epoch_slot) = genesis.slot_to_epoch(slot);
                        let new_epoch = match last_epoch {
                            Some(last_epoch) => epoch != last_epoch,
                            None => true,
                        };
                        last_epoch = Some(epoch);

                        if new_epoch {
                            info!(epoch, number, slot, "New epoch");
                        }

                        let timestamp = genesis.slot_to_timestamp(slot);

                        let era = match block.era() {
                            PallasEra::Byron => Era::Byron,
                            PallasEra::Shelley => Era::Shelley,
                            PallasEra::Allegra => Era::Allegra,
                            PallasEra::Mary => Era::Mary,
                            PallasEra::Alonzo => Era::Alonzo,
                            PallasEra::Babbage => Era::Babbage,
                            PallasEra::Conway => Era::Conway,
                            x => bail!(
                                "Block slot {slot}, number {number} has impossible era: {x:?}"
                            ),
                        };

                        let block_info = BlockInfo {
                            status: BlockStatus::Immutable,
<<<<<<< HEAD
=======
                            // Consensus will set the Validate bit if wanted
>>>>>>> ea305414
                            intent: BlockIntent::Apply,
                            slot,
                            number,
                            hash: BlockHash::from(*block.hash()),
                            epoch,
                            epoch_slot,
                            new_epoch,
                            timestamp,
                            era,
                        };

                        // Check pause constraint
                        if pause_constraint.should_pause(&block_info) {
                            if prompt_pause(pause_constraint.get_description()).await {
                                info!("Continuing without further pauses...");
                                pause_constraint = PauseType::NoPause;
                            } else {
                                pause_constraint.next();
                            }
                        }

                        // Send the block message
                        let message = RawBlockMessage {
                            header: block.header().cbor().to_vec(),
                            body: raw_block,
                        };

                        let message_enum = Message::Cardano((
                            block_info.clone(),
                            CardanoMessage::BlockAvailable(message),
                        ));

                        context
                            .message_bus
                            .publish(&block_publish_topic, Arc::new(message_enum))
                            .await
                            .unwrap_or_else(|e| error!("Failed to publish block message: {e}"));

                        last_block_info = Some(block_info);
                        Ok::<(), anyhow::Error>(())
                    }
                    .instrument(span)
                    .await?;
                }
                Err(e) => error!("Error reading block: {e}"),
            }
        }

        // Send completion message
        if let Some(last_block_info) = last_block_info {
            info!(
                "Finished snapshot at block {}, epoch {}",
                last_block_info.number, last_block_info.epoch
            );
            let message_enum =
                Message::Cardano((last_block_info, CardanoMessage::SnapshotComplete));
            context
                .message_bus
                .publish(&completion_topic, Arc::new(message_enum))
                .await
                .unwrap_or_else(|e| error!("Failed to publish: {e}"));
        }
        Ok(())
    }

    /// Main init function
    pub async fn init(&self, context: Arc<Context<Message>>, config: Arc<Config>) -> Result<()> {
        // Check if this module is the selected startup method
        let startup_method = StartupMethod::from_config(&config);
        if !startup_method.is_mithril() {
            info!(
                "Mithril Snapshot Fetcher not enabled (startup.method = '{}')",
                startup_method
            );
            return Ok(());
        }

        let bootstrapped_subscribe_topic = config
            .get_string(DEFAULT_BOOTSTRAPPED_SUBSCRIBE_TOPIC.0)
            .unwrap_or(DEFAULT_BOOTSTRAPPED_SUBSCRIBE_TOPIC.1.to_string());
        info!("Creating subscriber for bootstrapped on '{bootstrapped_subscribe_topic}'");

        let mut bootstrapped_subscription =
            context.subscribe(&bootstrapped_subscribe_topic).await?;
        context.clone().run(async move {
            let Ok((_, bootstrapped_message)) = bootstrapped_subscription.read().await else {
                return;
            };
            info!("Received bootstrapped message");
            let genesis = match bootstrapped_message.as_ref() {
                Message::Cardano((_, CardanoMessage::GenesisComplete(complete))) => {
                    complete.values.clone()
                }
                x => panic!("unexpected bootstrapped message: {x:?}"),
            };

            let mut delay = 1;
            loop {
                match Self::download_snapshot(config.clone()).await {
                    Err(e) => error!("Failed to fetch Mithril snapshot: {e}"),
                    _ => {
                        break;
                    }
                }
                info!("Will retry in {delay}s");
                sleep(SystemDuration::from_secs(delay));
                info!("Retrying snapshot download");
                delay = (delay * 2).min(60);
            }

            if let Err(e) = Self::process_snapshot(context, config, genesis).await {
                error!("Failed to process Mithril snapshot: {e}");
            }
        });

        Ok(())
    }
}

/// Async helper to prompt user for pause behavior
async fn prompt_pause(description: String) -> bool {
    info!(
        "Paused at {description}. Press [Enter] to step to to the next, or [c + Enter] to continue without pauses."
    );
    tokio::task::spawn_blocking(|| {
        use std::io::{self, BufRead};
        let stdin = io::stdin();
        let mut handle = stdin.lock();
        let mut line = String::new();
        handle.read_line(&mut line).unwrap();
        line.trim().eq_ignore_ascii_case("c")
    })
    .await
    .unwrap()
}

#[cfg(test)]
mod tests {
    use super::*;
    use mithril_common::test::double::Dummy;

    #[test]
    fn can_save_and_load_snapshot_metadata() {
        let snapshot = Snapshot::dummy();
        let path = Path::new("/tmp/snapshot_metadata.json");
        let result = MithrilSnapshotFetcher::save_snapshot_metadata(&snapshot, path);
        assert!(result.is_ok());
        let result = MithrilSnapshotFetcher::load_snapshot_metadata(path);
        assert!(result.is_ok());
        let loaded_snapshot = result.unwrap();
        assert_eq!(snapshot.digest, loaded_snapshot.digest);
        assert_eq!(snapshot.created_at, loaded_snapshot.created_at);
        assert_eq!(snapshot.size, loaded_snapshot.size);
    }

    #[test]
    fn test_never_skip_download() {
        let old_snapshot_metadata = Snapshot::dummy();
        let config =
            Config::builder().set_override("download-max-age", 0).unwrap().build().unwrap();
        let latest_snapshot_metadata = Snapshot::dummy();
        assert!(!MithrilSnapshotFetcher::should_skip_download(
            &old_snapshot_metadata,
            &latest_snapshot_metadata,
            &config
        ));
    }

    #[test]
    fn test_should_skip_download_if_not_expired() {
        let old_snapshot_metadata = Snapshot {
            created_at: Utc::now() - Duration::hours(2),
            ..Snapshot::dummy()
        };
        let config =
            Config::builder().set_override("download-max-age", 8).unwrap().build().unwrap();
        let latest_snapshot_metadata = Snapshot {
            created_at: Utc::now(),
            ..Snapshot::dummy()
        };
        assert!(MithrilSnapshotFetcher::should_skip_download(
            &old_snapshot_metadata,
            &latest_snapshot_metadata,
            &config
        ));
    }

    #[test]
    fn test_should_skip_download_if_no_new_snapshot_available() {
        let old_snapshot_metadata = Snapshot {
            created_at: Utc::now() - Duration::hours(10),
            digest: "old_snapshot_digest".to_string(),
            ..Snapshot::dummy()
        };
        let config =
            Config::builder().set_override("download-max-age", 8).unwrap().build().unwrap();
        let latest_snapshot_metadata = Snapshot {
            created_at: Utc::now() - Duration::hours(10),
            digest: "old_snapshot_digest".to_string(),
            ..Snapshot::dummy()
        };
        assert!(MithrilSnapshotFetcher::should_skip_download(
            &old_snapshot_metadata,
            &latest_snapshot_metadata,
            &config
        ));
    }

    #[test]
    fn test_should_not_skip_download_if_new_snapshot_available() {
        let old_snapshot_metadata = Snapshot {
            created_at: Utc::now() - Duration::hours(10),
            digest: "old_snapshot_digest".to_string(),
            ..Snapshot::dummy()
        };
        let config =
            Config::builder().set_override("download-max-age", 8).unwrap().build().unwrap();
        let latest_snapshot_metadata = Snapshot {
            created_at: Utc::now() - Duration::hours(2),
            digest: "new_snapshot_digest".to_string(),
            ..Snapshot::dummy()
        };
        assert!(!MithrilSnapshotFetcher::should_skip_download(
            &old_snapshot_metadata,
            &latest_snapshot_metadata,
            &config
        ));
    }
}<|MERGE_RESOLUTION|>--- conflicted
+++ resolved
@@ -330,10 +330,7 @@
 
                         let block_info = BlockInfo {
                             status: BlockStatus::Immutable,
-<<<<<<< HEAD
-=======
                             // Consensus will set the Validate bit if wanted
->>>>>>> ea305414
                             intent: BlockIntent::Apply,
                             slot,
                             number,
