//! Acropolis Address State module for Caryatid.
//! Consumes address delta messages and indexes per-address
//! utxos, transactions, and total sent/received amounts.

use std::sync::Arc;

use crate::{
    immutable_address_store::ImmutableAddressStore,
    state::{AddressStorageConfig, State},
};
use acropolis_common::queries::errors::QueryError;
use acropolis_common::{
    messages::{CardanoMessage, Message, StateQuery, StateQueryResponse},
    queries::addresses::{
        AddressStateQuery, AddressStateQueryResponse, DEFAULT_ADDRESS_QUERY_TOPIC,
    },
    BlockInfo, BlockStatus,
};
use anyhow::Result;
use caryatid_sdk::{module, Context, Module, Subscription};
use config::Config;
use tokio::sync::{mpsc, Mutex};
use tracing::{error, info};
mod immutable_address_store;
mod state;
mod volatile_addresses;

// Subscription topics
const DEFAULT_ADDRESS_DELTAS_SUBSCRIBE_TOPIC: (&str, &str) =
    ("address-deltas-subscribe-topic", "cardano.address.delta");
const DEFAULT_PARAMETERS_SUBSCRIBE_TOPIC: (&str, &str) =
    ("parameters-subscribe-topic", "cardano.protocol.parameters");

// Configuration defaults
const DEFAULT_ADDRESS_DB_PATH: (&str, &str) = ("db-path", "./db");
const DEFAULT_STORE_INFO: (&str, bool) = ("store-info", false);
const DEFAULT_STORE_TOTALS: (&str, bool) = ("store-totals", false);
const DEFAULT_STORE_TRANSACTIONS: (&str, bool) = ("store-transactions", false);

/// Address State module
#[module(
    message_type(Message),
    name = "address-state",
    description = "In-memory Address State from address delta events"
)]
pub struct AddressState;

impl AddressState {
    async fn run(
        state_mutex: Arc<Mutex<State>>,
        mut address_deltas_subscription: Box<dyn Subscription<Message>>,
        mut params_subscription: Box<dyn Subscription<Message>>,
    ) -> Result<()> {
        let _ = params_subscription.read().await?;
        info!("Consumed initial genesis params from params_subscription");

        // Background task to persist epochs sequentialy
        const MAX_PENDING_PERSISTS: usize = 1;
        let (persist_tx, mut persist_rx) =
            mpsc::channel::<(u64, Arc<ImmutableAddressStore>, AddressStorageConfig)>(
                MAX_PENDING_PERSISTS,
            );
        tokio::spawn(async move {
            while let Some((epoch, store, config)) = persist_rx.recv().await {
                if let Err(e) = store.persist_epoch(epoch, &config).await {
                    error!("failed to persist epoch {epoch}: {e}");
                }
            }
        });

        // Main loop of synchronised messages
        loop {
            // Address deltas are the synchroniser
            let (_, deltas_msg) = address_deltas_subscription.read().await?;
            let (current_block, new_epoch) = match deltas_msg.as_ref() {
                Message::Cardano((info, _)) => (info.clone(), info.new_epoch && info.epoch > 0),
                _ => continue,
            };

            if current_block.status == BlockStatus::RolledBack {
                let mut state = state_mutex.lock().await;
                state.volatile.rollback_before(current_block.number);
                state.volatile.next_block();
            }

            // Read params message on epoch bounday to update rollback window
            // length if needed and set epoch start block for volatile pruning
            if new_epoch {
                let (_, message) = params_subscription.read().await?;
                if let Message::Cardano((ref block_info, CardanoMessage::ProtocolParams(params))) =
                    message.as_ref()
                {
                    Self::check_sync(&current_block, block_info, "params");
                    let mut state = state_mutex.lock().await;
                    state.volatile.start_new_epoch(block_info.number);
                    if let Some(shelley) = &params.params.shelley {
                        state.volatile.update_k(shelley.security_param);
                    }
                }
            }

            // Process address deltas into volatile and persist to disk if a full epoch is out of rollback window
            match deltas_msg.as_ref() {
                Message::Cardano((
                    ref block_info,
                    CardanoMessage::AddressDeltas(address_deltas_msg),
                )) => {
                    let (should_prune, store, config, epoch);
                    {
                        let mut state = state_mutex.lock().await;
                        // Skip processing for epochs already stored to DB
                        if let Some(min_epoch) = state.config.skip_until {
                            if block_info.epoch <= min_epoch {
                                state.volatile.next_block();
                                continue;
                            }
                        }

                        // Add deltas to volatile
                        if let Err(e) = state.apply_address_deltas(&address_deltas_msg.deltas) {
                            error!("address deltas handling error: {e:#}");
                        }

                        store = state.immutable.clone();
                        config = state.config.clone();
                        epoch = block_info.epoch;

                        // Move volatile deltas for an epoch to ImmutableAddressStore if out of rollback window
                        should_prune = state.ready_to_prune(&current_block);
                        if should_prune {
                            state.prune_volatile().await;
                        }
                    }

                    if should_prune {
                        if let Err(e) =
                            persist_tx.send((epoch, store.clone(), config.clone())).await
                        {
                            panic!("persistence worker crashed: {e}");
                        }
                    }

                    {
                        let mut state = state_mutex.lock().await;
                        state.volatile.next_block();
                    }
                }
                other => error!("Unexpected message on address-deltas subscription: {other:?}"),
            }
        }
    }

    fn check_sync(expected: &BlockInfo, actual: &BlockInfo, source: &str) {
        if expected.number != actual.number {
            error!(
                expected = expected.number,
                actual = actual.number,
                source = source,
                "Messages out of sync (expected deltas block {}, got {} from {})",
                expected.number,
                actual.number,
                source,
            );
            panic!(
                "Message streams diverged: deltas at {} vs {} from {}",
                expected.number, actual.number, source
            );
        }
    }

    pub async fn init(&self, context: Arc<Context<Message>>, config: Arc<Config>) -> Result<()> {
        fn get_bool_flag(config: &Config, key: (&str, bool)) -> bool {
            config.get_bool(key.0).unwrap_or(key.1)
        }

        fn get_string_flag(config: &Config, key: (&str, &str)) -> String {
            config.get_string(key.0).unwrap_or_else(|_| key.1.to_string())
        }

        // Get configuration flags and query topic
        let storage_config = AddressStorageConfig {
            db_path: get_string_flag(&config, DEFAULT_ADDRESS_DB_PATH),
            skip_until: None,
            store_info: get_bool_flag(&config, DEFAULT_STORE_INFO),
            store_totals: get_bool_flag(&config, DEFAULT_STORE_TOTALS),
            store_transactions: get_bool_flag(&config, DEFAULT_STORE_TRANSACTIONS),
        };

        let address_query_topic = get_string_flag(&config, DEFAULT_ADDRESS_QUERY_TOPIC);
        info!("Creating asset query handler on '{address_query_topic}'");

        // Initialize state
        let state = State::new(&storage_config).await?;
        let state_mutex = Arc::new(Mutex::new(state));
        let state_run = state_mutex.clone();

        context.handle(&address_query_topic, move |message| {
            let state_mutex = state_mutex.clone();
            async move {
                let Message::StateQuery(StateQuery::Addresses(query)) = message.as_ref() else {
                    return Arc::new(Message::StateQueryResponse(StateQueryResponse::Addresses(
                        AddressStateQueryResponse::Error(QueryError::internal_error(
                            "Invalid message for address-state",
                        )),
                    )));
                };

                let state = state_mutex.lock().await;
                let response = match query {
                    AddressStateQuery::GetAddressUTxOs { address } => {
                        match state.get_address_utxos(address).await {
                            Ok(Some(utxos)) => AddressStateQueryResponse::AddressUTxOs(utxos),
                            Ok(None) => match address.to_string() {
                                Ok(addr_str) => AddressStateQueryResponse::Error(
                                    QueryError::not_found(format!("Address {}", addr_str)),
                                ),
                                Err(e) => {
                                    AddressStateQueryResponse::Error(QueryError::internal_error(
                                        format!("Could not convert address to string: {}", e),
                                    ))
                                }
                            },
                            Err(e) => AddressStateQueryResponse::Error(QueryError::internal_error(
                                e.to_string(),
                            )),
                        }
                    }
                    AddressStateQuery::GetAddressTransactions { address } => {
                        match state.get_address_transactions(address).await {
                            Ok(Some(txs)) => AddressStateQueryResponse::AddressTransactions(txs),
                            Ok(None) => match address.to_string() {
                                Ok(addr_str) => AddressStateQueryResponse::Error(
                                    QueryError::not_found(format!("Address {}", addr_str)),
                                ),
                                Err(e) => {
                                    AddressStateQueryResponse::Error(QueryError::internal_error(
                                        format!("Could not convert address to string: {}", e),
                                    ))
                                }
                            },
                            Err(e) => AddressStateQueryResponse::Error(QueryError::internal_error(
                                e.to_string(),
                            )),
                        }
                    }
                    AddressStateQuery::GetAddressTotals { address } => {
                        match state.get_address_totals(address).await {
                            Ok(totals) => AddressStateQueryResponse::AddressTotals(totals),
                            Err(e) => AddressStateQueryResponse::Error(QueryError::internal_error(
                                e.to_string(),
                            )),
                        }
                    }
<<<<<<< HEAD
=======
                    AddressStateQuery::GetAddressesAssets { addresses } => {
                        match state.get_addresses_assets(addresses).await {
                            Ok(assets) => AddressStateQueryResponse::AddressesAssets(assets),
                            Err(e) => AddressStateQueryResponse::Error(QueryError::internal_error(
                                e.to_string(),
                            )),
                        }
                    }
>>>>>>> 53f4cf12
                    AddressStateQuery::GetAddressesTotals { addresses } => {
                        match state.get_addresses_totals(addresses).await {
                            Ok(totals) => AddressStateQueryResponse::AddressesTotals(totals),
                            Err(e) => AddressStateQueryResponse::Error(QueryError::internal_error(
                                e.to_string(),
                            )),
                        }
                    }
                    AddressStateQuery::GetAddressesUTxOs { addresses } => {
                        match state.get_addresses_utxos(addresses).await {
                            Ok(utxos) => AddressStateQueryResponse::AddressesUTxOs(utxos),
                            Err(e) => AddressStateQueryResponse::Error(QueryError::internal_error(
                                e.to_string(),
                            )),
                        }
                    }
                };
                Arc::new(Message::StateQueryResponse(StateQueryResponse::Addresses(
                    response,
                )))
            }
        });

        if storage_config.any_enabled() {
            // Get subscribe topics
            let address_deltas_subscribe_topic =
                get_string_flag(&config, DEFAULT_ADDRESS_DELTAS_SUBSCRIBE_TOPIC);
            info!("Creating subscriber on '{address_deltas_subscribe_topic}'");
            let params_subscribe_topic =
                get_string_flag(&config, DEFAULT_PARAMETERS_SUBSCRIBE_TOPIC);
            info!("Creating subscriber on '{params_subscribe_topic}'");

            // Subscribe to enabled topics
            let address_deltas_sub = context.subscribe(&address_deltas_subscribe_topic).await?;
            let params_sub = context.subscribe(&params_subscribe_topic).await?;

            // Start run task
            context.run(async move {
                Self::run(state_run, address_deltas_sub, params_sub)
                    .await
                    .unwrap_or_else(|e| error!("Failed: {e}"));
            });
        }

        Ok(())
    }
}<|MERGE_RESOLUTION|>--- conflicted
+++ resolved
@@ -251,8 +251,6 @@
                             )),
                         }
                     }
-<<<<<<< HEAD
-=======
                     AddressStateQuery::GetAddressesAssets { addresses } => {
                         match state.get_addresses_assets(addresses).await {
                             Ok(assets) => AddressStateQueryResponse::AddressesAssets(assets),
@@ -261,7 +259,6 @@
                             )),
                         }
                     }
->>>>>>> 53f4cf12
                     AddressStateQuery::GetAddressesTotals { addresses } => {
                         match state.get_addresses_totals(addresses).await {
                             Ok(totals) => AddressStateQueryResponse::AddressesTotals(totals),
