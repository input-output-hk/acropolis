--- conflicted
+++ resolved
@@ -199,11 +199,7 @@
             async move {
                 let Message::StateQuery(StateQuery::Addresses(query)) = message.as_ref() else {
                     return Arc::new(Message::StateQueryResponse(StateQueryResponse::Addresses(
-<<<<<<< HEAD
-                        AddressStateQueryResponse::Error(QueryError::invalid_request(
-=======
                         AddressStateQueryResponse::Error(QueryError::internal_error(
->>>>>>> 12b75f13
                             "Invalid message for address-state",
                         )),
                     )));
@@ -214,11 +210,6 @@
                     AddressStateQuery::GetAddressUTxOs { address } => {
                         match state.get_address_utxos(address).await {
                             Ok(Some(utxos)) => AddressStateQueryResponse::AddressUTxOs(utxos),
-<<<<<<< HEAD
-                            Ok(None) => AddressStateQueryResponse::Error(QueryError::not_found(
-                                "Address not found",
-                            )),
-=======
                             Ok(None) => match address.to_string() {
                                 Ok(addr_str) => AddressStateQueryResponse::Error(
                                     QueryError::not_found(format!("Address {}", addr_str)),
@@ -229,7 +220,6 @@
                                     ))
                                 }
                             },
->>>>>>> 12b75f13
                             Err(e) => AddressStateQueryResponse::Error(QueryError::internal_error(
                                 e.to_string(),
                             )),
@@ -238,11 +228,6 @@
                     AddressStateQuery::GetAddressTransactions { address } => {
                         match state.get_address_transactions(address).await {
                             Ok(Some(txs)) => AddressStateQueryResponse::AddressTransactions(txs),
-<<<<<<< HEAD
-                            Ok(None) => AddressStateQueryResponse::Error(QueryError::not_found(
-                                "Address not found",
-                            )),
-=======
                             Ok(None) => match address.to_string() {
                                 Ok(addr_str) => AddressStateQueryResponse::Error(
                                     QueryError::not_found(format!("Address {}", addr_str)),
@@ -253,7 +238,6 @@
                                     ))
                                 }
                             },
->>>>>>> 12b75f13
                             Err(e) => AddressStateQueryResponse::Error(QueryError::internal_error(
                                 e.to_string(),
                             )),
