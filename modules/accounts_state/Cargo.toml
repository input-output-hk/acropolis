# Acropolis reward state module

[package]
name = "acropolis_module_accounts_state"
version = "0.1.0"
edition = "2021"
authors = ["Paul Clark <paul.clark@iohk.io>"]
description = "Stake and rewards accounts state Tracker"
license = "Apache-2.0"

[dependencies]
acropolis_common = { path = "../../common" }

caryatid_sdk = { workspace = true }

anyhow = { workspace = true }
bigdecimal = "0.4.8"
chrono = { workspace = true }
config = { workspace = true }
dashmap = { workspace = true }
hex = { workspace = true }
imbl = { workspace = true }
serde = { workspace = true }
serde_json = { workspace = true }
serde_with = { workspace = true }
tokio = { workspace = true }
tracing = { workspace = true }
<<<<<<< HEAD
fjall = "2.11.2"
=======
rayon = "1.10.0"
csv = "1.3.1"
itertools = "0.14.0"
>>>>>>> e80cf558

[lib]
path = "src/accounts_state.rs"<|MERGE_RESOLUTION|>--- conflicted
+++ resolved
@@ -25,13 +25,10 @@
 serde_with = { workspace = true }
 tokio = { workspace = true }
 tracing = { workspace = true }
-<<<<<<< HEAD
 fjall = "2.11.2"
-=======
 rayon = "1.10.0"
 csv = "1.3.1"
 itertools = "0.14.0"
->>>>>>> e80cf558
 
 [lib]
 path = "src/accounts_state.rs"