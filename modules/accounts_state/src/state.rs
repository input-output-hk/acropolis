//! Acropolis AccountsState: State storage
use crate::monetary::calculate_monetary_change;
use crate::rewards::{RewardsResult, RewardsState};
use crate::snapshot::Snapshot;
use acropolis_common::{
    messages::{
        DRepStateMessage, EpochActivityMessage, PotDeltasMessage, ProtocolParamsMessage,
        SPOStateMessage, StakeAddressDeltasMessage, TxCertificatesMessage, WithdrawalsMessage,
    },
    DRepChoice, DRepCredential, DelegatedStake, InstantaneousRewardSource,
    InstantaneousRewardTarget, KeyHash, Lovelace, MoveInstantaneousReward, PoolRegistration, Pot,
    ProtocolParams, StakeAddress, StakeCredential, TxCertificate,
};
use anyhow::{bail, Result};
use dashmap::DashMap;
use imbl::OrdMap;
use rayon::prelude::*;
use serde_with::{hex::Hex, serde_as};
use std::collections::{BTreeMap, HashMap, HashSet};
use std::mem::take;
use std::sync::{atomic::AtomicU64, Arc, Mutex};
use tokio::task::{spawn_blocking, JoinHandle};
use tracing::{debug, error, info, warn};

const DEFAULT_KEY_DEPOSIT: u64 = 2_000_000;
const DEFAULT_POOL_DEPOSIT: u64 = 500_000_000;

/// State of an individual stake address
#[serde_as]
#[derive(Debug, Default, Clone, serde::Serialize)]
pub struct StakeAddressState {
    /// Is it registered (or only used in addresses)?
    pub registered: bool,

    /// Total value in UTXO addresses
    pub utxo_value: u64,

    /// Value in reward account
    pub rewards: u64,

    /// SPO ID they are delegated to ("operator" ID)
    #[serde_as(as = "Option<Hex>")]
    pub delegated_spo: Option<KeyHash>,

    /// DRep they are delegated to
    pub delegated_drep: Option<DRepChoice>,
}

#[derive(Default, Debug, PartialEq, Eq)]
pub struct DRepDelegationDistribution {
    pub abstain: Lovelace,
    pub no_confidence: Lovelace,
    pub dreps: Vec<(DRepCredential, Lovelace)>,
}

/// Global 'pot' account state
#[derive(Debug, Default, Clone, serde::Serialize)]
pub struct Pots {
    /// Unallocated reserves
    pub reserves: Lovelace,

    /// Treasury
    pub treasury: Lovelace,

    /// Deposits
    pub deposits: Lovelace,
}

/// Overall state - stored per block
#[derive(Debug, Default, Clone)]
pub struct State {
    /// Map of active SPOs by operator ID
    spos: OrdMap<KeyHash, PoolRegistration>,

    /// Map of staking address values
    /// Wrapped in an Arc so it doesn't get cloned in full by StateHistory
    stake_addresses: Arc<Mutex<HashMap<KeyHash, StakeAddressState>>>,

    /// Reward state - short history of snapshots
    rewards_state: RewardsState,

    /// Global account pots
    pots: Pots,

    /// All registered DReps
    dreps: Vec<(DRepCredential, Lovelace)>,

    /// Protocol parameters that apply during this epoch
    protocol_parameters: Option<ProtocolParams>,

    /// Pool refunds to apply next epoch (list of reward accounts to refund to)
    pool_refunds: Vec<KeyHash>,

    // Stake address refunds to apply next epoch
    stake_refunds: Vec<(KeyHash, Lovelace)>,

    // MIRs to pay next epoch
    mirs: Vec<MoveInstantaneousReward>,

    // Task for rewards calculation if necessary
    epoch_rewards_task: Arc<Mutex<Option<JoinHandle<Result<RewardsResult>>>>>,
}

impl State {
    /// Get the stake address state for a give stake key
    pub fn get_stake_state(&self, stake_key: &KeyHash) -> Option<StakeAddressState> {
        self.stake_addresses.lock().unwrap().get(stake_key).cloned()
    }

    /// Get the current pot balances
    pub fn get_pots(&self) -> Pots {
        self.pots.clone()
    }

    /// Get Pools Live stake
    pub fn get_pools_live_stakes(&self, pools_operators: &Vec<KeyHash>) -> Vec<u64> {
        let stake_addresses = self.stake_addresses.lock().unwrap();
        let live_stakes_map = DashMap::<&KeyHash, u64>::new();

        // Collect the SPO keys and UTXO
        let sas_data: Vec<(&KeyHash, u64)> = stake_addresses
            .values()
            .filter_map(|sas| sas.delegated_spo.as_ref().map(|spo| (spo, sas.utxo_value)))
            .collect();

        sas_data.par_iter().for_each(|(spo, utxo_value)| {
            *live_stakes_map.entry(spo).or_insert(0) += utxo_value;
        });

        pools_operators
            .iter()
            .map(|pool_operator| live_stakes_map.get(pool_operator).map(|v| *v).unwrap_or(0))
            .collect()
    }

    /// Log statistics
    fn log_stats(&self) {
        info!(num_stake_addresses = self.stake_addresses.lock().unwrap().keys().len(),);
    }

    /// Background tick
    pub async fn tick(&self) -> Result<()> {
        self.log_stats();
        Ok(())
    }

    /// Process entry into a new epoch
    ///   epoch: Number of epoch we are entering
    ///   total_fees: Total fees taken in previous epoch
    ///   spo_block_counts: Count of blocks minted by operator ID in previous epoch
    // Follows the general scheme in https://docs.cardano.org/about-cardano/learn/pledging-rewards
    fn enter_epoch(
        &mut self,
        epoch: u64,
        total_fees: u64,
        spo_block_counts: HashMap<KeyHash, usize>,
    ) -> Result<()> {
        // TODO HACK! Investigate why this differs to our calculated reserves after AVVM
        // 13,887,515,255 - as we enter 208 (Shelley)
        if epoch == 208 {
            // Fix reserves to that given in the CF Java implementation:
            // https://github.com/cardano-foundation/cf-java-rewards-calculation/blob/b05eddf495af6dc12d96c49718f27c34fa2042b1/calculation/src/main/java/org/cardanofoundation/rewards/calculation/config/NetworkConfig.java#L45C57-L45C74
            let old_reserves = self.pots.reserves;
            self.pots.reserves = 13_888_022_852_926_644;
            warn!(
                new = self.pots.reserves,
                old = old_reserves,
                diff = self.pots.reserves - old_reserves,
                "Fixed reserves"
            );
        }

        // Get Shelley parameters, silently return if too early in the chain so no
        // rewards to calculate
        let shelley_params = match &self.protocol_parameters {
            Some(ProtocolParams {
                shelley: Some(sp), ..
            }) => sp,
            _ => return Ok(()),
        }
        .clone();

        // Filter the block counts for SPOs that are registered - treating any we don't know
        // as 'OBFT' style (the legacy nodes)
        let total_blocks: usize = spo_block_counts.values().sum();
        let known_vrf_keys: HashSet<_> = self.spos.values().map(|spo| &spo.vrf_key_hash).collect();
        let obft_block_count: usize = spo_block_counts
            .iter()
            .filter(|(vrf_key, _)| !known_vrf_keys.contains(vrf_key))
            .map(|(_, count)| count)
            .sum();
        let total_non_obft_blocks = total_blocks - obft_block_count;
        info!(total_blocks, total_non_obft_blocks, "Block counts:");

        // Update the reserves and treasury (monetary.rs)
        // TODO note using last-but-one epoch's fees for reward pot - why?
        let monetary_change = calculate_monetary_change(
            &shelley_params,
            &self.pots,
            self.rewards_state.mark.fees,
            total_non_obft_blocks,
        )?;
        self.pots = monetary_change.pots;

        // Pay the refunds and MIRs
        self.pay_pool_refunds();
        self.pay_stake_refunds();
        self.pay_mirs();

        // Capture a new snapshot and push it to state
        let snapshot = Snapshot::new(
            epoch,
            &self.stake_addresses.lock().unwrap(),
            &self.spos,
            &spo_block_counts,
            &self.pots,
            total_fees,
        );
        self.rewards_state.push(snapshot);

        // Stop here if no blocks to pay out on
        if total_blocks == 0 {
            return Ok(());
        }

        let rs = self.rewards_state.clone();
        self.epoch_rewards_task = Arc::new(Mutex::new(Some(spawn_blocking(move || {
            // Calculate reward payouts
            rs.calculate_rewards(
                epoch,
                &shelley_params,
                total_blocks,
                monetary_change.stake_rewards,
            )
        }))));

        Ok(())
    }

    /// Pay pool refunds
    fn pay_pool_refunds(&mut self) {
        // Get pool deposit amount from parameters, or default
        let deposit = self
            .protocol_parameters
            .as_ref()
            .and_then(|pp| pp.shelley.as_ref())
            .map(|sp| sp.protocol_params.pool_deposit)
            .unwrap_or(DEFAULT_POOL_DEPOSIT);

        let refunds = take(&mut self.pool_refunds);
        if !refunds.is_empty() {
            info!(
                "{} retiring SPOs, total refunds {}",
                refunds.len(),
                (refunds.len() as u64) * deposit
            );
        }

        // Send them their deposits back
        for keyhash in refunds {
            // If their reward account has been deregistered, it goes to Treasury
            if {
                let stake_addresses = self.stake_addresses.lock().unwrap();
                match stake_addresses.get(&keyhash) {
                    Some(sas) => sas.registered,
                    None => false,
                }
            } {
                self.add_to_reward(&keyhash, deposit);
            } else {
                warn!(
                    "SPO reward account {} deregistered - paying refund to treasury",
                    hex::encode(keyhash)
                );
                self.pots.treasury += deposit;
            }

            self.pots.deposits -= deposit;
        }
    }

    /// Pay stake address refunds
    fn pay_stake_refunds(&mut self) {
        let refunds = take(&mut self.stake_refunds);
        if !refunds.is_empty() {
            info!(
                "{} deregistered stake addresses, total refunds {}",
                refunds.len(),
                refunds.iter().map(|(_, n)| n).sum::<Lovelace>()
            );
        }

        // Send them their deposits back
        for (keyhash, deposit) in refunds {
            self.add_to_reward(&keyhash, deposit);
            self.pots.deposits -= deposit;
        }
    }

    /// Pay MIRs
    fn pay_mirs(&mut self) {
        let mirs = take(&mut self.mirs);
        for mir in mirs {
            let (source, source_name, other, other_name) = match &mir.source {
                InstantaneousRewardSource::Reserves => (
                    &mut self.pots.reserves,
                    "reserves",
                    &mut self.pots.treasury,
                    "treasury",
                ),
                InstantaneousRewardSource::Treasury => (
                    &mut self.pots.treasury,
                    "treasury",
                    &mut self.pots.reserves,
                    "reserves",
                ),
            };

            match &mir.target {
                InstantaneousRewardTarget::StakeCredentials(deltas) => {
                    // Transfer to (in theory also from) stake addresses from (to) a pot
                    let mut total_value: u64 = 0;
                    for (credential, value) in deltas.iter() {
                        let hash = credential.get_hash();

                        // Get old stake address state, or create one
                        let mut stake_addresses = self.stake_addresses.lock().unwrap();
                        let sas = stake_addresses.entry(hash.clone()).or_default();

                        // Add to this one
                        if let Err(e) = Self::update_value_with_delta(&mut sas.rewards, *value) {
                            error!("MIR to stake hash {}: {e}", hex::encode(hash));
                        }

                        // Update the source
                        if let Err(e) = Self::update_value_with_delta(source, -*value) {
                            error!("MIR from {source_name}: {e}");
                        }

                        let _ = Self::update_value_with_delta(&mut total_value, *value);
                    }

                    info!(
                        "MIR of {total_value} to {} stake addresses from {source_name}",
                        deltas.len()
                    );
                }

                InstantaneousRewardTarget::OtherAccountingPot(value) => {
                    // Transfer between pots
                    if let Err(e) = Self::update_value_with_delta(source, -(*value as i64)) {
                        error!("MIR from {source_name}: {e}");
                    }
                    if let Err(e) = Self::update_value_with_delta(other, *value as i64) {
                        error!("MIR to {other_name}: {e}");
                    }

                    info!("MIR of {value} from {source_name} to {other_name}");
                }
            }
        }
    }

    /// Add a reward to a reward account (by hash)
    fn add_to_reward(&mut self, account: &KeyHash, amount: Lovelace) {
        // Get old stake address state, or create one
        let mut stake_addresses = self.stake_addresses.lock().unwrap();

        // Get or create account entry, avoiding clone when existing
        let sas = match stake_addresses.get_mut(account) {
            Some(existing) => existing,
            None => {
                stake_addresses.insert(account.clone(), StakeAddressState::default());
                stake_addresses.get_mut(account).unwrap()
            }
        };

        if let Err(e) = Self::update_value_with_delta(&mut sas.rewards, amount as i64) {
            error!("Adding to reward account {}: {e}", hex::encode(account));
        }
    }

    /// Derive the Stake Pool Delegation Distribution (SPDD) - a map of total stake values
    /// (both with and without rewards) for each active SPO
    /// Key of returned map is the SPO 'operator' ID
    pub fn generate_spdd(&self) -> BTreeMap<KeyHash, DelegatedStake> {
        // Shareable Dashmap with referenced keys
        let spo_stakes = Arc::new(DashMap::<KeyHash, DelegatedStake>::new());

        // Total stake across all addresses in parallel, first collecting into a vector
        // because imbl::OrdMap doesn't work in Rayon
        let stake_addresses = self.stake_addresses.lock().unwrap();

        // Collect the SPO keys and UTXO, reward values
        let sas_data: Vec<(KeyHash, (u64, u64))> = stake_addresses
            .values()
            .filter_map(|sas| {
                sas.delegated_spo.as_ref().map(|spo| (spo.clone(), (sas.utxo_value, sas.rewards)))
            })
            .collect();

        // Parallel sum all the stakes into the spo_stake map
        sas_data
            .par_iter() // Rayon multi-threaded iterator
            .for_each_init(
                || Arc::clone(&spo_stakes),
                |map, (spo, (utxo_value, rewards))| {
                    map.entry(spo.clone())
                        .and_modify(|v| {
                            v.active += *utxo_value;
                            v.live += *utxo_value + *rewards;
                        })
                        .or_insert(DelegatedStake {
                            active: *utxo_value,
                            live: *utxo_value + *rewards,
                        });
                },
            );

        // Collect into a plain BTreeMap, so that it is ordered on output
        spo_stakes.iter().map(|entry| (entry.key().clone(), entry.value().clone())).collect()
    }

    /// Derive the DRep Delegation Distribution (SPDD) - the total amount
    /// delegated to each DRep, including the special "abstain" and "no confidence" dreps.
    pub fn generate_drdd(&self) -> DRepDelegationDistribution {
        let abstain = AtomicU64::new(0);
        let no_confidence = AtomicU64::new(0);
        let dreps = self
            .dreps
            .iter()
            .map(|(cred, deposit)| (cred.clone(), AtomicU64::new(*deposit)))
            .collect::<BTreeMap<_, _>>();
        self.stake_addresses.lock().unwrap().values().collect::<Vec<_>>().par_iter().for_each(
            |state| {
                let Some(drep) = state.delegated_drep.clone() else {
                    return;
                };
                let total = match drep {
                    DRepChoice::Key(hash) => {
                        let cred = DRepCredential::AddrKeyHash(hash);
                        let Some(total) = dreps.get(&cred) else {
                            warn!("Delegated to unregistered DRep address {cred:?}");
                            return;
                        };
                        total
                    }
                    DRepChoice::Script(hash) => {
                        let cred = DRepCredential::ScriptHash(hash);
                        let Some(total) = dreps.get(&cred) else {
                            warn!("Delegated to unregistered DRep script {cred:?}");
                            return;
                        };
                        total
                    }
                    DRepChoice::Abstain => &abstain,
                    DRepChoice::NoConfidence => &no_confidence,
                };
                let stake = state.utxo_value + state.rewards;
                total.fetch_add(stake, std::sync::atomic::Ordering::Relaxed);
            },
        );
        let abstain = abstain.load(std::sync::atomic::Ordering::Relaxed);
        let no_confidence = no_confidence.load(std::sync::atomic::Ordering::Relaxed);
        let dreps = dreps
            .into_iter()
            .map(|(k, v)| (k, v.load(std::sync::atomic::Ordering::Relaxed)))
            .collect();
        DRepDelegationDistribution {
            abstain,
            no_confidence,
            dreps,
        }
    }

    /// Handle an ProtocolParamsMessage with the latest parameters at the start of a new
    /// epoch
    pub fn handle_parameters(&mut self, params_msg: &ProtocolParamsMessage) -> Result<()> {
        let different = match &self.protocol_parameters {
            Some(old_params) => old_params != &params_msg.params,
            None => true,
        };

        if different {
            info!("New parameter set: {:?}", params_msg.params);
        }

        self.protocol_parameters = Some(params_msg.params.clone());
        Ok(())
    }

    /// Handle an EpochActivityMessage giving total fees and block counts by VRF key for
    /// the just-ended epoch
    pub async fn handle_epoch_activity(&mut self, ea_msg: &EpochActivityMessage) -> Result<()> {
        // Reverse map of VRF key to SPO operator ID
        let vrf_to_operator: HashMap<KeyHash, KeyHash> =
            self.spos.iter().map(|(id, spo)| (spo.vrf_key_hash.clone(), id.clone())).collect();

        // Create a map of operator ID to block count
        let spo_block_counts: HashMap<KeyHash, usize> = ea_msg
            .vrf_vkey_hashes
            .iter()
            .filter_map(|(vrf, count)| {
                vrf_to_operator.get(vrf).map(|operator| (operator.clone(), *count))
            })
            .collect();

        // Check previous epoch work is done
        let mut task = {
            match self.epoch_rewards_task.lock() {
                Ok(mut task) => task.take(),
                Err(_) => {
                    error!("Failed to lock epoch rewards task");
                    None
                }
            }
        };
        // If rewards have been calculated, save the results
        if let Some(task) = task.take() {
            match task.await {
                Ok(Ok(reward_result)) => {
                    // Pay the rewards
                    for (account, amount) in reward_result.rewards {
                        self.add_to_reward(&account, amount);
                    }

                    // Adjust the reserves for next time with amount actually paid
                    self.pots.reserves -= reward_result.total_paid;
                }
                _ => (),
            }
        };
        // Enter epoch - note the message specifies the epoch that has just *ended*
        self.enter_epoch(ea_msg.epoch + 1, ea_msg.total_fees, spo_block_counts)
    }

    /// Handle an SPOStateMessage with the full set of SPOs valid at the end of the last
    /// epoch
    pub fn handle_spo_state(&mut self, spo_msg: &SPOStateMessage) -> Result<()> {
        // Capture current SPOs, mapped by operator ID
        let mut new_spos: OrdMap<KeyHash, PoolRegistration> =
            spo_msg.spos.iter().cloned().map(|spo| (spo.operator.clone(), spo)).collect();

        // Get pool deposit amount from parameters, or default
        let deposit = self
            .protocol_parameters
            .as_ref()
            .and_then(|pp| pp.shelley.as_ref())
            .map(|sp| sp.protocol_params.pool_deposit)
            .unwrap_or(DEFAULT_POOL_DEPOSIT);

        // Check for how many new SPOs
        let new_count = new_spos.keys().filter(|id| !self.spos.contains_key(*id)).count();

        // They've each paid their deposit, so increment that (the UTXO spend is taken
        // care of in UTXOState)
        let total_deposits = (new_count as u64) * deposit;
        self.pots.deposits += total_deposits;

        if new_count > 0 {
            info!("{new_count} new SPOs, total new deposits {total_deposits}");
        }

        // Check for any SPOs that have retired this epoch and need deposit refunds
        self.pool_refunds = Vec::new();
        for id in &spo_msg.retired_spos {
            if let Some(retired_spo) = new_spos.get(id) {
                match StakeAddress::from_binary(&retired_spo.reward_account) {
                    Ok(stake_address) => {
                        let keyhash = stake_address.get_hash();
                        debug!(
                            "SPO {} has retired - refunding their deposit to {}",
                            hex::encode(id),
                            hex::encode(keyhash)
                        );
                        self.pool_refunds.push(keyhash.to_vec());
                    }
                    Err(e) => error!("Error repaying SPO deposit: {e}"),
                }

                // Remove from our list
                new_spos.remove(id);
                // TODO - wipe any delegations to retired pools
            }
        }

        self.spos = new_spos;
        Ok(())
    }

    /// Register a stake address, with specified deposit if known
    fn register_stake_address(&mut self, credential: &StakeCredential, deposit: Option<Lovelace>) {
        let hash = credential.get_hash();

        // Stake addresses can be registered after being used in UTXOs
        let mut stake_addresses = self.stake_addresses.lock().unwrap();
        let sas = stake_addresses.entry(hash.clone()).or_default();
        if sas.registered {
            error!(
                "Stake address hash {} registered when already registered",
                hex::encode(&hash)
            );
        } else {
            sas.registered = true;

            // Account for the deposit
            let deposit = match deposit {
                Some(deposit) => deposit,
                None => {
                    // Get stake deposit amount from parameters, or default
                    self.protocol_parameters
                        .as_ref()
                        .and_then(|pp| pp.shelley.as_ref())
                        .map(|sp| sp.protocol_params.key_deposit)
                        .unwrap_or(DEFAULT_KEY_DEPOSIT)
                }
            };

            self.pots.deposits += deposit;
        }
    }

    /// Deregister a stake address, with specified refund if known
    fn deregister_stake_address(&mut self, credential: &StakeCredential, refund: Option<Lovelace>) {
        let hash = credential.get_hash();

        // Check if it existed
        let mut stake_addresses = self.stake_addresses.lock().unwrap();
        if let Some(sas) = stake_addresses.get_mut(&hash) {
            if sas.registered {
                // Account for the deposit, if registered before
                let deposit = match refund {
                    Some(deposit) => deposit,
                    None => {
                        // Get stake deposit amount from parameters, or default
                        self.protocol_parameters
                            .as_ref()
                            .and_then(|pp| pp.shelley.as_ref())
                            .map(|sp| sp.protocol_params.key_deposit)
                            .unwrap_or(DEFAULT_KEY_DEPOSIT)
                    }
                };
                self.pots.deposits -= deposit;
                sas.registered = false;
            } else {
                error!(
                    "Deregistration of unregistered stake address hash {}",
                    hex::encode(hash)
                );
            }
        } else {
            error!(
                "Deregistration of unknown stake address hash {}",
                hex::encode(hash)
            );
        }
    }

    pub fn handle_drep_state(&mut self, drep_msg: &DRepStateMessage) {
        self.dreps = drep_msg.dreps.clone();
    }

    /// Record a stake delegation
    fn record_stake_delegation(&mut self, credential: &StakeCredential, spo: &KeyHash) {
        let hash = credential.get_hash();

        // Get old stake address state, or create one
        let mut stake_addresses = self.stake_addresses.lock().unwrap();
        if let Some(sas) = stake_addresses.get_mut(&hash) {
            if sas.registered {
                sas.delegated_spo = Some(spo.clone());
            } else {
                error!(
                    "Unregistered stake address in stake delegation: {}",
                    hex::encode(hash)
                );
            }
        } else {
            error!(
                "Unknown stake address in stake delegation: {}",
                hex::encode(hash)
            );
        }
    }

    /// Handle an MoveInstantaneousReward (pre-Conway only)
    pub fn handle_mir(&mut self, mir: &MoveInstantaneousReward) -> Result<()> {
        self.mirs.push(mir.clone());
        Ok(())
    }

    /// Update an unsigned value with a signed delta, with fences
    pub fn update_value_with_delta(value: &mut u64, delta: i64) -> Result<()> {
        if delta >= 0 {
            *value = (*value).saturating_add(delta as u64);
        } else {
            let abs = (-delta) as u64;
            if abs > *value {
                bail!("Value underflow - was {}, delta {}", *value, delta);
            } else {
                *value -= abs;
            }
        }

        Ok(())
    }

    /// record a drep delegation
    fn record_drep_delegation(&mut self, credential: &StakeCredential, drep: &DRepChoice) {
        let hash = credential.get_hash();
        let mut stake_addresses = self.stake_addresses.lock().unwrap();
        if let Some(sas) = stake_addresses.get_mut(&hash) {
            if sas.registered {
                sas.delegated_drep = Some(drep.clone());
            } else {
                error!(
                    "Unregistered stake address in DRep delegation: {}",
                    hex::encode(hash)
                );
            }
        } else {
            error!(
                "Unknown stake address in stake delegation: {}",
                hex::encode(hash)
            );
        }
    }

    /// Handle TxCertificates
    pub fn handle_tx_certificates(&mut self, tx_certs_msg: &TxCertificatesMessage) -> Result<()> {
        // Handle certificates
        for tx_cert in tx_certs_msg.certificates.iter() {
            match tx_cert {
                TxCertificate::StakeRegistration(sc_with_pos) => {
                    self.register_stake_address(&sc_with_pos.stake_credential, None);
                }

                TxCertificate::StakeDeregistration(sc) => {
                    self.deregister_stake_address(&sc, None);
                }

                TxCertificate::MoveInstantaneousReward(mir) => {
                    self.handle_mir(&mir).unwrap_or_else(|e| error!("MIR failed: {e:#}"));
                }

                TxCertificate::Registration(reg) => {
                    self.register_stake_address(&reg.credential, Some(reg.deposit));
                }

                TxCertificate::Deregistration(dreg) => {
                    self.deregister_stake_address(&dreg.credential, Some(dreg.refund));
                }

                TxCertificate::StakeDelegation(delegation) => {
                    self.record_stake_delegation(&delegation.credential, &delegation.operator);
                }

                TxCertificate::VoteDelegation(delegation) => {
                    self.record_drep_delegation(&delegation.credential, &delegation.drep);
                }

                TxCertificate::StakeAndVoteDelegation(delegation) => {
                    self.record_stake_delegation(&delegation.credential, &delegation.operator);
                    self.record_drep_delegation(&delegation.credential, &delegation.drep);
                }

                TxCertificate::StakeRegistrationAndDelegation(delegation) => {
                    self.register_stake_address(&delegation.credential, Some(delegation.deposit));
                    self.record_stake_delegation(&delegation.credential, &delegation.operator);
                }

                TxCertificate::StakeRegistrationAndVoteDelegation(delegation) => {
                    self.register_stake_address(&delegation.credential, Some(delegation.deposit));
                    self.record_drep_delegation(&delegation.credential, &delegation.drep);
                }

                TxCertificate::StakeRegistrationAndStakeAndVoteDelegation(delegation) => {
                    self.register_stake_address(&delegation.credential, Some(delegation.deposit));
                    self.record_stake_delegation(&delegation.credential, &delegation.operator);
                    self.record_drep_delegation(&delegation.credential, &delegation.drep);
                }

                _ => (),
            }
        }

        Ok(())
    }

    /// Handle withdrawals
    pub fn handle_withdrawals(&mut self, withdrawals_msg: &WithdrawalsMessage) -> Result<()> {
        for withdrawal in withdrawals_msg.withdrawals.iter() {
            let hash = withdrawal.address.get_hash();

            // Get old stake address state - which must exist
            let mut stake_addresses = self.stake_addresses.lock().unwrap();
            if let Some(sas) = stake_addresses.get(hash) {
                // Zero withdrawals are expected, as a way to validate stake addresses (per Pi)
                if withdrawal.value != 0 {
                    let mut sas = sas.clone();
<<<<<<< HEAD
                    if let Err(e) = Self::update_value_with_delta(&mut sas.rewards,
                                                                  -(withdrawal.value as i64)) {
                        error!("Withdrawing from stake address {} hash {}: {e}",
                                withdrawal.address.to_string().unwrap_or("???".to_string()),
                                hex::encode(hash));
=======
                    if let Err(e) =
                        Self::update_value_with_delta(&mut sas.rewards, -(withdrawal.value as i64))
                    {
                        error!(
                            "Withdrawing from stake address {} hash {}: {e}",
                            withdrawal.address.to_string().unwrap_or("???".to_string()),
                            hex::encode(hash)
                        );
>>>>>>> c7cfc5af
                        continue;
                    } else {
                        // Update the stake address
                        stake_addresses.insert(hash.to_vec(), sas);
                    }
                }
            } else {
                error!(
                    "Unknown stake address in withdrawal: {}",
                    withdrawal.address.to_string().unwrap_or("???".to_string())
                );
            }
        }

        Ok(())
    }

    /// Handle pots
    pub fn handle_pot_deltas(&mut self, pot_deltas_msg: &PotDeltasMessage) -> Result<()> {
        for pot_delta in pot_deltas_msg.deltas.iter() {
            let pot = match pot_delta.pot {
                Pot::Reserves => &mut self.pots.reserves,
                Pot::Treasury => &mut self.pots.treasury,
                Pot::Deposits => &mut self.pots.deposits,
            };

            if let Err(e) = Self::update_value_with_delta(pot, pot_delta.delta) {
                error!("Applying pot delta {pot_delta:?}: {e}");
            } else {
                info!(
                    "Pot delta for {:?} {} => {}",
                    pot_delta.pot, pot_delta.delta, *pot
                );
            }
        }

        Ok(())
    }

    /// Handle stake deltas
    pub fn handle_stake_deltas(&mut self, deltas_msg: &StakeAddressDeltasMessage) -> Result<()> {
        // Handle deltas
        for delta in deltas_msg.deltas.iter() {
            // Fold both stake key and script hashes into one - assuming the chance of
            // collision is negligible
            let hash = delta.address.get_hash();

            // Stake addresses don't need to be registered if they aren't used for
            // stake or drep delegation, but we need to track them in case they are later
            let mut stake_addresses = self.stake_addresses.lock().unwrap();
            let sas = stake_addresses.entry(hash.to_vec()).or_default();

            if let Err(e) = Self::update_value_with_delta(&mut sas.utxo_value, delta.delta) {
                error!("Applying delta to stake hash {}: {e}", hex::encode(hash));
            }
        }

        Ok(())
    }
}

// -- Tests --
#[cfg(test)]
mod tests {
    use super::*;
    use acropolis_common::{
        rational_number::RationalNumber, AddressNetwork, Anchor, Committee, Constitution,
        CostModel, ConwayParams, Credential, DRepVotingThresholds, PoolVotingThresholds, 
        Pot, PotDelta, ProtocolParams, Ratio, Registration, StakeAddress, StakeAddressDelta, 
        StakeAddressPayload, StakeAndVoteDelegation, StakeRegistrationAndStakeAndVoteDelegation,
        StakeRegistrationAndVoteDelegation, VoteDelegation, Withdrawal,
    };

    const STAKE_KEY_HASH: [u8; 3] = [0x99, 0x0f, 0x00];
    const DREP_HASH: [u8; 4] = [0xca, 0xfe, 0xd0, 0x0d];

    fn create_address(hash: &[u8]) -> StakeAddress {
        StakeAddress {
            network: AddressNetwork::Main,
            payload: StakeAddressPayload::StakeKeyHash(hash.to_vec()),
        }
    }

    #[test]
    fn stake_addresses_initialise_to_first_delta_and_increment_subsequently() {
        let mut state = State::default();

        // Register first
        state.register_stake_address(&StakeCredential::AddrKeyHash(STAKE_KEY_HASH.to_vec()), None);

        {
            let stake_addresses = state.stake_addresses.lock().unwrap();
            assert_eq!(stake_addresses.len(), 1);
        }

        // Pass in deltas
        let msg = StakeAddressDeltasMessage {
            deltas: vec![StakeAddressDelta {
                address: create_address(&STAKE_KEY_HASH),
                delta: 42,
            }],
        };

        state.handle_stake_deltas(&msg).unwrap();

        {
            let stake_addresses = state.stake_addresses.lock().unwrap();
            assert_eq!(
                stake_addresses.get(&STAKE_KEY_HASH.to_vec()).unwrap().utxo_value,
                42
            );
        }

        state.handle_stake_deltas(&msg).unwrap();

        {
            let stake_addresses = state.stake_addresses.lock().unwrap();
            assert_eq!(
                stake_addresses.get(&STAKE_KEY_HASH.to_vec()).unwrap().utxo_value,
                84
            );
        }
    }

    #[test]
    fn spdd_is_empty_at_start() {
        let state = State::default();
        let spdd = state.generate_spdd();
        assert!(spdd.is_empty());
    }

    // TODO! Misnomer - pledge is not specifically included in spdd because it is handled
    // by the owner's own staking.  What does need to be tested is the difference between
    // 'active' and 'live' by adding rewards
    #[test]
    fn spdd_from_delegation_with_utxo_values_and_pledge() {
        let mut state = State::default();

        let spo1: KeyHash = vec![0x01];
        let spo2: KeyHash = vec![0x02];

        // Create the SPOs
        state
            .handle_spo_state(&SPOStateMessage {
                epoch: 1,
                spos: vec![
                    PoolRegistration {
                        operator: spo1.clone(),
                        vrf_key_hash: spo1.clone(),
                        pledge: 26,
                        cost: 0,
                        margin: Ratio {
                            numerator: 1,
                            denominator: 20,
                        },
                        reward_account: Vec::new(),
                        pool_owners: Vec::new(),
                        relays: Vec::new(),
                        pool_metadata: None,
                    },
                    PoolRegistration {
                        operator: spo2.clone(),
                        vrf_key_hash: spo2.clone(),
                        pledge: 47,
                        cost: 10,
                        margin: Ratio {
                            numerator: 1,
                            denominator: 10,
                        },
                        reward_account: Vec::new(),
                        pool_owners: Vec::new(),
                        relays: Vec::new(),
                        pool_metadata: None,
                    },
                ],
                retired_spos: vec![],
            })
            .unwrap();

        // Delegate
        let addr1: KeyHash = vec![0x11];
        let cred1 = Credential::AddrKeyHash(addr1.clone());
        state.register_stake_address(&cred1, None);
        state.record_stake_delegation(&cred1, &spo1);

        let addr2: KeyHash = vec![0x12];
        let cred2 = Credential::AddrKeyHash(addr2.clone());
        state.register_stake_address(&cred2, None);
        state.record_stake_delegation(&cred2, &spo2);

        // Put some value in
        let msg1 = StakeAddressDeltasMessage {
            deltas: vec![StakeAddressDelta {
                address: create_address(&addr1),
                delta: 42,
            }],
        };

        state.handle_stake_deltas(&msg1).unwrap();

        let msg2 = StakeAddressDeltasMessage {
            deltas: vec![StakeAddressDelta {
                address: create_address(&addr2),
                delta: 21,
            }],
        };

        state.handle_stake_deltas(&msg2).unwrap();

        // Get the SPDD
        let spdd = state.generate_spdd();
        assert_eq!(spdd.len(), 2);

        let stake1 = spdd.get(&spo1).unwrap();
        assert_eq!(stake1.active, 42);
        let stake2 = spdd.get(&spo2).unwrap();
        assert_eq!(stake2.active, 21);
    }

    #[test]
    fn pots_are_zero_at_start() {
        let state = State::default();
        assert_eq!(state.pots.reserves, 0);
        assert_eq!(state.pots.treasury, 0);
        assert_eq!(state.pots.deposits, 0);
    }

    #[test]
    fn pot_delta_updates_pots() {
        let mut state = State::default();
        let pot_deltas = PotDeltasMessage {
            deltas: vec![
                PotDelta {
                    pot: Pot::Reserves,
                    delta: 43,
                },
                PotDelta {
                    pot: Pot::Reserves,
                    delta: -1,
                },
                PotDelta {
                    pot: Pot::Treasury,
                    delta: 99,
                },
                PotDelta {
                    pot: Pot::Deposits,
                    delta: 77,
                },
            ],
        };

        state.handle_pot_deltas(&pot_deltas).unwrap();
        assert_eq!(state.pots.reserves, 42);
        assert_eq!(state.pots.treasury, 99);
        assert_eq!(state.pots.deposits, 77);
    }

    #[test]
    fn mir_transfers_between_pots() {
        let mut state = State::default();

        // Bootstrap with some in reserves
        state.pots.reserves = 100;

        // Send in a MIR reserves->42->treasury
        let mir = MoveInstantaneousReward {
            source: InstantaneousRewardSource::Reserves,
            target: InstantaneousRewardTarget::OtherAccountingPot(42),
        };

        state.handle_mir(&mir).unwrap();
        state.pay_mirs();
        assert_eq!(state.pots.reserves, 58);
        assert_eq!(state.pots.treasury, 42);
        assert_eq!(state.pots.deposits, 0);

        // Send some of it back
        let mir = MoveInstantaneousReward {
            source: InstantaneousRewardSource::Treasury,
            target: InstantaneousRewardTarget::OtherAccountingPot(10),
        };

        state.handle_mir(&mir).unwrap();
        state.pay_mirs();
        assert_eq!(state.pots.reserves, 68);
        assert_eq!(state.pots.treasury, 32);
        assert_eq!(state.pots.deposits, 0);
    }

    #[test]
    fn mir_transfers_to_stake_addresses() {
        let mut state = State::default();

        // Bootstrap with some in reserves
        state.pots.reserves = 100;

        // Set up one stake address
        state.register_stake_address(&StakeCredential::AddrKeyHash(STAKE_KEY_HASH.to_vec()), None);
        let msg = StakeAddressDeltasMessage {
            deltas: vec![StakeAddressDelta {
                address: create_address(&STAKE_KEY_HASH),
                delta: 99,
            }],
        };

        state.handle_stake_deltas(&msg).unwrap();

        {
            let stake_addresses = state.stake_addresses.lock().unwrap();
            assert_eq!(stake_addresses.len(), 1);
            let sas = stake_addresses.get(&STAKE_KEY_HASH.to_vec()).unwrap();
            assert_eq!(sas.utxo_value, 99);
            assert_eq!(sas.rewards, 0);
        }

        // Send in a MIR reserves->{47,-5}->stake
        let mir = MoveInstantaneousReward {
            source: InstantaneousRewardSource::Reserves,
            target: InstantaneousRewardTarget::StakeCredentials(vec![
                (Credential::AddrKeyHash(STAKE_KEY_HASH.to_vec()), 47),
                (Credential::AddrKeyHash(STAKE_KEY_HASH.to_vec()), -5),
            ]),
        };

        state.handle_mir(&mir).unwrap();
        state.pay_mirs();
        assert_eq!(state.pots.reserves, 58);
        assert_eq!(state.pots.treasury, 0);
        assert_eq!(state.pots.deposits, 2_000_000); // Paid deposit

        let stake_addresses = state.stake_addresses.lock().unwrap();
        let sas = stake_addresses.get(&STAKE_KEY_HASH.to_vec()).unwrap();
        assert_eq!(sas.utxo_value, 99);
        assert_eq!(sas.rewards, 42);
    }

    #[test]
    fn withdrawal_transfers_from_stake_addresses() {
        let mut state = State::default();

        // Bootstrap with some in reserves
        state.pots.reserves = 100;

        // Set up one stake address
        state.register_stake_address(&StakeCredential::AddrKeyHash(STAKE_KEY_HASH.to_vec()), None);
        let msg = StakeAddressDeltasMessage {
            deltas: vec![StakeAddressDelta {
                address: create_address(&STAKE_KEY_HASH),
                delta: 99,
            }],
        };

        state.handle_stake_deltas(&msg).unwrap();

        {
            let stake_addresses = state.stake_addresses.lock().unwrap();
            assert_eq!(stake_addresses.len(), 1);

            let sas = stake_addresses.get(&STAKE_KEY_HASH.to_vec()).unwrap();
            assert_eq!(sas.utxo_value, 99);
            assert_eq!(sas.rewards, 0);
        }

        // Send in a MIR reserves->42->stake
        let mir = MoveInstantaneousReward {
            source: InstantaneousRewardSource::Reserves,
            target: InstantaneousRewardTarget::StakeCredentials(vec![(
                Credential::AddrKeyHash(STAKE_KEY_HASH.to_vec()),
                42,
            )]),
        };

        state.handle_mir(&mir).unwrap();
        state.pay_mirs();
        assert_eq!(state.pots.reserves, 58);

        {
            let stake_addresses = state.stake_addresses.lock().unwrap();
            let sas = stake_addresses.get(&STAKE_KEY_HASH.to_vec()).unwrap();
            assert_eq!(sas.rewards, 42);
        }

        // Withdraw most of it
        let withdrawals = WithdrawalsMessage {
            withdrawals: vec![Withdrawal {
                address: create_address(&STAKE_KEY_HASH),
                value: 39,
            }],
        };

        state.handle_withdrawals(&withdrawals).unwrap();

        let stake_addresses = state.stake_addresses.lock().unwrap();
        let sas = stake_addresses.get(&STAKE_KEY_HASH.to_vec()).unwrap();
        assert_eq!(sas.rewards, 3);
    }

    #[test]
    fn drdd_is_default_from_start() {
        let state = State::default();
        let drdd = state.generate_drdd();
        assert_eq!(drdd, DRepDelegationDistribution::default());
    }

    #[test]
    fn drdd_includes_initial_deposit() {
        let mut state = State::default();

        let drep_addr_cred = DRepCredential::AddrKeyHash(DREP_HASH.to_vec());
        state.handle_drep_state(&DRepStateMessage {
            epoch: 1337,
            dreps: vec![(drep_addr_cred.clone(), 1_000_000)],
        });

        let drdd = state.generate_drdd();
        assert_eq!(
            drdd,
            DRepDelegationDistribution {
                abstain: 0,
                no_confidence: 0,
                dreps: vec![(drep_addr_cred, 1_000_000)],
            }
        );
    }

    #[test]
    fn drdd_respects_different_delegations() -> Result<()> {
        let mut state = State::default();

        let drep_addr_cred = DRepCredential::AddrKeyHash(DREP_HASH.to_vec());
        let drep_script_cred = DRepCredential::ScriptHash(DREP_HASH.to_vec());
        state.handle_drep_state(&DRepStateMessage {
            epoch: 1337,
            dreps: vec![
                (drep_addr_cred.clone(), 1_000_000),
                (drep_script_cred.clone(), 2_000_000),
            ],
        });

        let spo1 = vec![0x01];
        let spo2 = vec![0x02];
        let spo3 = vec![0x03];
        let spo4 = vec![0x04];

        let certificates = vec![
            // register the first two SPOs separately from their delegation
            TxCertificate::Registration(Registration {
                credential: Credential::AddrKeyHash(spo1.clone()),
                deposit: 1,
            }),
            TxCertificate::Registration(Registration {
                credential: Credential::AddrKeyHash(spo2.clone()),
                deposit: 1,
            }),
            TxCertificate::VoteDelegation(VoteDelegation {
                credential: Credential::AddrKeyHash(spo1.clone()),
                drep: DRepChoice::Key(DREP_HASH.to_vec()),
            }),
            TxCertificate::StakeAndVoteDelegation(StakeAndVoteDelegation {
                credential: Credential::AddrKeyHash(spo2.clone()),
                operator: spo1.clone(),
                drep: DRepChoice::Script(DREP_HASH.to_vec()),
            }),
            TxCertificate::StakeRegistrationAndVoteDelegation(StakeRegistrationAndVoteDelegation {
                credential: Credential::AddrKeyHash(spo3.clone()),
                drep: DRepChoice::Abstain,
                deposit: 1,
            }),
            TxCertificate::StakeRegistrationAndStakeAndVoteDelegation(
                StakeRegistrationAndStakeAndVoteDelegation {
                    credential: Credential::AddrKeyHash(spo4.clone()),
                    operator: spo1.clone(),
                    drep: DRepChoice::NoConfidence,
                    deposit: 1,
                },
            ),
        ];

        state.handle_tx_certificates(&TxCertificatesMessage { certificates })?;

        let deltas = vec![
            StakeAddressDelta {
                address: create_address(&spo1),
                delta: 100,
            },
            StakeAddressDelta {
                address: create_address(&spo2),
                delta: 1_000,
            },
            StakeAddressDelta {
                address: create_address(&spo3),
                delta: 10_000,
            },
            StakeAddressDelta {
                address: create_address(&spo4),
                delta: 100_000,
            },
        ];
        state.handle_stake_deltas(&StakeAddressDeltasMessage { deltas })?;

        let drdd = state.generate_drdd();
        assert_eq!(
            drdd,
            DRepDelegationDistribution {
                abstain: 10_000,
                no_confidence: 100_000,
                dreps: vec![(drep_addr_cred, 1_000_100), (drep_script_cred, 2_001_000),],
            }
        );

        Ok(())
    }

    #[test]
    fn protocol_params_are_captured_from_message() {
        // Fake Conway parameters (a lot of work to test an assignment!)
        let params = ProtocolParams {
            conway: Some(ConwayParams {
                pool_voting_thresholds: PoolVotingThresholds {
                    motion_no_confidence: RationalNumber::ONE,
                    committee_normal: RationalNumber::ZERO,
                    committee_no_confidence: RationalNumber::ZERO,
                    hard_fork_initiation: RationalNumber::ONE,
                    security_voting_threshold: RationalNumber::ZERO,
                },
                d_rep_voting_thresholds: DRepVotingThresholds {
                    motion_no_confidence: RationalNumber::ONE,
                    committee_normal: RationalNumber::ZERO,
                    committee_no_confidence: RationalNumber::ZERO,
                    update_constitution: RationalNumber::ONE,
                    hard_fork_initiation: RationalNumber::ZERO,
                    pp_network_group: RationalNumber::ZERO,
                    pp_economic_group: RationalNumber::ZERO,
                    pp_technical_group: RationalNumber::ZERO,
                    pp_governance_group: RationalNumber::ZERO,
                    treasury_withdrawal: RationalNumber::ONE,
                },
                committee_min_size: 42,
                committee_max_term_length: 3,
                gov_action_lifetime: 99,
                gov_action_deposit: 500_000_000,
                d_rep_deposit: 100_000_000,
                d_rep_activity: 27,
                min_fee_ref_script_cost_per_byte: RationalNumber::new(1, 42),
                plutus_v3_cost_model: CostModel::new(Vec::new()),
                constitution: Constitution {
                    anchor: Anchor {
                        url: "constitution.cardano.org".to_string(),
                        data_hash: vec![0x99],
                    },
                    guardrail_script: None,
                },
                committee: Committee {
                    members: HashMap::new(),
                    threshold: RationalNumber::new(5, 32),
                },
            }),

            ..ProtocolParams::default()
        };

        let msg = ProtocolParamsMessage {
            params: params.clone(),
        };
        let mut state = State::default();

        state.handle_parameters(&msg).unwrap();

        assert_eq!(
            state.protocol_parameters.unwrap().conway.unwrap().pool_voting_thresholds,
            params.conway.unwrap().pool_voting_thresholds
        );
    }
}<|MERGE_RESOLUTION|>--- conflicted
+++ resolved
@@ -798,23 +798,11 @@
                 // Zero withdrawals are expected, as a way to validate stake addresses (per Pi)
                 if withdrawal.value != 0 {
                     let mut sas = sas.clone();
-<<<<<<< HEAD
                     if let Err(e) = Self::update_value_with_delta(&mut sas.rewards,
                                                                   -(withdrawal.value as i64)) {
                         error!("Withdrawing from stake address {} hash {}: {e}",
                                 withdrawal.address.to_string().unwrap_or("???".to_string()),
                                 hex::encode(hash));
-=======
-                    if let Err(e) =
-                        Self::update_value_with_delta(&mut sas.rewards, -(withdrawal.value as i64))
-                    {
-                        error!(
-                            "Withdrawing from stake address {} hash {}: {e}",
-                            withdrawal.address.to_string().unwrap_or("???".to_string()),
-                            hex::encode(hash)
-                        );
->>>>>>> c7cfc5af
-                        continue;
                     } else {
                         // Update the stake address
                         stake_addresses.insert(hash.to_vec(), sas);
