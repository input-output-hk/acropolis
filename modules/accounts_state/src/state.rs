//! Acropolis AccountsState: State storage
use crate::monetary::calculate_monetary_change;
use crate::rewards::{calculate_rewards, RewardsResult};
use crate::snapshot::Snapshot;
use crate::verifier::Verifier;
use acropolis_common::queries::accounts::OptimalPoolSizing;
use acropolis_common::{
    math::update_value_with_delta,
    messages::{
        DRepDelegationDistribution, DRepStateMessage, EpochActivityMessage, PotDeltasMessage,
        ProtocolParamsMessage, SPOStateMessage, StakeAddressDeltasMessage, TxCertificatesMessage,
        WithdrawalsMessage,
    },
    protocol_params::ProtocolParams,
    stake_addresses::{StakeAddressMap, StakeAddressState},
    BlockInfo, DRepChoice, DRepCredential, DelegatedStake, InstantaneousRewardSource,
    InstantaneousRewardTarget, KeyHash, Lovelace, MoveInstantaneousReward,
    PoolLiveStakeInfo, PoolRegistration, Pot, SPORewards, StakeAddress, StakeRewardDelta,
    TxCertificate,
};
use anyhow::Result;
use imbl::OrdMap;
use std::collections::{BTreeMap, HashMap, HashSet};
use std::mem::take;
use std::sync::{mpsc, Arc, Mutex};
use tokio::task::{spawn_blocking, JoinHandle};
use tracing::{debug, error, info, warn, Level};

const DEFAULT_KEY_DEPOSIT: u64 = 2_000_000;
const DEFAULT_POOL_DEPOSIT: u64 = 500_000_000;

/// Stability window = slots into epoch at which Haskell node starts the rewards calculation
// We need this because of a Shelley-era bug where stake deregistrations were still counted
// up to the point of start of the calculation, rather than point of snapshot
const STABILITY_WINDOW_SLOT: u64 = 4 * 2160 * 20; // TODO configure from genesis?

/// Global 'pot' account state
#[derive(Debug, Default, PartialEq, Clone, serde::Serialize)]
pub struct Pots {
    /// Unallocated reserves
    pub reserves: Lovelace,

    /// Treasury
    pub treasury: Lovelace,

    /// Deposits
    pub deposits: Lovelace,
}

/// State for rewards calculation
#[derive(Debug, Default, Clone)]
pub struct EpochSnapshots {
    /// Latest snapshot (epoch i)
    pub mark: Arc<Snapshot>,

    /// Previous snapshot (epoch i-1)
    pub set: Arc<Snapshot>,

    /// One before that (epoch i-2)
    pub go: Arc<Snapshot>,
}

impl EpochSnapshots {
    /// Push a new snapshot
    pub fn push(&mut self, latest: Snapshot) {
        self.go = self.set.clone();
        self.set = self.mark.clone();
        self.mark = Arc::new(latest);
    }
}

/// Registration change kind
#[derive(Debug, Clone)]
pub enum RegistrationChangeKind {
    Registered,
    Deregistered,
}

/// Registration change on a stake address
#[derive(Debug, Clone)]
pub struct RegistrationChange {
    /// Stake address (full address, not just hash)
    pub address: StakeAddress,

    /// Change type
    pub kind: RegistrationChangeKind,
}

/// Overall state - stored per block
#[derive(Debug, Default, Clone)]
pub struct State {
    /// Map of active SPOs by operator ID
    spos: OrdMap<KeyHash, PoolRegistration>,

    /// List of SPOs (by operator ID) retiring in the current epoch
    retiring_spos: Vec<KeyHash>,

    /// Map of staking address values
    /// Wrapped in an Arc so it doesn't get cloned in full by StateHistory
    stake_addresses: Arc<Mutex<StakeAddressMap>>,

    /// Short history of snapshots
    epoch_snapshots: EpochSnapshots,

    /// Global account pots
    pots: Pots,

    /// All registered DReps
    dreps: Vec<(DRepCredential, Lovelace)>,

    /// Protocol parameters that apply during this epoch
    protocol_parameters: Option<ProtocolParams>,

    /// Protocol parameters that applied in the previous epoch
    previous_protocol_parameters: Option<ProtocolParams>,

    /// Pool refunds to apply next epoch (list of reward accounts to refund to)
    pool_refunds: Vec<StakeAddress>,

    /// Stake address refunds to apply next epoch
    stake_refunds: Vec<(StakeAddress, Lovelace)>,

    /// MIRs to pay next epoch
    mirs: Vec<MoveInstantaneousReward>,

    /// Addresses registration changes in current epoch
    current_epoch_registration_changes: Arc<Mutex<Vec<RegistrationChange>>>,

    /// Task for rewards calculation if necessary
    epoch_rewards_task: Arc<Mutex<Option<JoinHandle<Result<RewardsResult>>>>>,

    /// Signaller to start the above - delayed in early Shelley to replicate bug
    start_rewards_tx: Option<mpsc::Sender<()>>,
}

impl State {
    /// Get the stake address state for a give stake key
    pub fn get_stake_state(&self, stake_key: &StakeAddress) -> Option<StakeAddressState> {
        self.stake_addresses.lock().unwrap().get(stake_key)
    }

    /// Get the current pot balances
    pub fn _get_pots(&self) -> Pots {
        self.pots.clone()
    }

    /// Get maximum pool size
    /// ( total_supply - reserves) / nopt (from protocol parameters)
    /// Return None if it is before Shelley Era
    pub fn get_optimal_pool_sizing(&self) -> Option<OptimalPoolSizing> {
        // Get Shelley parameters, silently return if too early in the chain so no
        // rewards to calculate
        let shelley_params = match &self.protocol_parameters {
            Some(ProtocolParams {
                shelley: Some(sp), ..
            }) => sp,
            _ => return None,
        }
        .clone();

        let total_supply =
            shelley_params.max_lovelace_supply - self.epoch_snapshots.mark.pots.reserves;
        let nopt = shelley_params.protocol_params.stake_pool_target_num as u64;
        Some(OptimalPoolSizing { total_supply, nopt })
    }

    /// Get Pool Live Stake Info
    pub fn get_pool_live_stake_info(&self, pool_operator: &KeyHash) -> PoolLiveStakeInfo {
        self.stake_addresses.lock().unwrap().get_pool_live_stake_info(pool_operator)
    }

    /// Get Pools Live stake
    pub fn get_pools_live_stakes(&self, pool_operators: &Vec<KeyHash>) -> Vec<u64> {
        self.stake_addresses.lock().unwrap().get_pools_live_stakes(pool_operators)
    }

    /// Get Pool Delegators with live_stakes
    pub fn get_pool_delegators(&self, pool_operator: &KeyHash) -> Vec<(KeyHash, u64)> {
        self.stake_addresses.lock().unwrap().get_pool_delegators(pool_operator)
    }

    /// Get Drep Delegators with live_stakes
    pub fn get_drep_delegators(&self, drep: &DRepChoice) -> Vec<(KeyHash, u64)> {
        self.stake_addresses.lock().unwrap().get_drep_delegators(drep)
    }

    /// Map stake_keys to their utxo_values
    pub fn get_accounts_utxo_values_map(
        &self,
        stake_keys: &[StakeAddress],
    ) -> Option<HashMap<Vec<u8>, u64>> {
        let stake_addresses = self.stake_addresses.lock().ok()?; // If lock fails, return None
        stake_addresses.get_accounts_utxo_values_map(stake_keys)
    }

    /// Sum stake_keys utxo_values
    pub fn get_accounts_utxo_values_sum(&self, stake_keys: &[StakeAddress]) -> Option<u64> {
        let stake_addresses = self.stake_addresses.lock().ok()?; // If lock fails, return None
        stake_addresses.get_accounts_utxo_values_sum(stake_keys)
    }

    /// Map stake_keys to their total balances (utxo + rewards)
    pub fn get_accounts_balances_map(
        &self,
        stake_keys: &[StakeAddress],
    ) -> Option<HashMap<Vec<u8>, u64>> {
        let stake_addresses = self.stake_addresses.lock().ok()?; // If lock fails, return None
        stake_addresses.get_accounts_balances_map(stake_keys)
    }

    /// Sum total_active_stake for delegators of all spos in the latest snapshot
    pub fn get_latest_snapshot_account_balances(&self) -> u64 {
        let mut total_active_stake: u64 = 0;
        for spo in self.epoch_snapshots.mark.spos.iter() {
            for delegator in spo.1.delegators.iter() {
                total_active_stake += delegator.1;
            }
        }
        total_active_stake
    }

    /// Map stake_keys to their delegated DRep
    pub fn get_drep_delegations_map(
        &self,
        stake_keys: &[StakeAddress],
    ) -> Option<HashMap<KeyHash, Option<DRepChoice>>> {
        let stake_addresses = self.stake_addresses.lock().ok()?; // If lock fails, return None
        stake_addresses.get_drep_delegations_map(stake_keys)
    }

    /// Sum stake_keys balances (utxo + rewards)
    pub fn get_account_balances_sum(&self, stake_keys: &[StakeAddress]) -> Option<u64> {
        let stake_addresses = self.stake_addresses.lock().ok()?; // If lock fails, return None
        stake_addresses.get_account_balances_sum(stake_keys)
    }

    /// Log statistics
    fn log_stats(&self) {
        info!(num_stake_addresses = self.stake_addresses.lock().unwrap().len());
    }

    /// Background tick
    pub async fn tick(&self) -> Result<()> {
        self.log_stats();
        Ok(())
    }

    /// Process entry into a new epoch
    ///   epoch: Number of epoch we are entering
    ///   total_fees: Total fees taken in previous epoch
    ///   total_blocks: Total blocks minted (both SPO and OBFT)
    ///   spo_block_counts: Count of blocks minted by operator ID in previous epoch
    ///   verifier: Verifier against Haskell node output
    // Follows the general scheme in https://docs.cardano.org/about-cardano/learn/pledging-rewards
    fn enter_epoch(
        &mut self,
        epoch: u64,
        total_fees: u64,
        spo_block_counts: HashMap<KeyHash, usize>,
        verifier: &Verifier,
    ) -> Result<Vec<StakeRewardDelta>> {
        // TODO HACK! Investigate why this differs to our calculated reserves after AVVM
        // 13,887,515,255 - as we enter 208 (Shelley)
        // TODO this will only work in Mainnet - need to know when Shelley starts across networks
        // and the reserves value, if we can't properly calculate it
        if epoch == 208 {
            // Fix reserves to that given in the CF Java implementation:
            // https://github.com/cardano-foundation/cf-java-rewards-calculation/blob/b05eddf495af6dc12d96c49718f27c34fa2042b1/calculation/src/main/java/org/cardanofoundation/rewards/calculation/config/NetworkConfig.java#L45C57-L45C74
            let old_reserves = self.pots.reserves;
            self.pots.reserves = 13_888_022_852_926_644;
            warn!(
                new = self.pots.reserves,
                old = old_reserves,
                diff = self.pots.reserves - old_reserves,
                "Fixed reserves"
            );
        }

        // Get previous Shelley parameters, silently return if too early in the chain so no
        // rewards to calculate
        // In the first epoch of Shelley, there are no previous_protocol_parameters, so we
        // have to use the genesis parameters we just received
        let shelley_params = match &self.previous_protocol_parameters {
            Some(ProtocolParams {
                shelley: Some(sp), ..
            }) => sp,
            _ => match &self.protocol_parameters {
                Some(ProtocolParams {
                    shelley: Some(sp), ..
                }) => sp,
                _ => return Ok(vec![]),
            },
        }
        .clone();

        info!(
            epoch,
            reserves = self.pots.reserves,
            treasury = self.pots.treasury,
            "Entering"
        );

        // Filter the block counts for SPOs that are registered - treating any we don't know
        // as 'OBFT' style (the legacy nodes)
        let total_non_obft_blocks = spo_block_counts.values().sum();

        // Pay MIRs before snapshot, so reserves is correct for total_supply in rewards
        let mut reward_deltas = Vec::<StakeRewardDelta>::new();
        reward_deltas.extend(self.pay_mirs());

        // Capture a new snapshot for the end of the previous epoch and push it to state
        let snapshot = Snapshot::new(
            epoch - 1,
            &self.stake_addresses.lock().unwrap(),
            &self.spos,
            &spo_block_counts,
            &self.pots,
            total_non_obft_blocks,
            // Take and clear registration changes
            std::mem::take(&mut *self.current_epoch_registration_changes.lock().unwrap()),
            // Pass in two-previous epoch snapshot for capture of SPO reward accounts
            self.epoch_snapshots.set.clone(), // Will become 'go' in the next line!
        );
        self.epoch_snapshots.push(snapshot);

        // Pay the refunds after snapshot, so they don't appear in active_stake
        reward_deltas.extend(self.pay_pool_refunds());
        reward_deltas.extend(self.pay_stake_refunds());

        // Verify pots state
        verifier.verify_pots(epoch, &self.pots);

        // Update the reserves and treasury (monetary.rs)
        let monetary_change = calculate_monetary_change(
            &shelley_params,
            &self.pots,
            total_fees,
            total_non_obft_blocks,
        )?;
        self.pots = monetary_change.pots;

        info!(
            epoch,
            reserves = self.pots.reserves,
            treasury = self.pots.treasury,
            "After monetary change"
        );

        // Set up background task for rewards, capturing and emptying current deregistrations
        let performance = self.epoch_snapshots.mark.clone();
        let staking = self.epoch_snapshots.go.clone();

        // Calculate the sets of net registrations and deregistrations which happened between
        // staking and now
        // Note: We do this to save memory - although the 'mark' snapshot contains the
        // current registration status of each address, it is segmented by SPO and there's
        // no way to search by address (they may move SPO in between), so this saves another
        // huge map.  If the snapshot was ever changed to store addresses in a way where an
        // individual could be looked up, this could be simplified - but you still need to
        // handle the Shelley bug part!
        let mut registrations: HashSet<StakeAddress> = HashSet::new();
        let mut deregistrations: HashSet<StakeAddress> = HashSet::new();
        Self::apply_registration_changes(
            &self.epoch_snapshots.set.registration_changes,
            &mut registrations,
            &mut deregistrations,
        );
        Self::apply_registration_changes(
            &self.epoch_snapshots.mark.registration_changes,
            &mut registrations,
            &mut deregistrations,
        );

        let (start_rewards_tx, start_rewards_rx) = mpsc::channel::<()>();
        let current_epoch_registration_changes = self.current_epoch_registration_changes.clone();
        self.epoch_rewards_task = Arc::new(Mutex::new(Some(spawn_blocking(move || {
            // Wait for start signal
            let _ = start_rewards_rx.recv();

            // Additional deregistrations from current epoch - early Shelley bug
            // TODO - make optional, turn off after Allegra
            Self::apply_registration_changes(
                &current_epoch_registration_changes.lock().unwrap(),
                &mut registrations,
                &mut deregistrations,
            );

            if tracing::enabled!(Level::DEBUG) {
                registrations.iter().for_each(|addr| debug!("Registration {}", addr));
                deregistrations.iter().for_each(|addr| debug!("Deregistration {}", addr));
            }

            // Calculate reward payouts for previous epoch
            calculate_rewards(
                epoch - 1,
                performance,
                staking,
                &shelley_params,
                monetary_change.stake_rewards,
                &registrations,
                &deregistrations,
            )
        }))));

        // Delay starting calculation until 4k into epoch, to capture late deregistrations
        // wrongly counted in early Shelley, and also to put them out of reach of rollbacks
        self.start_rewards_tx = Some(start_rewards_tx);

        // Now retire the SPOs fully
        // TODO - wipe any delegations to retired pools
        for id in self.retiring_spos.drain(..) {
            self.spos.remove(&id);
        }

        Ok(reward_deltas)
    }

    /// Apply a registration change set to registration/deregistration lists
    /// registrations gets all registrations still in effect at the end of the changes
    /// deregistrations likewise for net deregistrations
    fn apply_registration_changes(
        changes: &Vec<RegistrationChange>,
        registrations: &mut HashSet<StakeAddress>,
        deregistrations: &mut HashSet<StakeAddress>,
    ) {
        for change in changes {
            match change.kind {
                RegistrationChangeKind::Registered => {
                    registrations.insert(change.address.clone());
                    deregistrations.remove(&change.address);
                }
                RegistrationChangeKind::Deregistered => {
                    registrations.remove(&change.address);
                    deregistrations.insert(change.address.clone());
                }
            };
        }
    }

    /// Notify of a new block
    pub fn notify_block(&mut self, block: &BlockInfo) {
        // Is the rewards task blocked on us reaching the 4 * k block?
        if let Some(tx) = &self.start_rewards_tx {
            if block.epoch_slot >= STABILITY_WINDOW_SLOT {
                info!(
                    "Starting rewards calculation at block {}, epoch slot {}",
                    block.number, block.epoch_slot
                );
                let _ = tx.send(());
                self.start_rewards_tx = None;
            }
        }
    }

    /// Pay pool refunds
    fn pay_pool_refunds(&mut self) -> Vec<StakeRewardDelta> {
        let mut reward_deltas = Vec::<StakeRewardDelta>::new();

        // Get pool deposit amount from parameters, or default
        let deposit = self
            .protocol_parameters
            .as_ref()
            .and_then(|pp| pp.shelley.as_ref())
            .map(|sp| sp.protocol_params.pool_deposit)
            .unwrap_or(DEFAULT_POOL_DEPOSIT);

        let refunds = take(&mut self.pool_refunds);
        if !refunds.is_empty() {
            info!(
                "{} retiring SPOs, total refunds {}",
                refunds.len(),
                (refunds.len() as u64) * deposit
            );
        }

        // Send them their deposits back
        for stake_address in refunds {
            // If their reward account has been deregistered, it goes to Treasury
            let mut stake_addresses = self.stake_addresses.lock().unwrap();
            if stake_addresses.is_registered(&stake_address) {
                reward_deltas.push(StakeRewardDelta {
                    stake_address: stake_address.clone(),
                    delta: deposit as i64,
                });
                stake_addresses.add_to_reward(&stake_address, deposit);
            } else {
                warn!(
                    "SPO reward account {} deregistered - paying refund to treasury",
                    stake_address
                );
                self.pots.treasury += deposit;
            }

            self.pots.deposits -= deposit;
        }

        reward_deltas
    }

    /// Pay stake address refunds
    fn pay_stake_refunds(&mut self) -> Vec<StakeRewardDelta> {
        let mut reward_deltas = Vec::<StakeRewardDelta>::new();

        let refunds = take(&mut self.stake_refunds);
        if !refunds.is_empty() {
            info!(
                "{} deregistered stake addresses, total refunds {}",
                refunds.len(),
                refunds.iter().map(|(_, n)| n).sum::<Lovelace>()
            );
        }

        // Send them their deposits back
        for (stake_address, deposit) in refunds {
            let mut stake_addresses = self.stake_addresses.lock().unwrap();
            reward_deltas.push(StakeRewardDelta {
                stake_address: stake_address.clone(), // Extract hash for delta
                delta: deposit as i64,
            });
            stake_addresses.add_to_reward(&stake_address, deposit);
            self.pots.deposits -= deposit;
        }

        reward_deltas
    }

    /// Pay MIRs
    fn pay_mirs(&mut self) -> Vec<StakeRewardDelta> {
        let mut reward_deltas = Vec::<StakeRewardDelta>::new();

        let mirs = take(&mut self.mirs);
        for mir in mirs {
            let (source, source_name, other, other_name) = match &mir.source {
                InstantaneousRewardSource::Reserves => (
                    &mut self.pots.reserves,
                    "reserves",
                    &mut self.pots.treasury,
                    "treasury",
                ),
                InstantaneousRewardSource::Treasury => (
                    &mut self.pots.treasury,
                    "treasury",
                    &mut self.pots.reserves,
                    "reserves",
                ),
            };

            match &mir.target {
                InstantaneousRewardTarget::StakeAddresses(deltas) => {
                    // Transfer to (in theory also from) stake addresses from (to) a pot
                    let mut total_value: u64 = 0;
                    for (stake_address, value) in deltas.iter() {
                        // Get old stake address state, or create one
                        let mut stake_addresses = self.stake_addresses.lock().unwrap();
                        let sas = stake_addresses.entry(stake_address.clone()).or_default();

                        // Add to this one
                        reward_deltas.push(StakeRewardDelta {
                            stake_address: stake_address.clone(),
                            delta: *value,
                        });
                        if let Err(e) = update_value_with_delta(&mut sas.rewards, *value) {
                            error!("MIR to stake address {}: {e}", stake_address);
                        }

                        // Update the source
                        if let Err(e) = update_value_with_delta(source, -*value) {
                            error!("MIR from {source_name}: {e}");
                        }

                        let _ = update_value_with_delta(&mut total_value, *value);
                    }

                    info!(
                        "MIR of {total_value} to {} stake addresses from {source_name}",
                        deltas.len()
                    );
                }

                InstantaneousRewardTarget::OtherAccountingPot(value) => {
                    // Transfer between pots
                    if let Err(e) = update_value_with_delta(source, -(*value as i64)) {
                        error!("MIR from {source_name}: {e}");
                    }
                    if let Err(e) = update_value_with_delta(other, *value as i64) {
                        error!("MIR to {other_name}: {e}");
                    }

                    info!("MIR of {value} from {source_name} to {other_name}");
                }
            }
        }

        reward_deltas
    }

    /// Derive the Stake Pool Delegation Distribution (SPDD) - a map of total stake values
    /// (both with and without rewards) for each active SPO
    /// And Stake Pool Reward State (rewards and delegators_count for each pool)
    /// Key of returned map is the SPO 'operator' ID
    pub fn generate_spdd(&self) -> BTreeMap<KeyHash, DelegatedStake> {
        let stake_addresses = self.stake_addresses.lock().unwrap();
        stake_addresses.generate_spdd()
    }

<<<<<<< HEAD
    /// Derive the DRep Delegation Distribution (DRDD) - the total amount
=======
    pub fn dump_spdd_state(&self) -> HashMap<KeyHash, Vec<(KeyHash, u64)>> {
        let stake_addresses = self.stake_addresses.lock().unwrap();
        stake_addresses.dump_spdd_state()
    }

    /// Derive the DRep Delegation Distribution (SPDD) - the total amount
>>>>>>> 371aa46d
    /// delegated to each DRep, including the special "abstain" and "no confidence" dreps.
    pub fn generate_drdd(&self) -> DRepDelegationDistribution {
        let stake_addresses = self.stake_addresses.lock().unwrap();
        stake_addresses.generate_drdd(&self.dreps)
    }

    /// Handle an ProtocolParamsMessage with the latest parameters at the start of a new
    /// epoch
    pub fn handle_parameters(&mut self, params_msg: &ProtocolParamsMessage) -> Result<()> {
        let different = match &self.protocol_parameters {
            Some(old_params) => old_params != &params_msg.params,
            None => true,
        };

        if different {
            info!("New parameter set: {:?}", params_msg.params);
            self.previous_protocol_parameters = self.protocol_parameters.clone();
            self.protocol_parameters = Some(params_msg.params.clone());
        }

        Ok(())
    }

    /// Handle an EpochActivityMessage giving total fees and block counts by SPO for
    /// the just-ended epoch
    /// This also returns SPO rewards for publishing to the SPDD topic (For epoch N)
    /// and stake reward deltas for publishing to the StakeRewardDeltas topic (For epoch N)
    pub async fn handle_epoch_activity(
        &mut self,
        ea_msg: &EpochActivityMessage,
        verifier: &Verifier,
    ) -> Result<(Vec<(KeyHash, SPORewards)>, Vec<StakeRewardDelta>)> {
        let mut spo_rewards: Vec<(KeyHash, SPORewards)> = Vec::new();
        // Collect stake addresses reward deltas
        let mut reward_deltas = Vec::<StakeRewardDelta>::new();

        // Check previous epoch work is done
        let mut task = {
            match self.epoch_rewards_task.lock() {
                Ok(mut task) => task.take(),
                Err(_) => {
                    error!("Failed to lock epoch rewards task");
                    None
                }
            }
        };

        // If rewards have been calculated, save the results
        if let Some(task) = task.take() {
            match task.await {
                Ok(Ok(reward_result)) => {
                    // Collect rewards to stake addresses reward deltas
                    for (_, rewards) in &reward_result.rewards {
                        reward_deltas.extend(
                            rewards
                                .iter()
                                .map(|reward| StakeRewardDelta {
                                    stake_address: reward.account.clone(),
                                    delta: reward.amount as i64,
                                })
                                .collect::<Vec<_>>(),
                        );
                    }

                    // Verify them
                    verifier.verify_rewards(reward_result.epoch, &reward_result);

                    // Pay the rewards
                    let mut stake_addresses = self.stake_addresses.lock().unwrap();
                    for (_, rewards) in reward_result.rewards {
                        for reward in rewards {
                            stake_addresses.add_to_reward(&reward.account, reward.amount);
                        }
                    }

                    // save SPO rewards
                    spo_rewards = reward_result.spo_rewards.into_iter().collect();

                    // Adjust the reserves for next time with amount actually paid
                    self.pots.reserves -= reward_result.total_paid;
                }
                _ => (),
            }
        };

        // Map block counts, filtering out SPOs we don't know (OBFT in early Shelley)
        let spo_blocks: HashMap<KeyHash, usize> = ea_msg
            .spo_blocks
            .iter()
            .filter(|(hash, _)| self.spos.contains_key(hash))
            .map(|(hash, count)| (hash.clone(), *count))
            .collect();

        // Enter epoch - note the message specifies the epoch that has just *ended*
        reward_deltas.extend(self.enter_epoch(
            ea_msg.epoch + 1,
            ea_msg.total_fees,
            spo_blocks,
            verifier,
        )?);

        Ok((spo_rewards, reward_deltas))
    }

    /// Handle an SPOStateMessage with the full set of SPOs valid at the end of the last
    /// epoch
    pub fn handle_spo_state(&mut self, spo_msg: &SPOStateMessage) -> Result<()> {
        // Capture current SPOs, mapped by operator ID
        let new_spos: OrdMap<KeyHash, PoolRegistration> =
            spo_msg.spos.iter().cloned().map(|spo| (spo.operator.clone(), spo)).collect();

        // Get pool deposit amount from parameters, or default
        let deposit = self
            .protocol_parameters
            .as_ref()
            .and_then(|pp| pp.shelley.as_ref())
            .map(|sp| sp.protocol_params.pool_deposit)
            .unwrap_or(DEFAULT_POOL_DEPOSIT);

        // Check for how many new SPOs
        let new_count = new_spos.keys().filter(|id| !self.spos.contains_key(*id)).count();

        // Log new ones and pledge/cost/margin changes
        for (id, spo) in new_spos.iter() {
            match self.spos.get(id) {
                Some(old_spo) => {
                    if spo.pledge != old_spo.pledge
                        || spo.cost != old_spo.cost
                        || spo.margin != old_spo.margin
                    {
                        debug!(
                            epoch = spo_msg.epoch,
                            pledge = spo.pledge,
                            cost = spo.cost,
                            margin = ?spo.margin,
                            "Updated parameters for SPO {}",
                            hex::encode(id)
                        );
                    }
                }

                _ => {
                    debug!(
                        epoch = spo_msg.epoch,
                        pledge = spo.pledge,
                        cost = spo.cost,
                        margin = ?spo.margin,
                        "Registered new SPO {}",
                        hex::encode(id)
                    );
                }
            }
        }

        // They've each paid their deposit, so increment that (the UTXO spend is taken
        // care of in UTXOState)
        let total_deposits = (new_count as u64) * deposit;
        self.pots.deposits += total_deposits;

        if new_count > 0 {
            info!("{new_count} new SPOs, total new deposits {total_deposits}");
        }

        // Check for any SPOs that have retired this epoch and need deposit refunds
        self.pool_refunds = Vec::new();
        for id in &spo_msg.retired_spos {
            if let Some(retired_spo) = new_spos.get(id) {
                debug!(
                    "SPO {} has retired - refunding their deposit to {}",
                    hex::encode(id),
                    retired_spo.reward_account
                );
                self.pool_refunds.push(retired_spo.reward_account.clone()); // Store full StakeAddress
            }

            // Schedule to retire - we need them to still be in place when we count
            // blocks for the previous epoch
            self.retiring_spos.push(id.to_vec());
        }

        self.spos = new_spos;
        Ok(())
    }

    /// Register a stake address, with a specified deposit if known
    fn register_stake_address(&mut self, stake_address: &StakeAddress, deposit: Option<Lovelace>) {
        // Stake addresses can be registered after being used in UTXOs
        let mut stake_addresses = self.stake_addresses.lock().unwrap();
        if stake_addresses.register_stake_address(&stake_address) {
            // Account for the deposit
            let deposit = match deposit {
                Some(deposit) => deposit,
                None => {
                    // Get stake deposit amount from parameters, or default
                    self.protocol_parameters
                        .as_ref()
                        .and_then(|pp| pp.shelley.as_ref())
                        .map(|sp| sp.protocol_params.key_deposit)
                        .unwrap_or(DEFAULT_KEY_DEPOSIT)
                }
            };

            self.pots.deposits += deposit;
        }

        // Add to registration changes
        self.current_epoch_registration_changes.lock().unwrap().push(RegistrationChange {
            address: stake_address.clone(),
            kind: RegistrationChangeKind::Registered,
        });
    }

    /// Deregister a stake address, with specified refund if known
    fn deregister_stake_address(&mut self, stake_address: &StakeAddress, refund: Option<Lovelace>) {
        // Check if it existed
        let mut stake_addresses = self.stake_addresses.lock().unwrap();
        if stake_addresses.deregister_stake_address(&stake_address) {
            // Account for the deposit, if registered before
            let deposit = match refund {
                Some(deposit) => deposit,
                None => {
                    // Get stake deposit amount from parameters, or default
                    self.protocol_parameters
                        .as_ref()
                        .and_then(|pp| pp.shelley.as_ref())
                        .map(|sp| sp.protocol_params.key_deposit)
                        .unwrap_or(DEFAULT_KEY_DEPOSIT)
                }
            };
            self.pots.deposits -= deposit;

            // Schedule refund
            self.stake_refunds.push((stake_address.clone(), deposit));

            // Add to registration changes
            self.current_epoch_registration_changes.lock().unwrap().push(RegistrationChange {
                address: stake_address.clone(),
                kind: RegistrationChangeKind::Deregistered,
            });
        }
    }

    pub fn handle_drep_state(&mut self, drep_msg: &DRepStateMessage) {
        self.dreps = drep_msg.dreps.clone();
    }

    /// Record a stake delegation
    fn record_stake_delegation(&mut self, stake_address: &StakeAddress, spo: &KeyHash) {
        let mut stake_addresses = self.stake_addresses.lock().unwrap();
        stake_addresses.record_stake_delegation(&stake_address, spo);
    }

    /// Handle an MoveInstantaneousReward (pre-Conway only)
    pub fn handle_mir(&mut self, mir: &MoveInstantaneousReward) -> Result<()> {
        self.mirs.push(mir.clone());
        Ok(())
    }

    /// record a drep delegation
    fn record_drep_delegation(&mut self, stake_address: &StakeAddress, drep: &DRepChoice) {
        let mut stake_addresses = self.stake_addresses.lock().unwrap();
        stake_addresses.record_drep_delegation(&stake_address, drep);
    }

    /// Handle TxCertificates
    pub fn handle_tx_certificates(&mut self, tx_certs_msg: &TxCertificatesMessage) -> Result<()> {
        // Handle certificates
        for tx_cert in tx_certs_msg.certificates.iter() {
            match tx_cert {
                TxCertificate::StakeRegistration(stake_address_with_pos) => {
                    self.register_stake_address(&stake_address_with_pos.stake_address, None);
                }

                TxCertificate::StakeDeregistration(stake_address) => {
                    self.deregister_stake_address(&stake_address, None);
                }

                TxCertificate::MoveInstantaneousReward(mir) => {
                    self.handle_mir(&mir).unwrap_or_else(|e| error!("MIR failed: {e:#}"));
                }

                TxCertificate::Registration(reg) => {
                    self.register_stake_address(&reg.stake_address, Some(reg.deposit));
                }

                TxCertificate::Deregistration(dreg) => {
                    self.deregister_stake_address(&dreg.stake_address, Some(dreg.refund));
                }

                TxCertificate::StakeDelegation(delegation) => {
                    self.record_stake_delegation(&delegation.stake_address, &delegation.operator);
                }

                TxCertificate::VoteDelegation(delegation) => {
                    self.record_drep_delegation(&delegation.stake_address, &delegation.drep);
                }

                TxCertificate::StakeAndVoteDelegation(delegation) => {
                    self.record_stake_delegation(&delegation.stake_address, &delegation.operator);
                    self.record_drep_delegation(&delegation.stake_address, &delegation.drep);
                }

                TxCertificate::StakeRegistrationAndDelegation(delegation) => {
                    self.register_stake_address(
                        &delegation.stake_address,
                        Some(delegation.deposit),
                    );
                    self.record_stake_delegation(&delegation.stake_address, &delegation.operator);
                }

                TxCertificate::StakeRegistrationAndVoteDelegation(delegation) => {
                    self.register_stake_address(
                        &delegation.stake_address,
                        Some(delegation.deposit),
                    );
                    self.record_drep_delegation(&delegation.stake_address, &delegation.drep);
                }

                TxCertificate::StakeRegistrationAndStakeAndVoteDelegation(delegation) => {
                    self.register_stake_address(
                        &delegation.stake_address,
                        Some(delegation.deposit),
                    );
                    self.record_stake_delegation(&delegation.stake_address, &delegation.operator);
                    self.record_drep_delegation(&delegation.stake_address, &delegation.drep);
                }

                _ => (),
            };
        }

        Ok(())
    }

    /// Handle withdrawals
    pub fn handle_withdrawals(&mut self, withdrawals_msg: &WithdrawalsMessage) -> Result<()> {
        for withdrawal in withdrawals_msg.withdrawals.iter() {
            let mut stake_addresses = self.stake_addresses.lock().unwrap();
            stake_addresses.process_withdrawal(withdrawal);
        }

        Ok(())
    }

    /// Handle stake deltas
    pub fn handle_stake_deltas(&mut self, deltas_msg: &StakeAddressDeltasMessage) -> Result<()> {
        // Handle deltas
        for delta in deltas_msg.deltas.iter() {
            let mut stake_addresses = self.stake_addresses.lock().unwrap();
            stake_addresses.process_stake_delta(delta);
        }

        Ok(())
    }

    /// Handle pots
    pub fn handle_pot_deltas(&mut self, pot_deltas_msg: &PotDeltasMessage) -> Result<()> {
        for pot_delta in pot_deltas_msg.deltas.iter() {
            let pot = match pot_delta.pot {
                Pot::Reserves => &mut self.pots.reserves,
                Pot::Treasury => &mut self.pots.treasury,
                Pot::Deposits => &mut self.pots.deposits,
            };

            if let Err(e) = update_value_with_delta(pot, pot_delta.delta) {
                error!("Applying pot delta {pot_delta:?}: {e}");
            } else {
                info!(
                    "Pot delta for {:?} {} => {}",
                    pot_delta.pot, pot_delta.delta, *pot
                );
            }
        }

        Ok(())
    }
}

// -- Tests --
#[cfg(test)]
mod tests {
    use super::*;
    use acropolis_common::{
        protocol_params::ConwayParams, rational_number::RationalNumber, AddressNetwork, Anchor,
        Committee, Constitution, CostModel, DRepVotingThresholds, PoolVotingThresholds, Pot,
        PotDelta, Ratio, Registration, StakeAddress, StakeAddressDelta, StakeAddressPayload,
        StakeAndVoteDelegation, StakeRegistrationAndStakeAndVoteDelegation,
        StakeRegistrationAndVoteDelegation, VoteDelegation, Withdrawal,
    };

    // Helper to create a StakeAddress from a byte slice
    fn create_address(hash: &[u8]) -> StakeAddress {
        let mut full_hash = vec![0u8; 28];
        full_hash[..hash.len().min(28)].copy_from_slice(&hash[..hash.len().min(28)]);
        StakeAddress {
            network: AddressNetwork::Main,
            payload: StakeAddressPayload::StakeKeyHash(full_hash),
        }
    }

    const STAKE_KEY_HASH: [u8; 3] = [0x99, 0x0f, 0x00];
    const DREP_HASH: [u8; 4] = [0xca, 0xfe, 0xd0, 0x0d];

    #[test]
    fn stake_addresses_initialise_to_first_delta_and_increment_subsequently() {
        let mut state = State::default();
        let stake_address = create_address(&STAKE_KEY_HASH);

        // Register first
        state.register_stake_address(&stake_address, None);

        {
            let stake_addresses = state.stake_addresses.lock().unwrap();
            assert_eq!(stake_addresses.len(), 1);
        }

        // Pass in deltas
        let msg = StakeAddressDeltasMessage {
            deltas: vec![StakeAddressDelta {
                address: stake_address.clone(),
                delta: 42,
            }],
        };

        state.handle_stake_deltas(&msg).unwrap();

        {
            let stake_addresses = state.stake_addresses.lock().unwrap();
            assert_eq!(stake_addresses.get(&stake_address).unwrap().utxo_value, 42);
        }

        state.handle_stake_deltas(&msg).unwrap();

        {
            let stake_addresses = state.stake_addresses.lock().unwrap();
            assert_eq!(stake_addresses.get(&stake_address).unwrap().utxo_value, 84);
        }
    }

    #[test]
    fn spdd_is_empty_at_start() {
        let state = State::default();
        let spdd = state.generate_spdd();
        assert!(spdd.is_empty());
    }

    // TODO! Misnomer - pledge is not specifically included in spdd because it is handled
    // by the owner's own staking.  What does need to be tested is the difference between
    // 'active' and 'live' by adding rewards
    #[test]
    fn spdd_from_delegation_with_utxo_values_and_pledge() {
        let mut state = State::default();

        let spo1: KeyHash = vec![0x01];
        let spo2: KeyHash = vec![0x02];

        // Create the SPOs
        state
            .handle_spo_state(&SPOStateMessage {
                epoch: 1,
                spos: vec![
                    PoolRegistration {
                        operator: spo1.clone(),
                        vrf_key_hash: spo1.clone(),
                        pledge: 26,
                        cost: 0,
                        margin: Ratio {
                            numerator: 1,
                            denominator: 20,
                        },
                        reward_account: StakeAddress::default(),
                        pool_owners: Vec::new(),
                        relays: Vec::new(),
                        pool_metadata: None,
                    },
                    PoolRegistration {
                        operator: spo2.clone(),
                        vrf_key_hash: spo2.clone(),
                        pledge: 47,
                        cost: 10,
                        margin: Ratio {
                            numerator: 1,
                            denominator: 10,
                        },
                        reward_account: StakeAddress::default(),
                        pool_owners: Vec::new(),
                        relays: Vec::new(),
                        pool_metadata: None,
                    },
                ],
                retired_spos: vec![],
            })
            .unwrap();

        // Delegate
        let addr1 = create_address(&[0x11]);
        state.register_stake_address(&addr1, None);
        state.record_stake_delegation(&addr1, &spo1);

        let addr2 = create_address(&[0x12]);
        state.register_stake_address(&addr2, None);
        state.record_stake_delegation(&addr2, &spo2);

        // Put some value in
        let msg1 = StakeAddressDeltasMessage {
            deltas: vec![StakeAddressDelta {
                address: addr1.clone(),
                delta: 42,
            }],
        };

        state.handle_stake_deltas(&msg1).unwrap();

        let msg2 = StakeAddressDeltasMessage {
            deltas: vec![StakeAddressDelta {
                address: addr2.clone(),
                delta: 21,
            }],
        };

        state.handle_stake_deltas(&msg2).unwrap();

        // Get the SPDD
        let spdd = state.generate_spdd();
        assert_eq!(spdd.len(), 2);

        let stake1 = spdd.get(&spo1).unwrap();
        assert_eq!(stake1.active, 42);
        let stake2 = spdd.get(&spo2).unwrap();
        assert_eq!(stake2.active, 21);
    }

    #[test]
    fn pots_are_zero_at_start() {
        let state = State::default();
        assert_eq!(state.pots.reserves, 0);
        assert_eq!(state.pots.treasury, 0);
        assert_eq!(state.pots.deposits, 0);
    }

    #[test]
    fn pot_delta_updates_pots() {
        let mut state = State::default();
        let pot_deltas = PotDeltasMessage {
            deltas: vec![
                PotDelta {
                    pot: Pot::Reserves,
                    delta: 43,
                },
                PotDelta {
                    pot: Pot::Reserves,
                    delta: -1,
                },
                PotDelta {
                    pot: Pot::Treasury,
                    delta: 99,
                },
                PotDelta {
                    pot: Pot::Deposits,
                    delta: 77,
                },
            ],
        };

        state.handle_pot_deltas(&pot_deltas).unwrap();
        assert_eq!(state.pots.reserves, 42);
        assert_eq!(state.pots.treasury, 99);
        assert_eq!(state.pots.deposits, 77);
    }

    #[test]
    fn mir_transfers_between_pots() {
        let mut state = State::default();

        // Bootstrap with some in reserves
        state.pots.reserves = 100;

        // Send in a MIR reserves->42->treasury
        let mir = MoveInstantaneousReward {
            source: InstantaneousRewardSource::Reserves,
            target: InstantaneousRewardTarget::OtherAccountingPot(42),
        };

        state.handle_mir(&mir).unwrap();
        state.pay_mirs();
        assert_eq!(state.pots.reserves, 58);
        assert_eq!(state.pots.treasury, 42);
        assert_eq!(state.pots.deposits, 0);

        // Send some of it back
        let mir = MoveInstantaneousReward {
            source: InstantaneousRewardSource::Treasury,
            target: InstantaneousRewardTarget::OtherAccountingPot(10),
        };

        state.handle_mir(&mir).unwrap();
        let reward_deltas = state.pay_mirs();
        assert_eq!(reward_deltas.len(), 0);
        assert_eq!(state.pots.reserves, 68);
        assert_eq!(state.pots.treasury, 32);
        assert_eq!(state.pots.deposits, 0);
    }

    #[test]
    fn mir_transfers_to_stake_addresses() {
        let mut state = State::default();
        let stake_address = create_address(&STAKE_KEY_HASH);

        // Bootstrap with some in reserves
        state.pots.reserves = 100;

        // Set up one stake address
        state.register_stake_address(&stake_address, None);

        let msg = StakeAddressDeltasMessage {
            deltas: vec![StakeAddressDelta {
                address: stake_address.clone(),
                delta: 99,
            }],
        };
        state.handle_stake_deltas(&msg).unwrap();

        {
            let stake_addresses = state.stake_addresses.lock().unwrap();
            assert_eq!(stake_addresses.len(), 1);
            let sas = stake_addresses.get(&stake_address).unwrap();
            assert_eq!(sas.utxo_value, 99);
            assert_eq!(sas.rewards, 0);
        }

        // Send in a MIR reserves->{47,-5}->stake
        let mir = MoveInstantaneousReward {
            source: InstantaneousRewardSource::Reserves,
            target: InstantaneousRewardTarget::StakeAddresses(vec![
                (stake_address.clone(), 47),
                (stake_address.clone(), -5),
            ]),
        };

        state.handle_mir(&mir).unwrap();
        state.pay_mirs();
        assert_eq!(state.pots.reserves, 58);
        assert_eq!(state.pots.treasury, 0);
        assert_eq!(state.pots.deposits, 2_000_000); // Paid deposit

        let stake_addresses = state.stake_addresses.lock().unwrap();
        let sas = stake_addresses.get(&stake_address).unwrap();
        assert_eq!(sas.utxo_value, 99);
        assert_eq!(sas.rewards, 42);
    }

    #[test]
    fn withdrawal_transfers_from_stake_addresses() {
        let mut state = State::default();
        let stake_address = create_address(&STAKE_KEY_HASH);

        // Bootstrap with some in reserves
        state.pots.reserves = 100;

        // Set up one stake address
        state.register_stake_address(&stake_address, None);
        let msg = StakeAddressDeltasMessage {
            deltas: vec![StakeAddressDelta {
                address: stake_address.clone(),
                delta: 99,
            }],
        };

        state.handle_stake_deltas(&msg).unwrap();

        {
            let stake_addresses = state.stake_addresses.lock().unwrap();
            assert_eq!(stake_addresses.len(), 1);

            let sas = stake_addresses.get(&stake_address).unwrap();
            assert_eq!(sas.utxo_value, 99);
            assert_eq!(sas.rewards, 0);
        }

        // Send in a MIR reserves->42->stake
        let mir = MoveInstantaneousReward {
            source: InstantaneousRewardSource::Reserves,
            target: InstantaneousRewardTarget::StakeAddresses(vec![(stake_address.clone(), 42)]),
        };

        state.handle_mir(&mir).unwrap();
        let diffs = state.pay_mirs();
        assert_eq!(state.pots.reserves, 58);
        assert_eq!(diffs.len(), 1);
        assert_eq!(diffs[0].stake_address.get_hash(), stake_address.get_hash());
        assert_eq!(diffs[0].delta, 42);

        {
            let stake_addresses = state.stake_addresses.lock().unwrap();
            let sas = stake_addresses.get(&stake_address).unwrap();
            assert_eq!(sas.rewards, 42);
        }

        // Withdraw most of it
        let withdrawals = WithdrawalsMessage {
            withdrawals: vec![Withdrawal {
                address: stake_address.clone(),
                value: 39,
            }],
        };

        state.handle_withdrawals(&withdrawals).unwrap();

        let stake_addresses = state.stake_addresses.lock().unwrap();
        let sas = stake_addresses.get(&stake_address).unwrap();
        assert_eq!(sas.rewards, 3);
    }

    #[test]
    fn drdd_is_default_from_start() {
        let state = State::default();
        let drdd = state.generate_drdd();
        assert_eq!(drdd, DRepDelegationDistribution::default());
    }

    #[test]
    fn drdd_includes_initial_deposit() {
        let mut state = State::default();

        let drep_addr_cred = DRepCredential::AddrKeyHash(DREP_HASH.to_vec());
        state.handle_drep_state(&DRepStateMessage {
            epoch: 1337,
            dreps: vec![(drep_addr_cred.clone(), 1_000_000)],
        });

        let drdd = state.generate_drdd();
        assert_eq!(
            drdd,
            DRepDelegationDistribution {
                abstain: 0,
                no_confidence: 0,
                dreps: vec![(drep_addr_cred, 1_000_000)],
            }
        );
    }

    #[test]
    fn drdd_respects_different_delegations() -> Result<()> {
        let mut state = State::default();

        let drep_addr_cred = DRepCredential::AddrKeyHash(DREP_HASH.to_vec());
        let drep_script_cred = DRepCredential::ScriptHash(DREP_HASH.to_vec());
        state.handle_drep_state(&DRepStateMessage {
            epoch: 1337,
            dreps: vec![
                (drep_addr_cred.clone(), 1_000_000),
                (drep_script_cred.clone(), 2_000_000),
            ],
        });

        let spo1 = create_address(&[0x01]);
        let spo2 = create_address(&[0x02]);
        let spo3 = create_address(&[0x03]);
        let spo4 = create_address(&[0x04]);

        let certificates = vec![
            // register the first two SPOs separately from their delegation
            TxCertificate::Registration(Registration {
                stake_address: spo1.clone(),
                deposit: 1,
            }),
            TxCertificate::Registration(Registration {
                stake_address: spo2.clone(),
                deposit: 1,
            }),
            TxCertificate::VoteDelegation(VoteDelegation {
                stake_address: spo1.clone(),
                drep: DRepChoice::Key(DREP_HASH.to_vec()),
            }),
            TxCertificate::StakeAndVoteDelegation(StakeAndVoteDelegation {
                stake_address: spo2.clone(),
                operator: spo1.get_hash().to_vec(),
                drep: DRepChoice::Script(DREP_HASH.to_vec()),
            }),
            TxCertificate::StakeRegistrationAndVoteDelegation(StakeRegistrationAndVoteDelegation {
                stake_address: spo3.clone(),
                drep: DRepChoice::Abstain,
                deposit: 1,
            }),
            TxCertificate::StakeRegistrationAndStakeAndVoteDelegation(
                StakeRegistrationAndStakeAndVoteDelegation {
                    stake_address: spo4.clone(),
                    operator: spo1.get_hash().to_vec(),
                    drep: DRepChoice::NoConfidence,
                    deposit: 1,
                },
            ),
        ];

        state.handle_tx_certificates(&TxCertificatesMessage { certificates })?;

        let deltas = vec![
            StakeAddressDelta {
                address: spo1,
                delta: 100,
            },
            StakeAddressDelta {
                address: spo2,
                delta: 1_000,
            },
            StakeAddressDelta {
                address: spo3,
                delta: 10_000,
            },
            StakeAddressDelta {
                address: spo4,
                delta: 100_000,
            },
        ];
        state.handle_stake_deltas(&StakeAddressDeltasMessage { deltas })?;

        let drdd = state.generate_drdd();
        assert_eq!(
            drdd,
            DRepDelegationDistribution {
                abstain: 10_000,
                no_confidence: 100_000,
                dreps: vec![(drep_script_cred, 2_001_000), (drep_addr_cred, 1_000_100)],
            }
        );

        Ok(())
    }

    #[test]
    fn protocol_params_are_captured_from_message() {
        // Fake Conway parameters (a lot of work to test an assignment!)
        let params = ProtocolParams {
            conway: Some(ConwayParams {
                pool_voting_thresholds: PoolVotingThresholds {
                    motion_no_confidence: RationalNumber::ONE,
                    committee_normal: RationalNumber::ZERO,
                    committee_no_confidence: RationalNumber::ZERO,
                    hard_fork_initiation: RationalNumber::ONE,
                    security_voting_threshold: RationalNumber::ZERO,
                },
                d_rep_voting_thresholds: DRepVotingThresholds {
                    motion_no_confidence: RationalNumber::ONE,
                    committee_normal: RationalNumber::ZERO,
                    committee_no_confidence: RationalNumber::ZERO,
                    update_constitution: RationalNumber::ONE,
                    hard_fork_initiation: RationalNumber::ZERO,
                    pp_network_group: RationalNumber::ZERO,
                    pp_economic_group: RationalNumber::ZERO,
                    pp_technical_group: RationalNumber::ZERO,
                    pp_governance_group: RationalNumber::ZERO,
                    treasury_withdrawal: RationalNumber::ONE,
                },
                committee_min_size: 42,
                committee_max_term_length: 3,
                gov_action_lifetime: 99,
                gov_action_deposit: 500_000_000,
                d_rep_deposit: 100_000_000,
                d_rep_activity: 27,
                min_fee_ref_script_cost_per_byte: RationalNumber::new(1, 42),
                plutus_v3_cost_model: CostModel::new(Vec::new()),
                constitution: Constitution {
                    anchor: Anchor {
                        url: "constitution.cardano.org".to_string(),
                        data_hash: vec![0x99],
                    },
                    guardrail_script: None,
                },
                committee: Committee {
                    members: HashMap::new(),
                    threshold: RationalNumber::new(5, 32),
                },
            }),

            ..ProtocolParams::default()
        };

        let msg = ProtocolParamsMessage {
            params: params.clone(),
        };
        let mut state = State::default();

        state.handle_parameters(&msg).unwrap();

        assert_eq!(
            state.protocol_parameters.unwrap().conway.unwrap().pool_voting_thresholds,
            params.conway.unwrap().pool_voting_thresholds
        );
    }
}<|MERGE_RESOLUTION|>--- conflicted
+++ resolved
@@ -603,16 +603,12 @@
         stake_addresses.generate_spdd()
     }
 
-<<<<<<< HEAD
-    /// Derive the DRep Delegation Distribution (DRDD) - the total amount
-=======
     pub fn dump_spdd_state(&self) -> HashMap<KeyHash, Vec<(KeyHash, u64)>> {
         let stake_addresses = self.stake_addresses.lock().unwrap();
         stake_addresses.dump_spdd_state()
     }
 
-    /// Derive the DRep Delegation Distribution (SPDD) - the total amount
->>>>>>> 371aa46d
+    /// Derive the DRep Delegation Distribution (DRDD) - the total amount
     /// delegated to each DRep, including the special "abstain" and "no confidence" dreps.
     pub fn generate_drdd(&self) -> DRepDelegationDistribution {
         let stake_addresses = self.stake_addresses.lock().unwrap();
