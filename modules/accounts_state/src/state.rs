--- conflicted
+++ resolved
@@ -1,6 +1,6 @@
 //! Acropolis AccountsState: State storage
 use crate::monetary::calculate_monetary_change;
-use crate::rewards::{calculate_rewards, RewardType, RewardsResult};
+use crate::rewards::{calculate_rewards, RewardsResult};
 use crate::snapshot::Snapshot;
 use crate::verifier::Verifier;
 use acropolis_common::queries::accounts::OptimalPoolSizing;
@@ -614,29 +614,7 @@
 
         // If rewards have been calculated, save the results
         if let Some(task) = task.take() {
-<<<<<<< HEAD
-            if let Ok(Ok(reward_result)) = task.await {
-                // Collect rewards to stake addresses reward deltas
-                for rewards in reward_result.rewards.values() {
-                    reward_deltas.extend(
-                        rewards
-                            .iter()
-                            .map(|reward| StakeRewardDelta {
-                                stake_address: reward.account.clone(),
-                                delta: reward.amount,
-                                reward_type: reward.rtype.clone(),
-                                pool: reward.pool.clone(),
-                            })
-                            .collect::<Vec<_>>(),
-                    );
-                }
-
-                // Verify them
-                verifier.verify_rewards(reward_result.epoch, &reward_result);
-
-=======
             if let Ok(Ok(rewards_result)) = task.await {
->>>>>>> cc007670
                 // Pay the rewards
                 let mut stake_addresses = self.stake_addresses.lock().unwrap();
                 let mut filtered_rewards_result = rewards_result.clone();
@@ -646,7 +624,9 @@
                             stake_addresses.add_to_reward(&reward.account, reward.amount);
                             reward_deltas.push(StakeRewardDelta {
                                 stake_address: reward.account.clone(),
-                                delta: reward.amount as i64,
+                                delta: reward.amount,
+                                reward_type: reward.rtype.clone(),
+                                pool: reward.pool.clone(),
                             });
                         } else {
                             warn!(
