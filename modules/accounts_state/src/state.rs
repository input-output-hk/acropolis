//! Acropolis AccountsState: State storage
use acropolis_common::{
    messages::{
        DRepStateMessage, EpochActivityMessage, SPOStateMessage, StakeAddressDeltasMessage,
        TxCertificatesMessage, WithdrawalsMessage, PotDeltasMessage, ProtocolParamsMessage,
    },
    serialization::SerializeMapAs,
    DRepChoice, DRepCredential, InstantaneousRewardSource, InstantaneousRewardTarget, KeyHash,
    Lovelace, MoveInstantaneousReward, PoolRegistration, StakeCredential, TxCertificate, Pot,
    ProtocolParams,
};
use anyhow::{bail, Context, Result};
use dashmap::DashMap;
use imbl::HashMap;
<<<<<<< HEAD
use tracing::{error, info};
use serde::{Serializer, ser::SerializeMap};
use serde_with::{serde_as, hex::Hex, SerializeAs, ser::SerializeAsWrap};
use crate::rewards;

struct HashMapSerial<KAs, VAs>(std::marker::PhantomData<(KAs, VAs)>);

// TODO!  This should move to common - AJW may have already done so
impl<K, V, KAs, VAs> SerializeAs<HashMap<K, V>> for HashMapSerial<KAs, VAs>
where
    KAs: SerializeAs<K>,
    VAs: SerializeAs<V>,
{
    fn serialize_as<S>(source: &HashMap<K, V>, serializer: S) -> Result<S::Ok, S::Error>
    where
        S: Serializer,
    {
        let mut map_ser = serializer.serialize_map(Some(source.len()))?;
        for (k, v) in source {
            map_ser.serialize_entry(
                &SerializeAsWrap::<K, KAs>::new(k),
                &SerializeAsWrap::<V, VAs>::new(v),
            )?;
        }
        map_ser.end()
    }
}
=======
use rayon::prelude::*;
use serde_with::{hex::Hex, serde_as};
use std::collections::BTreeMap;
use std::sync::{Arc, atomic::AtomicU64};
use tracing::{error, info, warn};
>>>>>>> 0594d486

/// State of an individual stake address
#[serde_as]
#[derive(Debug, Default, Clone, serde::Serialize)]
pub struct StakeAddressState {
    /// Total value in UTXO addresses
    utxo_value: u64,

    /// Value in reward account
    rewards: u64,

    /// SPO ID they are delegated to ("operator" ID)
    #[serde_as(as = "Option<Hex>")]
    delegated_spo: Option<KeyHash>,

    /// DRep they are delegated to
    delegated_drep: Option<DRepChoice>,
}

#[derive(Default, Debug, PartialEq, Eq)]
pub struct DRepDelegationDistribution {
    pub abstain: Lovelace,
    pub no_confidence: Lovelace,
    pub dreps: Vec<(DRepCredential, Lovelace)>,
}

/// Global 'pot' account state
#[derive(Debug, Default, Clone, serde::Serialize)]
pub struct Pots {
    /// Unallocated reserves
    reserves: u64,

    /// Treasury
    treasury: u64,

    /// Deposits
    deposits: u64,
}

/// Overall state - stored per block
#[serde_as]
#[derive(Debug, Default, Clone, serde::Serialize)]
pub struct State {
    /// Epoch this state is for
    epoch: u64,

    /// Map of active SPOs by VRF vkey
    #[serde_as(as = "SerializeMapAs<Hex, _>")]
    spos_by_vrf_key: HashMap<Vec<u8>, PoolRegistration>,

    /// Map of staking address values
    #[serde_as(as = "SerializeMapAs<Hex, _>")]
    stake_addresses: HashMap<Vec<u8>, StakeAddressState>,

    /// Global account pots
    pots: Pots,

    /// All registered DReps
    dreps: Vec<(DRepCredential, Lovelace)>,

    /// Protocol parameters that apply during this epoch
    protocol_parameters: Option<ProtocolParams>,
}

impl State {
    /// Get the stake address state for a give stake key
    pub fn get_stake_state(&self, stake_key: &Vec<u8>) -> Option<StakeAddressState> {
        self.stake_addresses.get(stake_key).cloned()
    }

    /// Get the current pot balances
    pub fn get_pots(&self) -> Pots {
        self.pots.clone()
    }

    /// Log statistics
    fn log_stats(&self) {
        info!(num_stake_addresses = self.stake_addresses.keys().len(),);
    }

    /// Background tick
    pub async fn tick(&self) -> Result<()> {
        self.log_stats();
        Ok(())
    }

<<<<<<< HEAD
    /// Calculate rewards
    pub fn calculate_rewards(&mut self) {

        // NOTE:  This should all be done in bigdecimal

        // For each pool, calculate the total stake, including its own and
        // from other stake addresses

        // Calculate total supply (total in circulation + treasury) or
        // equivalently max-supply - reserves - this is the denominator
        // for sigma, z0, s

        // Run the calculation in
        // https://docs.cardano.org/about-cardano/learn/pledging-rewards
        // Requires:
        //   R = total fees + monetary expansion (reserves * ?)
        //   a0 parameter
        //   sigma = total stake
        //   z0 = pool saturation size (1/k)

        // This gives us the optimum reward for the pool for this epoch

        // Adjust for actual performance *= B/sigma-a.
        // Beta = fraction of all blocks produced this epoch
        // sigma-a = delegated stake / total delegated stake

        // => Total rewards for this pool

        // Subtract fixed costs
        // Subtract margin
        // Split remainder in proportional to delegated stake, including owners pledge

        // Move from reserves to reward accounts

        // Note: Also move from reserves to treasury some fraction of that taken
=======
    /// Derive the Stake Pool Delegation Distribution (SPDD) - a map of total stake value
    /// (including both UTXO stake addresses and rewards) for each active SPO
    /// Key of returned map is the SPO 'operator' ID
    pub fn generate_spdd(&self) -> BTreeMap<KeyHash, u64> {
        // Shareable Dashmap with referenced keys
        let spo_stakes = Arc::new(DashMap::<&KeyHash, u64>::new());

        // Total stake across all addresses in parallel, first collecting into a vector
        // because imbl::HashMap doesn't work in Rayon
        self.stake_addresses
            .values()
            .collect::<Vec<_>>() // Vec<&StakeAddressState>
            .par_iter() // Rayon multi-threaded iterator
            .for_each_init(
                || Arc::clone(&spo_stakes),
                |map, sas| {
                    if let Some(spo) = sas.delegated_spo.as_ref() {
                        let stake = sas.utxo_value + sas.rewards;
                        map.entry(spo).and_modify(|v| *v += stake).or_insert(stake);
                    }
                },
            );

        // Collect into a plain BTreeMap, so that it is ordered on output
        spo_stakes
            .iter()
            .map(|entry| ((**entry.key()).clone(), *entry.value()))
            .collect()
    }

    /// Derive the DRep Delegation Distribution (SPDD) - the total amount
    /// delegated to each DRep, including the special "abstain" and "no confidence" dreps.
    pub fn generate_drdd(&self) -> DRepDelegationDistribution {
        let abstain = AtomicU64::new(0);
        let no_confidence = AtomicU64::new(0);
        let dreps = self
            .dreps
            .iter()
            .map(|(cred, deposit)| (cred.clone(), AtomicU64::new(*deposit)))
            .collect::<BTreeMap<_, _>>();
        self.stake_addresses
            .values()
            .collect::<Vec<_>>()
            .par_iter()
            .for_each(|state| {
                let Some(drep) = state.delegated_drep.clone() else {
                    return;
                };
                let total = match drep {
                    DRepChoice::Key(hash) => {
                        let cred = DRepCredential::AddrKeyHash(hash);
                        let Some(total) = dreps.get(&cred) else {
                            warn!("Delegated to unregistered DRep address {cred:?}");
                            return;
                        };
                        total
                    }
                    DRepChoice::Script(hash) => {
                        let cred = DRepCredential::ScriptHash(hash);
                        let Some(total) = dreps.get(&cred) else {
                            warn!("Delegated to unregistered DRep script {cred:?}");
                            return;
                        };
                        total
                    }
                    DRepChoice::Abstain => &abstain,
                    DRepChoice::NoConfidence => &no_confidence,
                };
                let stake = state.utxo_value + state.rewards;
                total.fetch_add(stake, std::sync::atomic::Ordering::Relaxed);
            });
        let abstain = abstain.load(std::sync::atomic::Ordering::Relaxed);
        let no_confidence = no_confidence.load(std::sync::atomic::Ordering::Relaxed);
        let dreps = dreps
            .into_iter()
            .map(|(k, v)| (k, v.load(std::sync::atomic::Ordering::Relaxed)))
            .collect();
        DRepDelegationDistribution {
            abstain,
            no_confidence,
            dreps,
        }
    }

    /// Handle an ProtocolParamsMessage with the latest parameters at the start of a new
    /// epoch
    pub fn handle_parameters(&mut self, params_msg: &ProtocolParamsMessage) -> Result<()> {
        self.protocol_parameters = Some(params_msg.params.clone());
        info!("New parameter set: {:?}", self.protocol_parameters);
        Ok(())
>>>>>>> 0594d486
    }

    /// Handle an EpochActivityMessage giving total fees and block counts by VRF key for
    /// the just-ended epoch
    pub fn handle_epoch_activity(&mut self, ea_msg: &EpochActivityMessage) -> Result<()> {
        self.epoch = ea_msg.epoch;

        // Look up every VRF key in the SPO map
        for (vrf_vkey_hash, count) in ea_msg.vrf_vkey_hashes.iter() {
            match self.spos_by_vrf_key.get(vrf_vkey_hash) {
                Some(spo) => {
                    // !TODO count rewards for this block
                }

                None => error!(
                    "VRF vkey {} not found in SPO map",
                    hex::encode(vrf_vkey_hash)
                ),
            }
        }

        self.calculate_rewards();
        Ok(())
    }

    /// Handle an SPOStateMessage with the full set of SPOs valid at the end of the last
    /// epoch
    pub fn handle_spo_state(&mut self, spo_msg: &SPOStateMessage) -> Result<()> {
        // Capture current SPOs, mapped by VRF vkey hash
        self.spos_by_vrf_key = spo_msg
            .spos
            .iter()
            .cloned()
            .map(|spo| (spo.vrf_key_hash.clone(), spo))
            .collect();

        Ok(())
    }

    /// Register a stake address
    fn register_stake_address(&mut self, credential: &StakeCredential) {
        let hash = credential.get_hash();

        // Repeated registrations seem common
        if !self.stake_addresses.contains_key(&hash) {
            self.stake_addresses = self
                .stake_addresses
                .update(hash.clone(), StakeAddressState::default());
        }
    }

    /// Deregister a stake address
    fn deregister_stake_address(&mut self, credential: &StakeCredential) {
        let hash = credential.get_hash();

        // Check if it existed
        // Repeated registrations seem common
        if self.stake_addresses.contains_key(&hash) {
            self.stake_addresses = self.stake_addresses.without(&hash);
        } else {
            warn!(
                "Deregistraton of unknown stake address {}",
                hex::encode(hash)
            );
        }
    }

    pub fn handle_drep_state(&mut self, drep_msg: &DRepStateMessage) {
        self.dreps = drep_msg.dreps.clone();
    }

    /// Record a stake delegation
    fn record_stake_delegation(&mut self, credential: &StakeCredential, spo: &KeyHash) {
        let hash = credential.get_hash();

        // Get old stake address state, or create one
        let mut sas = match self.stake_addresses.get(&hash) {
            Some(sas) => sas.clone(),
            None => StakeAddressState::default(),
        };

        // Immutably create or update the stake address
        sas.delegated_spo = Some(spo.clone());
        self.stake_addresses = self.stake_addresses.update(hash.clone(), sas);
    }

    /// Handle an MoveInstantaneousReward (pre-Conway only)
    pub fn handle_mir(&mut self, mir: &MoveInstantaneousReward) -> Result<()> {
        let (source, source_name, other, other_name) = match &mir.source {
            InstantaneousRewardSource::Reserves => (
                &mut self.pots.reserves,
                "reserves",
                &mut self.pots.treasury,
                "treasury",
            ),
            InstantaneousRewardSource::Treasury => (
                &mut self.pots.treasury,
                "treasury",
                &mut self.pots.reserves,
                "reserves",
            ),
        };

        match &mir.target {
            InstantaneousRewardTarget::StakeCredentials(deltas) => {
                // Transfer to (in theory also from) stake addresses from (to) a pot
                for (credential, value) in deltas.iter() {
                    let hash = credential.get_hash();

                    // Get old stake address state, or create one
                    let mut sas = match self.stake_addresses.get(&hash) {
                        Some(sas) => sas.clone(),
                        None => StakeAddressState::default(),
                    };

                    // Add to this one
                    Self::update_value_with_delta(&mut sas.rewards, *value)
                        .with_context(|| format!("Updating stake {}", hex::encode(&hash)))?;

                    // Immutably update it
                    self.stake_addresses = self.stake_addresses.update(hash.clone(), sas);

                    // Update the source
                    Self::update_value_with_delta(source, -*value)
                        .with_context(|| format!("Updating {source_name}"))?;
                }
            }

            InstantaneousRewardTarget::OtherAccountingPot(value) => {
                // Transfer between pots
                Self::update_value_with_delta(source, -(*value as i64))
                    .with_context(|| format!("Updating {source_name}"))?;
                Self::update_value_with_delta(other, *value as i64)
                    .with_context(|| format!("Updating {other_name}"))?;
            }
        }

        Ok(())
    }

    /// Update an unsigned value with a signed delta, with fences
    pub fn update_value_with_delta(value: &mut u64, delta: i64) -> Result<()> {
        if delta >= 0 {
            *value = (*value).saturating_add(delta as u64);
        } else {
            let abs = (-delta) as u64;
            if abs > *value {
                bail!("Value underflow - was {}, delta {}", *value, delta);
            } else {
                *value -= abs;
            }
        }

        Ok(())
    }

    /// record a drep delegation
    fn record_drep_delegation(&mut self, credential: &StakeCredential, drep: &DRepChoice) {
        let hash = credential.get_hash();
        self.stake_addresses = self.stake_addresses.alter(
            |old_state| {
                let mut state = old_state.unwrap_or_default();
                state.delegated_drep = Some(drep.clone());
                Some(state)
            },
            hash,
        );
    }

    /// Handle TxCertificates
    pub fn handle_tx_certificates(&mut self, tx_certs_msg: &TxCertificatesMessage) -> Result<()> {
        // Handle certificates
        for tx_cert in tx_certs_msg.certificates.iter() {
            match tx_cert {
                TxCertificate::StakeRegistration(sc_with_pos) => {
                    self.register_stake_address(&sc_with_pos.stake_credential);
                }

                TxCertificate::StakeDeregistration(sc) => {
                    self.deregister_stake_address(&sc);
                }

                TxCertificate::MoveInstantaneousReward(mir) => {
                    self.handle_mir(&mir)
                        .unwrap_or_else(|e| error!("MIR failed: {e:#}"));
                }

                TxCertificate::StakeDelegation(delegation) => {
                    self.record_stake_delegation(&delegation.credential, &delegation.operator);
                }

                TxCertificate::VoteDelegation(delegation) => {
                    self.record_drep_delegation(&delegation.credential, &delegation.drep);
                }

                TxCertificate::StakeAndVoteDelegation(delegation) => {
                    self.record_stake_delegation(&delegation.credential, &delegation.operator);
                    self.record_drep_delegation(&delegation.credential, &delegation.drep);
                }

                TxCertificate::StakeRegistrationAndDelegation(delegation) => {
                    self.record_stake_delegation(&delegation.credential, &delegation.operator);
                }

                TxCertificate::StakeRegistrationAndVoteDelegation(delegation) => {
                    self.record_drep_delegation(&delegation.credential, &delegation.drep);
                }

                TxCertificate::StakeRegistrationAndStakeAndVoteDelegation(delegation) => {
                    self.record_stake_delegation(&delegation.credential, &delegation.operator);
                    self.record_drep_delegation(&delegation.credential, &delegation.drep);
                }

                _ => (),
            }
        }

        Ok(())
    }

    /// Handle withdrawals
    pub fn handle_withdrawals(&mut self, withdrawals_msg: &WithdrawalsMessage) -> Result<()> {
        for withdrawal in withdrawals_msg.withdrawals.iter() {
            let hash = withdrawal.address.get_hash();

            // Get old stake address state - which must exist
            let mut sas = match self.stake_addresses.get(hash) {
                Some(sas) => sas.clone(),
                None => bail!(
                    "Unknown stake address in withdrawal: {:?}",
                    withdrawal.address
                ),
            };

            info!(
                "Withdrawal of {} from stake key {}",
                withdrawal.value,
                hex::encode(hash)
            );

            Self::update_value_with_delta(&mut sas.rewards, -(withdrawal.value as i64))
                .with_context(|| format!("Withdrawing from stake address {}", hex::encode(hash)))?;

            // Immutably create or update the stake address
            self.stake_addresses = self.stake_addresses.update(hash.to_vec(), sas);
        }

        Ok(())
    }

    /// Handle pots
    pub fn handle_pot_deltas(&mut self, pot_deltas_msg: &PotDeltasMessage) -> Result<()> {
        for pot_delta in pot_deltas_msg.deltas.iter() {
            let pot = match pot_delta.pot {
                Pot::Reserves => &mut self.pots.reserves,
                Pot::Treasury => &mut self.pots.treasury,
                Pot::Deposits => &mut self.pots.deposits,
            };

            Self::update_value_with_delta(pot, pot_delta.delta)
                .with_context(|| format!("Applying pot delta {pot_delta:?}"))?;

            info!("Pot delta for {:?} {} => {}", pot_delta.pot, pot_delta.delta, *pot);
        }

        Ok(())
    }

    /// Handle stake deltas
    pub fn handle_stake_deltas(&mut self, deltas_msg: &StakeAddressDeltasMessage) -> Result<()> {
        // Handle deltas
        for delta in deltas_msg.deltas.iter() {
            // Fold both stake key and script hashes into one - assuming the chance of
            // collision is negligible
            let hash = delta.address.get_hash();

            // Get old stake address state, or create one
            let mut sas = match self.stake_addresses.get(hash) {
                Some(sas) => sas.clone(),
                None => StakeAddressState::default(),
            };

            Self::update_value_with_delta(&mut sas.utxo_value, delta.delta)
                .with_context(|| format!("Updating stake {}", hex::encode(hash)))?;

            // Immutably create or update the stake address
            self.stake_addresses = self.stake_addresses.update(hash.to_vec(), sas);
        }

        Ok(())
    }
}

// -- Tests --
#[cfg(test)]
mod tests {
    use super::*;
    use acropolis_common::{
        AddressNetwork, Credential, Registration, StakeAddress, StakeAddressDelta,
        StakeAddressPayload, StakeAndVoteDelegation, StakeRegistrationAndStakeAndVoteDelegation,
        StakeRegistrationAndVoteDelegation, VoteDelegation, Withdrawal, PotDelta, Pot,
        ProtocolParams,
        ConwayParams, PoolVotingThresholds, UnitInterval, DRepVotingThresholds,
        Constitution, Anchor, Committee,
        rational_number::RationalNumber,
    };

    const STAKE_KEY_HASH: [u8; 3] = [0x99, 0x0f, 0x00];
    const DREP_HASH: [u8; 4] = [0xca, 0xfe, 0xd0, 0x0d];

    fn create_address(hash: &[u8]) -> StakeAddress {
        StakeAddress {
            network: AddressNetwork::Main,
            payload: StakeAddressPayload::StakeKeyHash(hash.to_vec()),
        }
    }

    #[test]
    fn stake_addresses_initialise_to_first_delta_and_increment_subsequently() {
        let mut state = State::default();
        let msg = StakeAddressDeltasMessage {
            deltas: vec![StakeAddressDelta {
                address: create_address(&STAKE_KEY_HASH),
                delta: 42,
            }],
        };

        state.handle_stake_deltas(&msg).unwrap();

        assert_eq!(state.stake_addresses.len(), 1);
        assert_eq!(
            state
                .stake_addresses
                .get(&STAKE_KEY_HASH.to_vec())
                .unwrap()
                .utxo_value,
            42
        );

        state.handle_stake_deltas(&msg).unwrap();

        assert_eq!(state.stake_addresses.len(), 1);
        assert_eq!(
            state
                .stake_addresses
                .get(&STAKE_KEY_HASH.to_vec())
                .unwrap()
                .utxo_value,
            84
        );
    }

    #[test]
    fn stake_address_changes_dont_leak_across_clone() {
        let mut state = State::default();
        let state2 = state.clone();

        let msg = StakeAddressDeltasMessage {
            deltas: vec![StakeAddressDelta {
                address: create_address(&STAKE_KEY_HASH),
                delta: 42,
            }],
        };

        state.handle_stake_deltas(&msg).unwrap();

        // New delta must not be reflected in the clone
        assert_eq!(state.stake_addresses.len(), 1);
        assert_eq!(state2.stake_addresses.len(), 0);

        // Clone again and ensure value stays constant too
        let state2 = state.clone();
        state.handle_stake_deltas(&msg).unwrap();
        assert_eq!(
            state
                .stake_addresses
                .get(&STAKE_KEY_HASH.to_vec())
                .unwrap()
                .utxo_value,
            84
        );
        assert_eq!(
            state2
                .stake_addresses
                .get(&STAKE_KEY_HASH.to_vec())
                .unwrap()
                .utxo_value,
            42
        );
    }

    #[test]
    fn spdd_is_empty_at_start() {
        let state = State::default();
        let spdd = state.generate_spdd();
        assert!(spdd.is_empty());
    }

    #[test]
    fn spdd_from_delegation_with_utxo_values() {
        let mut state = State::default();

        // Delegate
        let spo1: KeyHash = vec![0x01];
        let addr1: KeyHash = vec![0x11];
        state.record_stake_delegation(&Credential::AddrKeyHash(addr1.clone()), &spo1);

        let spo2: KeyHash = vec![0x02];
        let addr2: KeyHash = vec![0x12];
        state.record_stake_delegation(&Credential::AddrKeyHash(addr2.clone()), &spo2);

        // Put some value in
        let msg1 = StakeAddressDeltasMessage {
            deltas: vec![StakeAddressDelta {
                address: create_address(&addr1),
                delta: 42,
            }],
        };

        state.handle_stake_deltas(&msg1).unwrap();

        let msg2 = StakeAddressDeltasMessage {
            deltas: vec![StakeAddressDelta {
                address: create_address(&addr2),
                delta: 21,
            }],
        };

        state.handle_stake_deltas(&msg2).unwrap();

        // Get the SPDD
        let spdd = state.generate_spdd();
        assert_eq!(spdd.len(), 2);

        let stake1 = spdd.get(&spo1).unwrap();
        assert_eq!(*stake1, 42);
        let stake2 = spdd.get(&spo2).unwrap();
        assert_eq!(*stake2, 21);
    }

    #[test]
    fn pots_are_zero_at_start() {
        let state = State::default();
        assert_eq!(state.pots.reserves, 0);
        assert_eq!(state.pots.treasury, 0);
        assert_eq!(state.pots.deposits, 0);
    }

    #[test]
    fn pot_delta_updates_pots() {
        let mut state = State::default();

        // Send in a MIR reserves->42->treasury
        let mir = PotDeltasMessage {
            deltas: vec![
                PotDelta {
                    pot: Pot::Reserves,
                    delta: 43,
                },
                PotDelta {
                    pot: Pot::Reserves,
                    delta: -1,
                },
                PotDelta {
                    pot: Pot::Treasury,
                    delta: 99,
                },
                PotDelta {
                    pot: Pot::Deposits,
                    delta: 77,
                },
            ]
        };

        state.handle_pot_deltas(&mir).unwrap();
        assert_eq!(state.pots.reserves, 42);
        assert_eq!(state.pots.treasury, 99);
        assert_eq!(state.pots.deposits, 77);
    }

    #[test]
    fn mir_transfers_between_pots() {
        let mut state = State::default();

        // Bootstrap with some in reserves
        state.pots.reserves = 100;

        // Send in a MIR reserves->42->treasury
        let mir = MoveInstantaneousReward {
            source: InstantaneousRewardSource::Reserves,
            target: InstantaneousRewardTarget::OtherAccountingPot(42),
        };

        state.handle_mir(&mir).unwrap();
        assert_eq!(state.pots.reserves, 58);
        assert_eq!(state.pots.treasury, 42);
        assert_eq!(state.pots.deposits, 0);

        // Send some of it back
        let mir = MoveInstantaneousReward {
            source: InstantaneousRewardSource::Treasury,
            target: InstantaneousRewardTarget::OtherAccountingPot(10),
        };

        state.handle_mir(&mir).unwrap();
        assert_eq!(state.pots.reserves, 68);
        assert_eq!(state.pots.treasury, 32);
        assert_eq!(state.pots.deposits, 0);
    }

    #[test]
    fn mir_transfers_to_stake_addresses() {
        let mut state = State::default();

        // Bootstrap with some in reserves
        state.pots.reserves = 100;

        // Set up one stake address
        let msg = StakeAddressDeltasMessage {
            deltas: vec![StakeAddressDelta {
                address: create_address(&STAKE_KEY_HASH),
                delta: 99,
            }],
        };

        state.handle_stake_deltas(&msg).unwrap();
        assert_eq!(state.stake_addresses.len(), 1);

        let sas = state.stake_addresses.get(&STAKE_KEY_HASH.to_vec()).unwrap();
        assert_eq!(sas.utxo_value, 99);
        assert_eq!(sas.rewards, 0);

        // Send in a MIR reserves->{47,-5}->stake
        let mir = MoveInstantaneousReward {
            source: InstantaneousRewardSource::Reserves,
            target: InstantaneousRewardTarget::StakeCredentials(vec![
                (Credential::AddrKeyHash(STAKE_KEY_HASH.to_vec()), 47),
                (Credential::AddrKeyHash(STAKE_KEY_HASH.to_vec()), -5),
            ]),
        };

        state.handle_mir(&mir).unwrap();
        assert_eq!(state.pots.reserves, 58);
        assert_eq!(state.pots.treasury, 0);
        assert_eq!(state.pots.deposits, 0);

        let sas = state.stake_addresses.get(&STAKE_KEY_HASH.to_vec()).unwrap();
        assert_eq!(sas.utxo_value, 99);
        assert_eq!(sas.rewards, 42);
    }

    #[test]
    fn withdrawal_transfers_from_stake_addresses() {
        let mut state = State::default();

        // Bootstrap with some in reserves
        state.pots.reserves = 100;

        // Set up one stake address
        let msg = StakeAddressDeltasMessage {
            deltas: vec![StakeAddressDelta {
                address: create_address(&STAKE_KEY_HASH),
                delta: 99,
            }],
        };

        state.handle_stake_deltas(&msg).unwrap();
        assert_eq!(state.stake_addresses.len(), 1);

        let sas = state.stake_addresses.get(&STAKE_KEY_HASH.to_vec()).unwrap();
        assert_eq!(sas.utxo_value, 99);
        assert_eq!(sas.rewards, 0);

        // Send in a MIR reserves->42->stake
        let mir = MoveInstantaneousReward {
            source: InstantaneousRewardSource::Reserves,
            target: InstantaneousRewardTarget::StakeCredentials(vec![(
                Credential::AddrKeyHash(STAKE_KEY_HASH.to_vec()),
                42,
            )]),
        };

        state.handle_mir(&mir).unwrap();
        assert_eq!(state.pots.reserves, 58);
        let sas = state.stake_addresses.get(&STAKE_KEY_HASH.to_vec()).unwrap();
        assert_eq!(sas.rewards, 42);

        // Withdraw most of it
        let withdrawals = WithdrawalsMessage {
            withdrawals: vec![Withdrawal {
                address: create_address(&STAKE_KEY_HASH),
                value: 39,
            }],
        };

        state.handle_withdrawals(&withdrawals).unwrap();
        let sas = state.stake_addresses.get(&STAKE_KEY_HASH.to_vec()).unwrap();
        assert_eq!(sas.rewards, 3);
    }

    #[test]
    fn drdd_is_default_from_start() {
        let state = State::default();
        let drdd = state.generate_drdd();
        assert_eq!(drdd, DRepDelegationDistribution::default());
    }

    #[test]
    fn drdd_includes_initial_deposit() {
        let mut state = State::default();

        let drep_addr_cred = DRepCredential::AddrKeyHash(DREP_HASH.to_vec());
        state.handle_drep_state(&DRepStateMessage {
            epoch: 1337,
            dreps: vec![(drep_addr_cred.clone(), 1_000_000)],
        });

        let drdd = state.generate_drdd();
        assert_eq!(
            drdd,
            DRepDelegationDistribution {
                abstain: 0,
                no_confidence: 0,
                dreps: vec![(drep_addr_cred, 1_000_000)],
            }
        );
    }

    #[test]
    fn drdd_respects_different_delegations() -> Result<()> {
        let mut state = State::default();

        let drep_addr_cred = DRepCredential::AddrKeyHash(DREP_HASH.to_vec());
        let drep_script_cred = DRepCredential::ScriptHash(DREP_HASH.to_vec());
        state.handle_drep_state(&DRepStateMessage {
            epoch: 1337,
            dreps: vec![
                (drep_addr_cred.clone(), 1_000_000),
                (drep_script_cred.clone(), 2_000_000),
            ],
        });

        let spo1 = vec![0x01];
        let spo2 = vec![0x02];
        let spo3 = vec![0x03];
        let spo4 = vec![0x04];

        let certificates = vec![
            // register the first two SPOs separately from their delegation
            TxCertificate::Registration(Registration {
                credential: Credential::AddrKeyHash(spo1.clone()),
                deposit: 1,
            }),
            TxCertificate::Registration(Registration {
                credential: Credential::AddrKeyHash(spo2.clone()),
                deposit: 1,
            }),
            TxCertificate::VoteDelegation(VoteDelegation {
                credential: Credential::AddrKeyHash(spo1.clone()),
                drep: DRepChoice::Key(DREP_HASH.to_vec()),
            }),
            TxCertificate::StakeAndVoteDelegation(StakeAndVoteDelegation {
                credential: Credential::AddrKeyHash(spo2.clone()),
                operator: spo1.clone(),
                drep: DRepChoice::Script(DREP_HASH.to_vec()),
            }),
            TxCertificate::StakeRegistrationAndVoteDelegation(StakeRegistrationAndVoteDelegation {
                credential: Credential::AddrKeyHash(spo3.clone()),
                drep: DRepChoice::Abstain,
                deposit: 1,
            }),
            TxCertificate::StakeRegistrationAndStakeAndVoteDelegation(
                StakeRegistrationAndStakeAndVoteDelegation {
                    credential: Credential::AddrKeyHash(spo4.clone()),
                    operator: spo1.clone(),
                    drep: DRepChoice::NoConfidence,
                    deposit: 1,
                },
            ),
        ];

        state.handle_tx_certificates(&TxCertificatesMessage { certificates })?;

        let deltas = vec![
            StakeAddressDelta {
                address: create_address(&spo1),
                delta: 100,
            },
            StakeAddressDelta {
                address: create_address(&spo2),
                delta: 1_000,
            },
            StakeAddressDelta {
                address: create_address(&spo3),
                delta: 10_000,
            },
            StakeAddressDelta {
                address: create_address(&spo4),
                delta: 100_000,
            },
        ];
        state.handle_stake_deltas(&StakeAddressDeltasMessage { deltas })?;

        let drdd = state.generate_drdd();
        assert_eq!(
            drdd,
            DRepDelegationDistribution {
                abstain: 10_000,
                no_confidence: 100_000,
                dreps: vec![(drep_addr_cred, 1_000_100), (drep_script_cred, 2_001_000),],
            }
        );

        Ok(())
    }

    #[test]
    fn protocol_params_are_captured_from_message() {
        // Fake Conway parameters (a lot of work to test an assignment!)
        let params = ProtocolParams {
            conway: Some(ConwayParams {
                pool_voting_thresholds: PoolVotingThresholds {
                    motion_no_confidence: UnitInterval::ONE,
                    committee_normal: UnitInterval::ZERO,
                    committee_no_confidence: UnitInterval::ZERO,
                    hard_fork_initiation: UnitInterval::ONE,
                    security_voting_threshold: UnitInterval::ZERO,
                },
                d_rep_voting_thresholds: DRepVotingThresholds {
                    motion_no_confidence: UnitInterval::ONE,
                    committee_normal: UnitInterval::ZERO,
                    committee_no_confidence: UnitInterval::ZERO,
                    update_constitution: UnitInterval::ONE,
                    hard_fork_initiation: UnitInterval::ZERO,
                    pp_network_group: UnitInterval::ZERO,
                    pp_economic_group: UnitInterval::ZERO,
                    pp_technical_group: UnitInterval::ZERO,
                    pp_governance_group: UnitInterval::ZERO,
                    treasury_withdrawal: UnitInterval::ONE,
                },
                committee_min_size: 42,
                committee_max_term_length: 3,
                gov_action_lifetime: 99,
                gov_action_deposit: 500_000_000,
                d_rep_deposit: 100_000_000,
                d_rep_activity: 27,
                min_fee_ref_script_cost_per_byte: RationalNumber::new(1, 42).unwrap(),
                plutus_v3_cost_model: Vec::new(),
                constitution: Constitution {
                    anchor: Anchor {
                        url: "constitution.cardano.org".to_string(),
                        data_hash: vec![0x99],
                    },
                    guardrail_script: None,
                },
                committee: Committee {
                    members: std::collections::HashMap::new(),
                    threshold: RationalNumber::new(5, 32).unwrap(),
                },
            }),

            ..ProtocolParams::default()
        };

        let msg = ProtocolParamsMessage {
            params: params.clone(),
        };
        let mut state = State::default();

        state.handle_parameters(&msg).unwrap();

        assert_eq!(
            state
                .protocol_parameters
                .unwrap()
                .conway
                .unwrap()
                .pool_voting_thresholds,
            params.conway.unwrap().pool_voting_thresholds
        );
    }
}<|MERGE_RESOLUTION|>--- conflicted
+++ resolved
@@ -12,41 +12,11 @@
 use anyhow::{bail, Context, Result};
 use dashmap::DashMap;
 use imbl::HashMap;
-<<<<<<< HEAD
-use tracing::{error, info};
-use serde::{Serializer, ser::SerializeMap};
-use serde_with::{serde_as, hex::Hex, SerializeAs, ser::SerializeAsWrap};
-use crate::rewards;
-
-struct HashMapSerial<KAs, VAs>(std::marker::PhantomData<(KAs, VAs)>);
-
-// TODO!  This should move to common - AJW may have already done so
-impl<K, V, KAs, VAs> SerializeAs<HashMap<K, V>> for HashMapSerial<KAs, VAs>
-where
-    KAs: SerializeAs<K>,
-    VAs: SerializeAs<V>,
-{
-    fn serialize_as<S>(source: &HashMap<K, V>, serializer: S) -> Result<S::Ok, S::Error>
-    where
-        S: Serializer,
-    {
-        let mut map_ser = serializer.serialize_map(Some(source.len()))?;
-        for (k, v) in source {
-            map_ser.serialize_entry(
-                &SerializeAsWrap::<K, KAs>::new(k),
-                &SerializeAsWrap::<V, VAs>::new(v),
-            )?;
-        }
-        map_ser.end()
-    }
-}
-=======
 use rayon::prelude::*;
 use serde_with::{hex::Hex, serde_as};
 use std::collections::BTreeMap;
 use std::sync::{Arc, atomic::AtomicU64};
 use tracing::{error, info, warn};
->>>>>>> 0594d486
 
 /// State of an individual stake address
 #[serde_as]
@@ -133,7 +103,6 @@
         Ok(())
     }
 
-<<<<<<< HEAD
     /// Calculate rewards
     pub fn calculate_rewards(&mut self) {
 
@@ -169,7 +138,8 @@
         // Move from reserves to reward accounts
 
         // Note: Also move from reserves to treasury some fraction of that taken
-=======
+    }
+
     /// Derive the Stake Pool Delegation Distribution (SPDD) - a map of total stake value
     /// (including both UTXO stake addresses and rewards) for each active SPO
     /// Key of returned map is the SPO 'operator' ID
@@ -260,7 +230,6 @@
         self.protocol_parameters = Some(params_msg.params.clone());
         info!("New parameter set: {:?}", self.protocol_parameters);
         Ok(())
->>>>>>> 0594d486
     }
 
     /// Handle an EpochActivityMessage giving total fees and block counts by VRF key for
