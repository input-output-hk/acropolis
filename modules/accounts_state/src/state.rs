--- conflicted
+++ resolved
@@ -1012,21 +1012,13 @@
 mod tests {
     use super::*;
     use acropolis_common::{
-<<<<<<< HEAD
-        protocol_params::ConwayParams, rational_number::RationalNumber, AddressNetwork, Anchor,
-        Committee, Constitution, CostModel, DRepVotingThresholds, PoolVotingThresholds, Pot,
+        protocol_params::ConwayParams, rational_number::RationalNumber, Anchor, Committee,
+        Constitution, CostModel, DRepVotingThresholds, NetworkId, PoolVotingThresholds, Pot,
         PotDelta, Ratio, Registration, RegistrationWithPos, StakeAddress, StakeAddressDelta,
         StakeAddressPayload, StakeAndVoteDelegation, StakeAndVoteDelegationWithPos,
         StakeRegistrationAndStakeAndVoteDelegation,
         StakeRegistrationAndStakeAndVoteDelegationWithPos, StakeRegistrationAndVoteDelegation,
         StakeRegistrationAndVoteDelegationWithPos, TxIdentifier, VoteDelegation, Withdrawal,
-=======
-        protocol_params::ConwayParams, rational_number::RationalNumber, Anchor, Committee,
-        Constitution, CostModel, DRepVotingThresholds, NetworkId, PoolVotingThresholds, Pot,
-        PotDelta, Ratio, Registration, StakeAddress, StakeAddressDelta, StakeAddressPayload,
-        StakeAndVoteDelegation, StakeRegistrationAndStakeAndVoteDelegation,
-        StakeRegistrationAndVoteDelegation, VoteDelegation, Withdrawal,
->>>>>>> ceb101ed
     };
 
     // Helper to create a StakeAddress from a byte slice
