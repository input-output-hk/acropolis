//! Acropolis AccountsState: State storage
use acropolis_common::{
    messages::{
        DRepStateMessage, EpochActivityMessage, PotDeltasMessage, ProtocolParamsMessage,
        SPOStateMessage, StakeAddressDeltasMessage, TxCertificatesMessage, WithdrawalsMessage,
    },
    serialization::SerializeMapAs,
    DRepChoice, DRepCredential, InstantaneousRewardSource, InstantaneousRewardTarget, KeyHash,
    Lovelace, MoveInstantaneousReward, PoolRegistration, Pot, ProtocolParams, StakeCredential,
    TxCertificate,
};
use anyhow::{bail, anyhow, Context, Result};
use dashmap::DashMap;
use imbl::OrdMap;
use rayon::prelude::*;
use serde_with::{hex::Hex, serde_as};
use std::collections::BTreeMap;
use std::sync::{atomic::AtomicU64, Arc};
use tracing::{error, info, warn};
use bigdecimal::{BigDecimal, ToPrimitive};

/// State of an individual stake address
#[serde_as]
#[derive(Debug, Default, Clone, serde::Serialize)]
pub struct StakeAddressState {
    /// Total value in UTXO addresses
    utxo_value: u64,

    /// Value in reward account
    rewards: u64,

    /// SPO ID they are delegated to ("operator" ID)
    #[serde_as(as = "Option<Hex>")]
    delegated_spo: Option<KeyHash>,

    /// DRep they are delegated to
    delegated_drep: Option<DRepChoice>,
}

#[derive(Default, Debug, PartialEq, Eq)]
pub struct DRepDelegationDistribution {
    pub abstain: Lovelace,
    pub no_confidence: Lovelace,
    pub dreps: Vec<(DRepCredential, Lovelace)>,
}

/// Global 'pot' account state
#[derive(Debug, Default, Clone, serde::Serialize)]
pub struct Pots {
    /// Unallocated reserves
    reserves: u64,

    /// Treasury
    treasury: u64,

    /// Deposits
    deposits: u64,
}

/// Overall state - stored per block
#[serde_as]
#[derive(Debug, Default, Clone, serde::Serialize)]
pub struct State {
    /// Epoch this state is for
    epoch: u64,

    /// Map of active SPOs by operator ID
    #[serde_as(as = "SerializeMapAs<Hex, _>")]
<<<<<<< HEAD
    spos: HashMap<KeyHash, PoolRegistration>,
=======
    spos_by_vrf_key: OrdMap<Vec<u8>, PoolRegistration>,
>>>>>>> 9fd94af1

    /// Map of staking address values
    #[serde_as(as = "SerializeMapAs<Hex, _>")]
    stake_addresses: OrdMap<Vec<u8>, StakeAddressState>,

    /// Global account pots
    pots: Pots,

    /// All registered DReps
    dreps: Vec<(DRepCredential, Lovelace)>,

    /// Protocol parameters that apply during this epoch
    protocol_parameters: Option<ProtocolParams>,
}

impl State {
    /// Get the stake address state for a give stake key
    pub fn get_stake_state(&self, stake_key: &Vec<u8>) -> Option<StakeAddressState> {
        self.stake_addresses.get(stake_key).cloned()
    }

    /// Get the current pot balances
    pub fn get_pots(&self) -> Pots {
        self.pots.clone()
    }

    /// Log statistics
    fn log_stats(&self) {
        info!(num_stake_addresses = self.stake_addresses.keys().len(),);
    }

    /// Background tick
    pub async fn tick(&self) -> Result<()> {
        self.log_stats();
        Ok(())
    }

    /// Calculate rewards given
    ///   total_fees: Total fees taken in this epoch
    ///   spo_block_counts: Count of blocks minted by VRF key
    // Follows the general scheme in https://docs.cardano.org/about-cardano/learn/pledging-rewards
    pub fn calculate_rewards(&mut self, total_fees: u64,
                             spo_block_counts: HashMap<KeyHash, usize>) -> Result<()> {

        // Get Shelley parameters, silently return if too early in the chain so no
        // rewards to calculate
        let shelley_params = match &self.protocol_parameters {
            Some(ProtocolParams { shelley: Some(sp), .. }) => sp,
            _ => return Ok(())
        };

        // For each pool, calculate the total stake, including its own and
        // from other stake addresses
        let spdd = self.generate_spdd();

        // Calculate total supply (total in circulation + treasury) or
        // equivalently max-supply - reserves - this is the denominator
        // for sigma, z0, s
        let max_supply = shelley_params.max_lovelace_supply
            .ok_or_else(|| anyhow!("No max_lovelace_supply"))?;
        let total_supply = BigDecimal::from(max_supply - self.pots.reserves);

        // Handle monetary expansion - movement from reserves to rewards and treasury
        let monetary_expansion_factor = &shelley_params.protocol_params.monetary_expansion; // Rho
        let monetary_expansion = BigDecimal::from(self.pots.reserves)
            * BigDecimal::from(monetary_expansion_factor.numerator)
            / BigDecimal::from(monetary_expansion_factor.denominator)
            .with_scale(0); // floor

        // Top-slice some for treasury
        let treasury_cut = &shelley_params.protocol_params.treasury_cut;  // Tau
        let treasury_increase = &monetary_expansion
            * BigDecimal::from(treasury_cut.numerator)
            / BigDecimal::from(treasury_cut.denominator)
            .with_scale(0); // floor
        self.pots.treasury += treasury_increase.to_u64()
            .ok_or(anyhow!("Can't calculate integral treasury cut"))?;

        // Calculate the total rewards available (R) - fees + monetary expansion left over
        // after treasury cut
        let total_rewards = BigDecimal::from(total_fees) + monetary_expansion.clone()
            - treasury_increase.clone();

        info!(%monetary_expansion, %treasury_increase, %total_rewards, "Reward calculations");

        // Calculate for every registered SPO (even those who didn't participate in this epoch)
        self.spos.values().for_each(|spo| {

            // Look up SPO in block counts, by VRF key
            let block_count = spo_block_counts.get(&spo.vrf_key_hash).ok_or(0);

            // Requires:
            //   R = total fees + monetary expansion (reserves * ?)
            //   a0 parameter
            //   sigma = total stake
            //   z0 = pool saturation size (1/k)

            // This gives us the optimum reward for the pool for this epoch

            // Adjust for actual performance *= B/sigma-a.
            // Beta = fraction of all blocks produced this epoch
            // sigma-a = delegated stake / total delegated stake

            // => Total rewards for this pool

            // Subtract fixed costs
            // Subtract margin
            // Split remainder in proportional to delegated stake, including owners pledge

            // Move from reserves to reward accounts
        });

        Ok(())
    }

    /// Derive the Stake Pool Delegation Distribution (SPDD) - a map of total stake value
    /// (including both UTXO stake addresses and rewards) for each active SPO
    /// Key of returned map is the SPO 'operator' ID
    pub fn generate_spdd(&self) -> BTreeMap<KeyHash, u64> {
        // Shareable Dashmap with referenced keys
        let spo_stakes = Arc::new(DashMap::<&KeyHash, u64>::new());

        // Total stake across all addresses in parallel, first collecting into a vector
        // because imbl::OrdMap doesn't work in Rayon
        self.stake_addresses
            .values()
            .collect::<Vec<_>>() // Vec<&StakeAddressState>
            .par_iter() // Rayon multi-threaded iterator
            .for_each_init(
                || Arc::clone(&spo_stakes),
                |map, sas| {
                    if let Some(spo) = sas.delegated_spo.as_ref() {
                        let stake = sas.utxo_value + sas.rewards;
                        map.entry(spo).and_modify(|v| *v += stake).or_insert(stake);
                    }
                },
            );

        // Add pledges
        self.spos
            .values()
            .for_each(|spo| {
                spo_stakes.entry(&spo.operator)
                    .and_modify(|v| *v += spo.pledge)
                    .or_insert(spo.pledge);
            });

        // Collect into a plain BTreeMap, so that it is ordered on output
        spo_stakes.iter().map(|entry| ((**entry.key()).clone(), *entry.value())).collect()
    }

    /// Derive the DRep Delegation Distribution (SPDD) - the total amount
    /// delegated to each DRep, including the special "abstain" and "no confidence" dreps.
    pub fn generate_drdd(&self) -> DRepDelegationDistribution {
        let abstain = AtomicU64::new(0);
        let no_confidence = AtomicU64::new(0);
        let dreps = self
            .dreps
            .iter()
            .map(|(cred, deposit)| (cred.clone(), AtomicU64::new(*deposit)))
            .collect::<BTreeMap<_, _>>();
        self.stake_addresses.values().collect::<Vec<_>>().par_iter().for_each(|state| {
            let Some(drep) = state.delegated_drep.clone() else {
                return;
            };
            let total = match drep {
                DRepChoice::Key(hash) => {
                    let cred = DRepCredential::AddrKeyHash(hash);
                    let Some(total) = dreps.get(&cred) else {
                        warn!("Delegated to unregistered DRep address {cred:?}");
                        return;
                    };
                    total
                }
                DRepChoice::Script(hash) => {
                    let cred = DRepCredential::ScriptHash(hash);
                    let Some(total) = dreps.get(&cred) else {
                        warn!("Delegated to unregistered DRep script {cred:?}");
                        return;
                    };
                    total
                }
                DRepChoice::Abstain => &abstain,
                DRepChoice::NoConfidence => &no_confidence,
            };
            let stake = state.utxo_value + state.rewards;
            total.fetch_add(stake, std::sync::atomic::Ordering::Relaxed);
        });
        let abstain = abstain.load(std::sync::atomic::Ordering::Relaxed);
        let no_confidence = no_confidence.load(std::sync::atomic::Ordering::Relaxed);
        let dreps = dreps
            .into_iter()
            .map(|(k, v)| (k, v.load(std::sync::atomic::Ordering::Relaxed)))
            .collect();
        DRepDelegationDistribution {
            abstain,
            no_confidence,
            dreps,
        }
    }

    /// Handle an ProtocolParamsMessage with the latest parameters at the start of a new
    /// epoch
    pub fn handle_parameters(&mut self, params_msg: &ProtocolParamsMessage) -> Result<()> {
        self.protocol_parameters = Some(params_msg.params.clone());
        info!("New parameter set: {:?}", self.protocol_parameters);
        Ok(())
    }

    /// Handle an EpochActivityMessage giving total fees and block counts by VRF key for
    /// the just-ended epoch
    pub fn handle_epoch_activity(&mut self, ea_msg: &EpochActivityMessage) -> Result<()> {
        self.epoch = ea_msg.epoch;

        // Create a HashMap of the spo count data, for quick access
        let spo_block_counts: HashMap<KeyHash, usize> =
            ea_msg.vrf_vkey_hashes.iter().map(|(k, v)| (k.clone(), *v)).collect();
        self.calculate_rewards(ea_msg.total_fees, spo_block_counts)?;
        Ok(())
    }

    /// Handle an SPOStateMessage with the full set of SPOs valid at the end of the last
    /// epoch
    pub fn handle_spo_state(&mut self, spo_msg: &SPOStateMessage) -> Result<()> {
<<<<<<< HEAD
        // Capture current SPOs, mapped by operator ID
        self.spos = spo_msg
            .spos
            .iter()
            .cloned()
            .map(|spo| (spo.operator.clone(), spo))
            .collect();
=======
        // Capture current SPOs, mapped by VRF vkey hash
        self.spos_by_vrf_key =
            spo_msg.spos.iter().cloned().map(|spo| (spo.vrf_key_hash.clone(), spo)).collect();
>>>>>>> 9fd94af1

        Ok(())
    }

    /// Register a stake address
    fn register_stake_address(&mut self, credential: &StakeCredential) {
        let hash = credential.get_hash();

        // Repeated registrations seem common
        if !self.stake_addresses.contains_key(&hash) {
            self.stake_addresses =
                self.stake_addresses.update(hash.clone(), StakeAddressState::default());
        }
    }

    /// Deregister a stake address
    fn deregister_stake_address(&mut self, credential: &StakeCredential) {
        let hash = credential.get_hash();

        // Check if it existed
        // Repeated registrations seem common
        if self.stake_addresses.contains_key(&hash) {
            self.stake_addresses = self.stake_addresses.without(&hash);
        } else {
            warn!(
                "Deregistraton of unknown stake address {}",
                hex::encode(hash)
            );
        }
    }

    pub fn handle_drep_state(&mut self, drep_msg: &DRepStateMessage) {
        self.dreps = drep_msg.dreps.clone();
    }

    /// Record a stake delegation
    fn record_stake_delegation(&mut self, credential: &StakeCredential, spo: &KeyHash) {
        let hash = credential.get_hash();

        // Get old stake address state, or create one
        let mut sas = match self.stake_addresses.get(&hash) {
            Some(sas) => sas.clone(),
            None => StakeAddressState::default(),
        };

        // Immutably create or update the stake address
        sas.delegated_spo = Some(spo.clone());
        self.stake_addresses = self.stake_addresses.update(hash.clone(), sas);
    }

    /// Handle an MoveInstantaneousReward (pre-Conway only)
    pub fn handle_mir(&mut self, mir: &MoveInstantaneousReward) -> Result<()> {
        let (source, source_name, other, other_name) = match &mir.source {
            InstantaneousRewardSource::Reserves => (
                &mut self.pots.reserves,
                "reserves",
                &mut self.pots.treasury,
                "treasury",
            ),
            InstantaneousRewardSource::Treasury => (
                &mut self.pots.treasury,
                "treasury",
                &mut self.pots.reserves,
                "reserves",
            ),
        };

        match &mir.target {
            InstantaneousRewardTarget::StakeCredentials(deltas) => {
                // Transfer to (in theory also from) stake addresses from (to) a pot
                for (credential, value) in deltas.iter() {
                    let hash = credential.get_hash();

                    // Get old stake address state, or create one
                    let mut sas = match self.stake_addresses.get(&hash) {
                        Some(sas) => sas.clone(),
                        None => StakeAddressState::default(),
                    };

                    // Add to this one
                    Self::update_value_with_delta(&mut sas.rewards, *value)
                        .with_context(|| format!("Updating stake {}", hex::encode(&hash)))?;

                    // Immutably update it
                    self.stake_addresses = self.stake_addresses.update(hash.clone(), sas);

                    // Update the source
                    Self::update_value_with_delta(source, -*value)
                        .with_context(|| format!("Updating {source_name}"))?;
                }
            }

            InstantaneousRewardTarget::OtherAccountingPot(value) => {
                // Transfer between pots
                Self::update_value_with_delta(source, -(*value as i64))
                    .with_context(|| format!("Updating {source_name}"))?;
                Self::update_value_with_delta(other, *value as i64)
                    .with_context(|| format!("Updating {other_name}"))?;
            }
        }

        Ok(())
    }

    /// Update an unsigned value with a signed delta, with fences
    pub fn update_value_with_delta(value: &mut u64, delta: i64) -> Result<()> {
        if delta >= 0 {
            *value = (*value).saturating_add(delta as u64);
        } else {
            let abs = (-delta) as u64;
            if abs > *value {
                bail!("Value underflow - was {}, delta {}", *value, delta);
            } else {
                *value -= abs;
            }
        }

        Ok(())
    }

    /// record a drep delegation
    fn record_drep_delegation(&mut self, credential: &StakeCredential, drep: &DRepChoice) {
        let hash = credential.get_hash();
        self.stake_addresses = self.stake_addresses.alter(
            |old_state| {
                let mut state = old_state.unwrap_or_default();
                state.delegated_drep = Some(drep.clone());
                Some(state)
            },
            hash,
        );
    }

    /// Handle TxCertificates
    pub fn handle_tx_certificates(&mut self, tx_certs_msg: &TxCertificatesMessage) -> Result<()> {
        // Handle certificates
        for tx_cert in tx_certs_msg.certificates.iter() {
            match tx_cert {
                TxCertificate::StakeRegistration(sc_with_pos) => {
                    self.register_stake_address(&sc_with_pos.stake_credential);
                }

                TxCertificate::StakeDeregistration(sc) => {
                    self.deregister_stake_address(&sc);
                }

                TxCertificate::MoveInstantaneousReward(mir) => {
                    self.handle_mir(&mir).unwrap_or_else(|e| error!("MIR failed: {e:#}"));
                }

                TxCertificate::StakeDelegation(delegation) => {
                    self.record_stake_delegation(&delegation.credential, &delegation.operator);
                }

                TxCertificate::VoteDelegation(delegation) => {
                    self.record_drep_delegation(&delegation.credential, &delegation.drep);
                }

                TxCertificate::StakeAndVoteDelegation(delegation) => {
                    self.record_stake_delegation(&delegation.credential, &delegation.operator);
                    self.record_drep_delegation(&delegation.credential, &delegation.drep);
                }

                TxCertificate::StakeRegistrationAndDelegation(delegation) => {
                    self.record_stake_delegation(&delegation.credential, &delegation.operator);
                }

                TxCertificate::StakeRegistrationAndVoteDelegation(delegation) => {
                    self.record_drep_delegation(&delegation.credential, &delegation.drep);
                }

                TxCertificate::StakeRegistrationAndStakeAndVoteDelegation(delegation) => {
                    self.record_stake_delegation(&delegation.credential, &delegation.operator);
                    self.record_drep_delegation(&delegation.credential, &delegation.drep);
                }

                _ => (),
            }
        }

        Ok(())
    }

    /// Handle withdrawals
    pub fn handle_withdrawals(&mut self, withdrawals_msg: &WithdrawalsMessage) -> Result<()> {
        for withdrawal in withdrawals_msg.withdrawals.iter() {
            let hash = withdrawal.address.get_hash();

            // Get old stake address state - which must exist
            let mut sas = match self.stake_addresses.get(hash) {
                Some(sas) => sas.clone(),
                None => bail!(
                    "Unknown stake address in withdrawal: {:?}",
                    withdrawal.address
                ),
            };

            info!(
                "Withdrawal of {} from stake key {}",
                withdrawal.value,
                hex::encode(hash)
            );

            Self::update_value_with_delta(&mut sas.rewards, -(withdrawal.value as i64))
                .with_context(|| format!("Withdrawing from stake address {}", hex::encode(hash)))?;

            // Immutably create or update the stake address
            self.stake_addresses = self.stake_addresses.update(hash.to_vec(), sas);
        }

        Ok(())
    }

    /// Handle pots
    pub fn handle_pot_deltas(&mut self, pot_deltas_msg: &PotDeltasMessage) -> Result<()> {
        for pot_delta in pot_deltas_msg.deltas.iter() {
            let pot = match pot_delta.pot {
                Pot::Reserves => &mut self.pots.reserves,
                Pot::Treasury => &mut self.pots.treasury,
                Pot::Deposits => &mut self.pots.deposits,
            };

            Self::update_value_with_delta(pot, pot_delta.delta)
                .with_context(|| format!("Applying pot delta {pot_delta:?}"))?;

            info!(
                "Pot delta for {:?} {} => {}",
                pot_delta.pot, pot_delta.delta, *pot
            );
        }

        Ok(())
    }

    /// Handle stake deltas
    pub fn handle_stake_deltas(&mut self, deltas_msg: &StakeAddressDeltasMessage) -> Result<()> {
        // Handle deltas
        for delta in deltas_msg.deltas.iter() {
            // Fold both stake key and script hashes into one - assuming the chance of
            // collision is negligible
            let hash = delta.address.get_hash();

            // Get old stake address state, or create one
            let mut sas = match self.stake_addresses.get(hash) {
                Some(sas) => sas.clone(),
                None => StakeAddressState::default(),
            };

            Self::update_value_with_delta(&mut sas.utxo_value, delta.delta)
                .with_context(|| format!("Updating stake {}", hex::encode(hash)))?;

            // Immutably create or update the stake address
            self.stake_addresses = self.stake_addresses.update(hash.to_vec(), sas);
        }

        Ok(())
    }
}

// -- Tests --
#[cfg(test)]
mod tests {
    use super::*;
    use acropolis_common::{
<<<<<<< HEAD
        AddressNetwork, Credential, Registration, StakeAddress, StakeAddressDelta,
        StakeAddressPayload, StakeAndVoteDelegation, StakeRegistrationAndStakeAndVoteDelegation,
        StakeRegistrationAndVoteDelegation, VoteDelegation, Withdrawal, PotDelta, Pot,
        ProtocolParams,
        ConwayParams, PoolVotingThresholds, UnitInterval, DRepVotingThresholds,
        Constitution, Anchor, Committee,
        rational_number::RationalNumber, Ratio,
=======
        rational_number::RationalNumber, AddressNetwork, Anchor, Committee, Constitution,
        ConwayParams, Credential, DRepVotingThresholds, PoolVotingThresholds, Pot, PotDelta,
        ProtocolParams, Registration, StakeAddress, StakeAddressDelta, StakeAddressPayload,
        StakeAndVoteDelegation, StakeRegistrationAndStakeAndVoteDelegation,
        StakeRegistrationAndVoteDelegation, UnitInterval, VoteDelegation, Withdrawal,
>>>>>>> 9fd94af1
    };

    const STAKE_KEY_HASH: [u8; 3] = [0x99, 0x0f, 0x00];
    const DREP_HASH: [u8; 4] = [0xca, 0xfe, 0xd0, 0x0d];

    fn create_address(hash: &[u8]) -> StakeAddress {
        StakeAddress {
            network: AddressNetwork::Main,
            payload: StakeAddressPayload::StakeKeyHash(hash.to_vec()),
        }
    }

    #[test]
    fn stake_addresses_initialise_to_first_delta_and_increment_subsequently() {
        let mut state = State::default();
        let msg = StakeAddressDeltasMessage {
            deltas: vec![StakeAddressDelta {
                address: create_address(&STAKE_KEY_HASH),
                delta: 42,
            }],
        };

        state.handle_stake_deltas(&msg).unwrap();

        assert_eq!(state.stake_addresses.len(), 1);
        assert_eq!(
            state.stake_addresses.get(&STAKE_KEY_HASH.to_vec()).unwrap().utxo_value,
            42
        );

        state.handle_stake_deltas(&msg).unwrap();

        assert_eq!(state.stake_addresses.len(), 1);
        assert_eq!(
            state.stake_addresses.get(&STAKE_KEY_HASH.to_vec()).unwrap().utxo_value,
            84
        );
    }

    #[test]
    fn stake_address_changes_dont_leak_across_clone() {
        let mut state = State::default();
        let state2 = state.clone();

        let msg = StakeAddressDeltasMessage {
            deltas: vec![StakeAddressDelta {
                address: create_address(&STAKE_KEY_HASH),
                delta: 42,
            }],
        };

        state.handle_stake_deltas(&msg).unwrap();

        // New delta must not be reflected in the clone
        assert_eq!(state.stake_addresses.len(), 1);
        assert_eq!(state2.stake_addresses.len(), 0);

        // Clone again and ensure value stays constant too
        let state2 = state.clone();
        state.handle_stake_deltas(&msg).unwrap();
        assert_eq!(
            state.stake_addresses.get(&STAKE_KEY_HASH.to_vec()).unwrap().utxo_value,
            84
        );
        assert_eq!(
            state2.stake_addresses.get(&STAKE_KEY_HASH.to_vec()).unwrap().utxo_value,
            42
        );
    }

    #[test]
    fn spdd_is_empty_at_start() {
        let state = State::default();
        let spdd = state.generate_spdd();
        assert!(spdd.is_empty());
    }

    #[test]
    fn spdd_from_delegation_with_utxo_values_and_pledge() {
        let mut state = State::default();

        let spo1: KeyHash = vec![0x01];
        let spo2: KeyHash = vec![0x02];

        // Create the SPOs
        state.handle_spo_state(&SPOStateMessage {
            epoch: 1,
            spos: vec![
                PoolRegistration {
                    operator: spo1.clone(),
                    vrf_key_hash: spo1.clone(),
                    pledge: 26,
                    cost: 0,
                    margin: Ratio { numerator: 1, denominator: 20 },
                    reward_account: Vec::new(),
                    pool_owners: Vec::new(),
                    relays: Vec::new(),
                    pool_metadata: None
                },
                PoolRegistration {
                    operator: spo2.clone(),
                    vrf_key_hash: spo2.clone(),
                    pledge: 47,
                    cost: 10,
                    margin: Ratio { numerator: 1, denominator: 10 },
                    reward_account: Vec::new(),
                    pool_owners: Vec::new(),
                    relays: Vec::new(),
                    pool_metadata: None
                },
            ],
        }).unwrap();

        // Delegate
        let addr1: KeyHash = vec![0x11];
        state.record_stake_delegation(&Credential::AddrKeyHash(addr1.clone()), &spo1);

        let addr2: KeyHash = vec![0x12];
        state.record_stake_delegation(&Credential::AddrKeyHash(addr2.clone()), &spo2);

        // Put some value in
        let msg1 = StakeAddressDeltasMessage {
            deltas: vec![StakeAddressDelta {
                address: create_address(&addr1),
                delta: 42,
            }],
        };

        state.handle_stake_deltas(&msg1).unwrap();

        let msg2 = StakeAddressDeltasMessage {
            deltas: vec![StakeAddressDelta {
                address: create_address(&addr2),
                delta: 21,
            }],
        };

        state.handle_stake_deltas(&msg2).unwrap();

        // Get the SPDD
        let spdd = state.generate_spdd();
        assert_eq!(spdd.len(), 2);

        let stake1 = spdd.get(&spo1).unwrap();
        assert_eq!(*stake1, 26+42);
        let stake2 = spdd.get(&spo2).unwrap();
        assert_eq!(*stake2, 47+21);
    }

    #[test]
    fn pots_are_zero_at_start() {
        let state = State::default();
        assert_eq!(state.pots.reserves, 0);
        assert_eq!(state.pots.treasury, 0);
        assert_eq!(state.pots.deposits, 0);
    }

    #[test]
    fn pot_delta_updates_pots() {
        let mut state = State::default();

        // Send in a MIR reserves->42->treasury
        let mir = PotDeltasMessage {
            deltas: vec![
                PotDelta {
                    pot: Pot::Reserves,
                    delta: 43,
                },
                PotDelta {
                    pot: Pot::Reserves,
                    delta: -1,
                },
                PotDelta {
                    pot: Pot::Treasury,
                    delta: 99,
                },
                PotDelta {
                    pot: Pot::Deposits,
                    delta: 77,
                },
            ],
        };

        state.handle_pot_deltas(&mir).unwrap();
        assert_eq!(state.pots.reserves, 42);
        assert_eq!(state.pots.treasury, 99);
        assert_eq!(state.pots.deposits, 77);
    }

    #[test]
    fn mir_transfers_between_pots() {
        let mut state = State::default();

        // Bootstrap with some in reserves
        state.pots.reserves = 100;

        // Send in a MIR reserves->42->treasury
        let mir = MoveInstantaneousReward {
            source: InstantaneousRewardSource::Reserves,
            target: InstantaneousRewardTarget::OtherAccountingPot(42),
        };

        state.handle_mir(&mir).unwrap();
        assert_eq!(state.pots.reserves, 58);
        assert_eq!(state.pots.treasury, 42);
        assert_eq!(state.pots.deposits, 0);

        // Send some of it back
        let mir = MoveInstantaneousReward {
            source: InstantaneousRewardSource::Treasury,
            target: InstantaneousRewardTarget::OtherAccountingPot(10),
        };

        state.handle_mir(&mir).unwrap();
        assert_eq!(state.pots.reserves, 68);
        assert_eq!(state.pots.treasury, 32);
        assert_eq!(state.pots.deposits, 0);
    }

    #[test]
    fn mir_transfers_to_stake_addresses() {
        let mut state = State::default();

        // Bootstrap with some in reserves
        state.pots.reserves = 100;

        // Set up one stake address
        let msg = StakeAddressDeltasMessage {
            deltas: vec![StakeAddressDelta {
                address: create_address(&STAKE_KEY_HASH),
                delta: 99,
            }],
        };

        state.handle_stake_deltas(&msg).unwrap();
        assert_eq!(state.stake_addresses.len(), 1);

        let sas = state.stake_addresses.get(&STAKE_KEY_HASH.to_vec()).unwrap();
        assert_eq!(sas.utxo_value, 99);
        assert_eq!(sas.rewards, 0);

        // Send in a MIR reserves->{47,-5}->stake
        let mir = MoveInstantaneousReward {
            source: InstantaneousRewardSource::Reserves,
            target: InstantaneousRewardTarget::StakeCredentials(vec![
                (Credential::AddrKeyHash(STAKE_KEY_HASH.to_vec()), 47),
                (Credential::AddrKeyHash(STAKE_KEY_HASH.to_vec()), -5),
            ]),
        };

        state.handle_mir(&mir).unwrap();
        assert_eq!(state.pots.reserves, 58);
        assert_eq!(state.pots.treasury, 0);
        assert_eq!(state.pots.deposits, 0);

        let sas = state.stake_addresses.get(&STAKE_KEY_HASH.to_vec()).unwrap();
        assert_eq!(sas.utxo_value, 99);
        assert_eq!(sas.rewards, 42);
    }

    #[test]
    fn withdrawal_transfers_from_stake_addresses() {
        let mut state = State::default();

        // Bootstrap with some in reserves
        state.pots.reserves = 100;

        // Set up one stake address
        let msg = StakeAddressDeltasMessage {
            deltas: vec![StakeAddressDelta {
                address: create_address(&STAKE_KEY_HASH),
                delta: 99,
            }],
        };

        state.handle_stake_deltas(&msg).unwrap();
        assert_eq!(state.stake_addresses.len(), 1);

        let sas = state.stake_addresses.get(&STAKE_KEY_HASH.to_vec()).unwrap();
        assert_eq!(sas.utxo_value, 99);
        assert_eq!(sas.rewards, 0);

        // Send in a MIR reserves->42->stake
        let mir = MoveInstantaneousReward {
            source: InstantaneousRewardSource::Reserves,
            target: InstantaneousRewardTarget::StakeCredentials(vec![(
                Credential::AddrKeyHash(STAKE_KEY_HASH.to_vec()),
                42,
            )]),
        };

        state.handle_mir(&mir).unwrap();
        assert_eq!(state.pots.reserves, 58);
        let sas = state.stake_addresses.get(&STAKE_KEY_HASH.to_vec()).unwrap();
        assert_eq!(sas.rewards, 42);

        // Withdraw most of it
        let withdrawals = WithdrawalsMessage {
            withdrawals: vec![Withdrawal {
                address: create_address(&STAKE_KEY_HASH),
                value: 39,
            }],
        };

        state.handle_withdrawals(&withdrawals).unwrap();
        let sas = state.stake_addresses.get(&STAKE_KEY_HASH.to_vec()).unwrap();
        assert_eq!(sas.rewards, 3);
    }

    #[test]
    fn drdd_is_default_from_start() {
        let state = State::default();
        let drdd = state.generate_drdd();
        assert_eq!(drdd, DRepDelegationDistribution::default());
    }

    #[test]
    fn drdd_includes_initial_deposit() {
        let mut state = State::default();

        let drep_addr_cred = DRepCredential::AddrKeyHash(DREP_HASH.to_vec());
        state.handle_drep_state(&DRepStateMessage {
            epoch: 1337,
            dreps: vec![(drep_addr_cred.clone(), 1_000_000)],
        });

        let drdd = state.generate_drdd();
        assert_eq!(
            drdd,
            DRepDelegationDistribution {
                abstain: 0,
                no_confidence: 0,
                dreps: vec![(drep_addr_cred, 1_000_000)],
            }
        );
    }

    #[test]
    fn drdd_respects_different_delegations() -> Result<()> {
        let mut state = State::default();

        let drep_addr_cred = DRepCredential::AddrKeyHash(DREP_HASH.to_vec());
        let drep_script_cred = DRepCredential::ScriptHash(DREP_HASH.to_vec());
        state.handle_drep_state(&DRepStateMessage {
            epoch: 1337,
            dreps: vec![
                (drep_addr_cred.clone(), 1_000_000),
                (drep_script_cred.clone(), 2_000_000),
            ],
        });

        let spo1 = vec![0x01];
        let spo2 = vec![0x02];
        let spo3 = vec![0x03];
        let spo4 = vec![0x04];

        let certificates = vec![
            // register the first two SPOs separately from their delegation
            TxCertificate::Registration(Registration {
                credential: Credential::AddrKeyHash(spo1.clone()),
                deposit: 1,
            }),
            TxCertificate::Registration(Registration {
                credential: Credential::AddrKeyHash(spo2.clone()),
                deposit: 1,
            }),
            TxCertificate::VoteDelegation(VoteDelegation {
                credential: Credential::AddrKeyHash(spo1.clone()),
                drep: DRepChoice::Key(DREP_HASH.to_vec()),
            }),
            TxCertificate::StakeAndVoteDelegation(StakeAndVoteDelegation {
                credential: Credential::AddrKeyHash(spo2.clone()),
                operator: spo1.clone(),
                drep: DRepChoice::Script(DREP_HASH.to_vec()),
            }),
            TxCertificate::StakeRegistrationAndVoteDelegation(StakeRegistrationAndVoteDelegation {
                credential: Credential::AddrKeyHash(spo3.clone()),
                drep: DRepChoice::Abstain,
                deposit: 1,
            }),
            TxCertificate::StakeRegistrationAndStakeAndVoteDelegation(
                StakeRegistrationAndStakeAndVoteDelegation {
                    credential: Credential::AddrKeyHash(spo4.clone()),
                    operator: spo1.clone(),
                    drep: DRepChoice::NoConfidence,
                    deposit: 1,
                },
            ),
        ];

        state.handle_tx_certificates(&TxCertificatesMessage { certificates })?;

        let deltas = vec![
            StakeAddressDelta {
                address: create_address(&spo1),
                delta: 100,
            },
            StakeAddressDelta {
                address: create_address(&spo2),
                delta: 1_000,
            },
            StakeAddressDelta {
                address: create_address(&spo3),
                delta: 10_000,
            },
            StakeAddressDelta {
                address: create_address(&spo4),
                delta: 100_000,
            },
        ];
        state.handle_stake_deltas(&StakeAddressDeltasMessage { deltas })?;

        let drdd = state.generate_drdd();
        assert_eq!(
            drdd,
            DRepDelegationDistribution {
                abstain: 10_000,
                no_confidence: 100_000,
                dreps: vec![(drep_addr_cred, 1_000_100), (drep_script_cred, 2_001_000),],
            }
        );

        Ok(())
    }

    #[test]
    fn protocol_params_are_captured_from_message() {
        // Fake Conway parameters (a lot of work to test an assignment!)
        let params = ProtocolParams {
            conway: Some(ConwayParams {
                pool_voting_thresholds: PoolVotingThresholds {
                    motion_no_confidence: UnitInterval::ONE,
                    committee_normal: UnitInterval::ZERO,
                    committee_no_confidence: UnitInterval::ZERO,
                    hard_fork_initiation: UnitInterval::ONE,
                    security_voting_threshold: UnitInterval::ZERO,
                },
                d_rep_voting_thresholds: DRepVotingThresholds {
                    motion_no_confidence: UnitInterval::ONE,
                    committee_normal: UnitInterval::ZERO,
                    committee_no_confidence: UnitInterval::ZERO,
                    update_constitution: UnitInterval::ONE,
                    hard_fork_initiation: UnitInterval::ZERO,
                    pp_network_group: UnitInterval::ZERO,
                    pp_economic_group: UnitInterval::ZERO,
                    pp_technical_group: UnitInterval::ZERO,
                    pp_governance_group: UnitInterval::ZERO,
                    treasury_withdrawal: UnitInterval::ONE,
                },
                committee_min_size: 42,
                committee_max_term_length: 3,
                gov_action_lifetime: 99,
                gov_action_deposit: 500_000_000,
                d_rep_deposit: 100_000_000,
                d_rep_activity: 27,
                min_fee_ref_script_cost_per_byte: RationalNumber::new(1, 42).unwrap(),
                plutus_v3_cost_model: Vec::new(),
                constitution: Constitution {
                    anchor: Anchor {
                        url: "constitution.cardano.org".to_string(),
                        data_hash: vec![0x99],
                    },
                    guardrail_script: None,
                },
                committee: Committee {
                    members: std::collections::HashMap::new(),
                    threshold: RationalNumber::new(5, 32).unwrap(),
                },
            }),

            ..ProtocolParams::default()
        };

        let msg = ProtocolParamsMessage {
            params: params.clone(),
        };
        let mut state = State::default();

        state.handle_parameters(&msg).unwrap();

        assert_eq!(
            state.protocol_parameters.unwrap().conway.unwrap().pool_voting_thresholds,
            params.conway.unwrap().pool_voting_thresholds
        );
    }
}<|MERGE_RESOLUTION|>--- conflicted
+++ resolved
@@ -12,6 +12,7 @@
 use anyhow::{bail, anyhow, Context, Result};
 use dashmap::DashMap;
 use imbl::OrdMap;
+use std::collections::HashMap;
 use rayon::prelude::*;
 use serde_with::{hex::Hex, serde_as};
 use std::collections::BTreeMap;
@@ -66,11 +67,7 @@
 
     /// Map of active SPOs by operator ID
     #[serde_as(as = "SerializeMapAs<Hex, _>")]
-<<<<<<< HEAD
-    spos: HashMap<KeyHash, PoolRegistration>,
-=======
-    spos_by_vrf_key: OrdMap<Vec<u8>, PoolRegistration>,
->>>>>>> 9fd94af1
+    spos: OrdMap<KeyHash, PoolRegistration>,
 
     /// Map of staking address values
     #[serde_as(as = "SerializeMapAs<Hex, _>")]
@@ -129,9 +126,7 @@
         // Calculate total supply (total in circulation + treasury) or
         // equivalently max-supply - reserves - this is the denominator
         // for sigma, z0, s
-        let max_supply = shelley_params.max_lovelace_supply
-            .ok_or_else(|| anyhow!("No max_lovelace_supply"))?;
-        let total_supply = BigDecimal::from(max_supply - self.pots.reserves);
+        let total_supply = BigDecimal::from(shelley_params.max_lovelace_supply - self.pots.reserves);
 
         // Handle monetary expansion - movement from reserves to rewards and treasury
         let monetary_expansion_factor = &shelley_params.protocol_params.monetary_expansion; // Rho
@@ -295,7 +290,7 @@
     /// Handle an SPOStateMessage with the full set of SPOs valid at the end of the last
     /// epoch
     pub fn handle_spo_state(&mut self, spo_msg: &SPOStateMessage) -> Result<()> {
-<<<<<<< HEAD
+
         // Capture current SPOs, mapped by operator ID
         self.spos = spo_msg
             .spos
@@ -303,11 +298,6 @@
             .cloned()
             .map(|spo| (spo.operator.clone(), spo))
             .collect();
-=======
-        // Capture current SPOs, mapped by VRF vkey hash
-        self.spos_by_vrf_key =
-            spo_msg.spos.iter().cloned().map(|spo| (spo.vrf_key_hash.clone(), spo)).collect();
->>>>>>> 9fd94af1
 
         Ok(())
     }
@@ -572,21 +562,11 @@
 mod tests {
     use super::*;
     use acropolis_common::{
-<<<<<<< HEAD
-        AddressNetwork, Credential, Registration, StakeAddress, StakeAddressDelta,
-        StakeAddressPayload, StakeAndVoteDelegation, StakeRegistrationAndStakeAndVoteDelegation,
-        StakeRegistrationAndVoteDelegation, VoteDelegation, Withdrawal, PotDelta, Pot,
-        ProtocolParams,
-        ConwayParams, PoolVotingThresholds, UnitInterval, DRepVotingThresholds,
-        Constitution, Anchor, Committee,
-        rational_number::RationalNumber, Ratio,
-=======
         rational_number::RationalNumber, AddressNetwork, Anchor, Committee, Constitution,
         ConwayParams, Credential, DRepVotingThresholds, PoolVotingThresholds, Pot, PotDelta,
-        ProtocolParams, Registration, StakeAddress, StakeAddressDelta, StakeAddressPayload,
+        ProtocolParams, Ratio, Registration, StakeAddress, StakeAddressDelta, StakeAddressPayload,
         StakeAndVoteDelegation, StakeRegistrationAndStakeAndVoteDelegation,
         StakeRegistrationAndVoteDelegation, UnitInterval, VoteDelegation, Withdrawal,
->>>>>>> 9fd94af1
     };
 
     const STAKE_KEY_HASH: [u8; 3] = [0x99, 0x0f, 0x00];
@@ -1052,7 +1032,7 @@
                     guardrail_script: None,
                 },
                 committee: Committee {
-                    members: std::collections::HashMap::new(),
+                    members: HashMap::new(),
                     threshold: RationalNumber::new(5, 32).unwrap(),
                 },
             }),
