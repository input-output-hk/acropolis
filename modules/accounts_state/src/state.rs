--- conflicted
+++ resolved
@@ -806,10 +806,6 @@
                             withdrawal.address.to_string().unwrap_or("???".to_string()),
                             hex::encode(hash)
                         );
-<<<<<<< HEAD
-                        continue;
-=======
->>>>>>> d6e03c62
                     } else {
                         // Update the stake address
                         stake_addresses.insert(hash.to_vec(), sas);
