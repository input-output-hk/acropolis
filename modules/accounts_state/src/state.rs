//! Acropolis AccountsState: State storage
use acropolis_common::{
    messages::{
        DRepStateMessage, EpochActivityMessage, SPOStateMessage, StakeAddressDeltasMessage,
        TxCertificatesMessage,
    },
    serialization::SerializeMapAs,
<<<<<<< HEAD
    InstantaneousRewardSource, InstantaneousRewardTarget, KeyHash, MoveInstantaneousReward,
    PoolRegistration, StakeAddressPayload, StakeCredential, TxCertificate,
=======
    DRepChoice, DRepCredential, KeyHash, Lovelace, PoolRegistration, StakeAddressPayload,
    StakeCredential, TxCertificate,
>>>>>>> 60f92ae5
};
use anyhow::{bail, Result, Context};
use dashmap::DashMap;
use imbl::HashMap;
use rayon::prelude::*;
use serde_with::{hex::Hex, serde_as};
use std::sync::Arc;
<<<<<<< HEAD
=======
use std::{collections::BTreeMap, sync::atomic::AtomicU64};
>>>>>>> 60f92ae5
use tracing::{error, info, warn};

/// State of an individual stake address
#[serde_as]
#[derive(Debug, Default, Clone, serde::Serialize)]
pub struct StakeAddressState {
    /// Total value in UTXO addresses
    utxo_value: u64,

    /// Value in reward account
    rewards: u64,

    /// SPO ID they are delegated to ("operator" ID)
    #[serde_as(as = "Option<Hex>")]
    delegated_spo: Option<KeyHash>,

    /// DRep they are delegated to
    delegated_drep: Option<DRepChoice>,
}

#[derive(Default, Debug, PartialEq, Eq)]
pub struct DRepDelegationDistribution {
    pub abstain: Lovelace,
    pub no_confidence: Lovelace,
    pub dreps: Vec<(DRepCredential, Lovelace)>,
}

/// Global 'pot' account state
#[derive(Debug, Default, Clone, serde::Serialize)]
pub struct Pots {
    /// Unallocated reserves
    reserves: u64,

    /// Treasury
    treasury: u64,

    /// Deposits
    deposits: u64,
}

/// Overall state - stored per block
#[serde_as]
#[derive(Debug, Default, Clone, serde::Serialize)]
pub struct State {
    /// Epoch this state is for
    epoch: u64,

    /// Map of active SPOs by VRF vkey
    #[serde_as(as = "SerializeMapAs<Hex, _>")]
    spos_by_vrf_key: HashMap<Vec<u8>, PoolRegistration>,

    /// Map of staking address values
    #[serde_as(as = "SerializeMapAs<Hex, _>")]
    stake_addresses: HashMap<Vec<u8>, StakeAddressState>,

<<<<<<< HEAD
    /// Global account pots
    pots: Pots,
=======
    /// All registered DReps
    dreps: Vec<(DRepCredential, Lovelace)>,
>>>>>>> 60f92ae5
}

impl State {
    /// Get the stake address state for a give stake key
    pub fn get_stake_state(&self, stake_key: &Vec<u8>) -> Option<StakeAddressState> {
        self.stake_addresses.get(stake_key).cloned()
    }

    /// Get the current pot balances
    pub fn get_pots(&self) -> Pots {
        self.pots.clone()
    }

    /// Log statistics
    fn log_stats(&self) {
        info!(num_stake_addresses = self.stake_addresses.keys().len(),);
    }

    /// Background tick
    pub async fn tick(&self) -> Result<()> {
        self.log_stats();
        Ok(())
    }

    /// Derive the Stake Pool Delegation Distribution (SPDD) - a map of total stake value
    /// (including both UTXO stake addresses and rewards) for each active SPO
    /// Key of returned map is the SPO 'operator' ID
    pub fn generate_spdd(&self) -> BTreeMap<KeyHash, u64> {
        // Shareable Dashmap with referenced keys
        let spo_stakes = Arc::new(DashMap::<&KeyHash, u64>::new());

        // Total stake across all addresses in parallel, first collecting into a vector
        // because imbl::HashMap doesn't work in Rayon
        self.stake_addresses
            .values()
            .collect::<Vec<_>>() // Vec<&StakeAddressState>
            .par_iter() // Rayon multi-threaded iterator
            .for_each_init(
                || Arc::clone(&spo_stakes),
                |map, sas| {
                    if let Some(spo) = sas.delegated_spo.as_ref() {
                        let stake = sas.utxo_value + sas.rewards;
                        map.entry(spo).and_modify(|v| *v += stake).or_insert(stake);
                    }
                },
            );

        // Collect into a plain BTreeMap, so that it is ordered on output
        spo_stakes
            .iter()
            .map(|entry| ((**entry.key()).clone(), *entry.value()))
            .collect()
    }

    /// Derive the DRep Delegation Distribution (SPDD) - the total amount
    /// delegated to each DRep, including the special "abstain" and "no confidence" dreps.
    pub fn generate_drdd(&self) -> DRepDelegationDistribution {
        let abstain = AtomicU64::new(0);
        let no_confidence = AtomicU64::new(0);
        let dreps = self
            .dreps
            .iter()
            .map(|(cred, deposit)| (cred.clone(), AtomicU64::new(*deposit)))
            .collect::<BTreeMap<_, _>>();
        self.stake_addresses
            .values()
            .collect::<Vec<_>>()
            .par_iter()
            .for_each(|state| {
                let Some(drep) = state.delegated_drep.clone() else {
                    return;
                };
                let total = match drep {
                    DRepChoice::Key(hash) => {
                        let cred = DRepCredential::AddrKeyHash(hash);
                        let Some(total) = dreps.get(&cred) else {
                            warn!("Delegated to unregistered DRep address {cred:?}");
                            return;
                        };
                        total
                    }
                    DRepChoice::Script(hash) => {
                        let cred = DRepCredential::ScriptHash(hash);
                        let Some(total) = dreps.get(&cred) else {
                            warn!("Delegated to unregistered DRep script {cred:?}");
                            return;
                        };
                        total
                    }
                    DRepChoice::Abstain => &abstain,
                    DRepChoice::NoConfidence => &no_confidence,
                };
                let stake = state.utxo_value + state.rewards;
                total.fetch_add(stake, std::sync::atomic::Ordering::Relaxed);
            });
        let abstain = abstain.load(std::sync::atomic::Ordering::Relaxed);
        let no_confidence = no_confidence.load(std::sync::atomic::Ordering::Relaxed);
        let dreps = dreps
            .into_iter()
            .map(|(k, v)| (k, v.load(std::sync::atomic::Ordering::Relaxed)))
            .collect();
        DRepDelegationDistribution {
            abstain,
            no_confidence,
            dreps,
        }
    }

    /// Handle an EpochActivityMessage giving total fees and block counts by VRF key for
    /// the just-ended epoch
    pub fn handle_epoch_activity(&mut self, ea_msg: &EpochActivityMessage) -> Result<()> {
        self.epoch = ea_msg.epoch;

        // Look up every VRF key in the SPO map
        for (vrf_vkey_hash, count) in ea_msg.vrf_vkey_hashes.iter() {
            match self.spos_by_vrf_key.get(vrf_vkey_hash) {
                Some(spo) => {
                    // !TODO count rewards for this block
                }

                None => error!(
                    "VRF vkey {} not found in SPO map",
                    hex::encode(vrf_vkey_hash)
                ),
            }
        }

        Ok(())
    }

    /// Handle an SPOStateMessage with the full set of SPOs valid at the end of the last
    /// epoch
    pub fn handle_spo_state(&mut self, spo_msg: &SPOStateMessage) -> Result<()> {
        // Capture current SPOs, mapped by VRF vkey hash
        self.spos_by_vrf_key = spo_msg
            .spos
            .iter()
            .cloned()
            .map(|spo| (spo.vrf_key_hash.clone(), spo))
            .collect();

        Ok(())
    }

<<<<<<< HEAD
    /// Register a stake address
    fn register_stake_address(&mut self, credential: &StakeCredential) {
        let hash = credential.get_hash();

        // Repeated registrations seem common
        if !self.stake_addresses.contains_key(&hash) {
            self.stake_addresses = self.stake_addresses.update(hash.clone(),
                                                               StakeAddressState::default());
        }
    }

    /// Deregister a stake address
    fn deregister_stake_address(&mut self, credential: &StakeCredential) {
        let hash = credential.get_hash();

        // Check if it existed
        // Repeated registrations seem common
        if self.stake_addresses.contains_key(&hash) {
            self.stake_addresses = self.stake_addresses.without(&hash);
        } else {
            warn!("Deregistraton of unknown stake address {}", hex::encode(hash));
        }
    }


    /// Record a delegation
    fn record_delegation(&mut self, credential: &StakeCredential, spo: &KeyHash) {
=======
    pub fn handle_drep_state(&mut self, drep_msg: &DRepStateMessage) {
        self.dreps = drep_msg.dreps.clone();
    }

    /// Record a stake delegation
    fn record_stake_delegation(&mut self, credential: &StakeCredential, spo: &KeyHash) {
>>>>>>> 60f92ae5
        let hash = credential.get_hash();

        // Get old stake address state, or create one
        let mut sas = match self.stake_addresses.get(&hash) {
            Some(sas) => sas.clone(),
            None => StakeAddressState::default(),
        };

        // Immutably create or update the stake address
        sas.delegated_spo = Some(spo.clone());
        self.stake_addresses = self.stake_addresses.update(hash.clone(), sas);
    }

<<<<<<< HEAD
    /// Handle an MoveInstantaneousReward (pre-Conway only)
    pub fn handle_mir(&mut self, mir: &MoveInstantaneousReward) -> Result<()> {
        let (source, source_name, other, other_name) = match &mir.source {
            InstantaneousRewardSource::Reserves => {
                (&mut self.pots.reserves, "reserves",
                 &mut self.pots.treasury, "treasury")
            }
            InstantaneousRewardSource::Treasury => {
                (&mut self.pots.treasury, "treasury",
                 &mut self.pots.reserves, "reserves")
            }
        };

        match &mir.target {
            InstantaneousRewardTarget::StakeCredentials(deltas) => {
                // Transfer to (in theory also from) stake addresses from (to) a pot
                for (credential, value) in deltas.iter() {
                    let hash = credential.get_hash();

                    // Get old stake address state, or create one
                    let mut sas = match self.stake_addresses.get(&hash) {
                        Some(sas) => sas.clone(),
                        None => StakeAddressState::default(),
                    };

                    // Add to this one
                    Self::update_value_with_delta(&mut sas.utxo_value, *value)
                        .with_context(|| format!("Updating stake {}", hex::encode(&hash)))?;

                    // Immutably update it
                    self.stake_addresses = self.stake_addresses.update(hash.clone(), sas);

                    // Update the source
                    Self::update_value_with_delta(source, -*value)
                        .with_context(|| format!("Updating {source_name}"))?;
                }
            }

            InstantaneousRewardTarget::OtherAccountingPot(value) => {
                // Transfer between pots
                Self::update_value_with_delta(source, -(*value as i64))
                    .with_context(|| format!("Updating {source_name}"))?;
                Self::update_value_with_delta(other, *value as i64)
                    .with_context(|| format!("Updating {other_name}"))?;
            }
        }

        Ok(())
    }

    /// Update an unsigned value with a signed delta, with fences
    pub fn update_value_with_delta(value: &mut u64, delta: i64) -> Result<()> {
        if delta >= 0 {
            *value = (*value).saturating_add(delta as u64);
        } else {
            let abs = (-delta) as u64;
            if abs > *value {
                bail!("Value underflow - was {}, delta {}", *value, delta);
            } else {
                *value -= abs;
            }
        }

        Ok(())
    }

    /// Handle TxCertificates with stake delegations
=======
    /// record a drep delegation
    fn record_drep_delegation(&mut self, credential: &StakeCredential, drep: &DRepChoice) {
        let hash = credential.get_hash();
        self.stake_addresses = self.stake_addresses.alter(
            |old_state| {
                let mut state = old_state.unwrap_or_default();
                state.delegated_drep = Some(drep.clone());
                Some(state)
            },
            hash,
        );
    }

    /// Handle TxCertificates with stake or drep delegations
>>>>>>> 60f92ae5
    pub fn handle_tx_certificates(&mut self, tx_certs_msg: &TxCertificatesMessage) -> Result<()> {
        // Handle certificates
        for tx_cert in tx_certs_msg.certificates.iter() {
            match tx_cert {
                TxCertificate::StakeRegistration(sc_with_pos) => {
                    self.register_stake_address(&sc_with_pos.stake_credential);
                }

                TxCertificate::StakeDeregistration(sc) => {
                    self.deregister_stake_address(&sc);
                }

                TxCertificate::MoveInstantaneousReward(mir) => {
                    self.handle_mir(&mir).unwrap_or_else(|e| error!("MIR failed: {e:#}"));
                }

                TxCertificate::StakeDelegation(delegation) => {
                    self.record_stake_delegation(&delegation.credential, &delegation.operator);
                }

                TxCertificate::VoteDelegation(delegation) => {
                    self.record_drep_delegation(&delegation.credential, &delegation.drep);
                }

                TxCertificate::StakeAndVoteDelegation(delegation) => {
                    self.record_stake_delegation(&delegation.credential, &delegation.operator);
                    self.record_drep_delegation(&delegation.credential, &delegation.drep);
                }

                TxCertificate::StakeRegistrationAndDelegation(delegation) => {
                    self.record_stake_delegation(&delegation.credential, &delegation.operator);
                }

                TxCertificate::StakeRegistrationAndVoteDelegation(delegation) => {
                    self.record_drep_delegation(&delegation.credential, &delegation.drep);
                }

                TxCertificate::StakeRegistrationAndStakeAndVoteDelegation(delegation) => {
                    self.record_stake_delegation(&delegation.credential, &delegation.operator);
                    self.record_drep_delegation(&delegation.credential, &delegation.drep);
                }

                _ => (),
            }
        }

        Ok(())
    }

    /// Handle stake deltas
    pub fn handle_stake_deltas(&mut self, deltas_msg: &StakeAddressDeltasMessage) -> Result<()> {
        // Handle deltas
        for delta in deltas_msg.deltas.iter() {
            // Fold both stake key and script hashes into one - assuming the chance of
            // collision is negligible
            let hash = match &delta.address.payload {
                StakeAddressPayload::StakeKeyHash(hash) => hash,
                StakeAddressPayload::ScriptHash(hash) => hash,
            };

            // Get old stake address state, or create one
            let mut sas = match self.stake_addresses.get(hash) {
                Some(sas) => sas.clone(),
                None => StakeAddressState::default(),
            };

            Self::update_value_with_delta(&mut sas.utxo_value, delta.delta)
                .with_context(|| format!("Updating stake {}", hex::encode(&hash)))?;

            // Immutably create or update the stake address
            self.stake_addresses = self.stake_addresses.update(hash.clone(), sas);
        }

        Ok(())
    }
}

// -- Tests --
#[cfg(test)]
mod tests {
    use super::*;
    use acropolis_common::{
        AddressNetwork, Credential, Registration, StakeAddress, StakeAddressDelta,
        StakeAddressPayload, StakeAndVoteDelegation, StakeRegistrationAndStakeAndVoteDelegation,
        StakeRegistrationAndVoteDelegation, VoteDelegation,
    };

    const STAKE_KEY_HASH: [u8; 3] = [0x99, 0x0f, 0x00];
    const DREP_HASH: [u8; 4] = [0xca, 0xfe, 0xd0, 0x0d];

    fn create_address(hash: &[u8]) -> StakeAddress {
        StakeAddress {
            network: AddressNetwork::Main,
            payload: StakeAddressPayload::StakeKeyHash(hash.to_vec()),
        }
    }

    #[test]
    fn stake_addresses_initialise_to_first_delta_and_increment_subsequently() {
        let mut state = State::default();
        let msg = StakeAddressDeltasMessage {
            deltas: vec![StakeAddressDelta {
                address: create_address(&STAKE_KEY_HASH),
                delta: 42,
            }],
        };

        state.handle_stake_deltas(&msg).unwrap();

        assert_eq!(state.stake_addresses.len(), 1);
        assert_eq!(
            state
                .stake_addresses
                .get(&STAKE_KEY_HASH.to_vec())
                .unwrap()
                .utxo_value,
            42
        );

        state.handle_stake_deltas(&msg).unwrap();

        assert_eq!(state.stake_addresses.len(), 1);
        assert_eq!(
            state
                .stake_addresses
                .get(&STAKE_KEY_HASH.to_vec())
                .unwrap()
                .utxo_value,
            84
        );
    }

    #[test]
    fn stake_address_changes_dont_leak_across_clone() {
        let mut state = State::default();
        let state2 = state.clone();

        let msg = StakeAddressDeltasMessage {
            deltas: vec![StakeAddressDelta {
                address: create_address(&STAKE_KEY_HASH),
                delta: 42,
            }],
        };

        state.handle_stake_deltas(&msg).unwrap();

        // New delta must not be reflected in the clone
        assert_eq!(state.stake_addresses.len(), 1);
        assert_eq!(state2.stake_addresses.len(), 0);

        // Clone again and ensure value stays constant too
        let state2 = state.clone();
        state.handle_stake_deltas(&msg).unwrap();
        assert_eq!(
            state
                .stake_addresses
                .get(&STAKE_KEY_HASH.to_vec())
                .unwrap()
                .utxo_value,
            84
        );
        assert_eq!(
            state2
                .stake_addresses
                .get(&STAKE_KEY_HASH.to_vec())
                .unwrap()
                .utxo_value,
            42
        );
    }

    #[test]
    fn spdd_is_empty_at_start() {
        let state = State::default();
        let spdd = state.generate_spdd();
        assert!(spdd.is_empty());
    }

    #[test]
    fn spdd_from_delegation_with_utxo_values() {
        let mut state = State::default();

        // Delegate
        let spo1: KeyHash = vec![0x01];
        let addr1: KeyHash = vec![0x11];
        state.record_stake_delegation(&Credential::AddrKeyHash(addr1.clone()), &spo1);

        let spo2: KeyHash = vec![0x02];
        let addr2: KeyHash = vec![0x12];
        state.record_stake_delegation(&Credential::AddrKeyHash(addr2.clone()), &spo2);

        // Put some value in
        let msg1 = StakeAddressDeltasMessage {
            deltas: vec![StakeAddressDelta {
                address: create_address(&addr1),
                delta: 42,
            }],
        };

        state.handle_stake_deltas(&msg1).unwrap();

        let msg2 = StakeAddressDeltasMessage {
            deltas: vec![StakeAddressDelta {
                address: create_address(&addr2),
                delta: 21,
            }],
        };

        state.handle_stake_deltas(&msg2).unwrap();

        // Get the SPDD
        let spdd = state.generate_spdd();
        assert_eq!(spdd.len(), 2);

        let stake1 = spdd.get(&spo1).unwrap();
        assert_eq!(*stake1, 42);
        let stake2 = spdd.get(&spo2).unwrap();
        assert_eq!(*stake2, 21);
    }

    #[test]
<<<<<<< HEAD
    fn pots_are_zero_at_start() {
        let state = State::default();
        assert_eq!(state.pots.reserves, 0);
        assert_eq!(state.pots.treasury, 0);
        assert_eq!(state.pots.deposits, 0);
    }

    #[test]
    fn mir_transfers_between_pots() {
        let mut state = State::default();

        // Bootstrap with some in reserves
        state.pots.reserves = 100;

        // Send in a MIR reserves->42->treasury
        let mir = MoveInstantaneousReward {
            source: InstantaneousRewardSource::Reserves,
            target: InstantaneousRewardTarget::OtherAccountingPot(42),
        };

        state.handle_mir(&mir).unwrap();
        assert_eq!(state.pots.reserves, 58);
        assert_eq!(state.pots.treasury, 42);
        assert_eq!(state.pots.deposits, 0);

        // Send some of it back
        let mir = MoveInstantaneousReward {
            source: InstantaneousRewardSource::Treasury,
            target: InstantaneousRewardTarget::OtherAccountingPot(10),
        };

        state.handle_mir(&mir).unwrap();
        assert_eq!(state.pots.reserves, 68);
        assert_eq!(state.pots.treasury, 32);
        assert_eq!(state.pots.deposits, 0);
    }

    #[test]
    fn mir_transfers_to_stake_addresses() {
        let mut state = State::default();

        // Bootstrap with some in reserves
        state.pots.reserves = 100;

        // Set up one stake address
        let msg = StakeAddressDeltasMessage {
            deltas: vec![StakeAddressDelta {
                address: create_address(&STAKE_KEY_HASH),
                delta: 99,
            }],
        };

        state.handle_stake_deltas(&msg).unwrap();
        assert_eq!(state.stake_addresses.len(), 1);
        assert_eq!(
            state
                .stake_addresses
                .get(&STAKE_KEY_HASH.to_vec())
                .unwrap()
                .utxo_value,
            99);

        // Send in a MIR reserves->{47,-5}->stake
        let mir = MoveInstantaneousReward {
            source: InstantaneousRewardSource::Reserves,
            target: InstantaneousRewardTarget::StakeCredentials(vec!(
                (Credential::AddrKeyHash(STAKE_KEY_HASH.to_vec()), 47),
                (Credential::AddrKeyHash(STAKE_KEY_HASH.to_vec()), -5),
            )),
        };

        state.handle_mir(&mir).unwrap();
        assert_eq!(state.pots.reserves, 58);
        assert_eq!(state.pots.treasury, 0);
        assert_eq!(state.pots.deposits, 0);

        assert_eq!(
            state
                .stake_addresses
                .get(&STAKE_KEY_HASH.to_vec())
                .unwrap()
                .utxo_value,
            141
        );
    }

=======
    fn drdd_is_default_from_start() {
        let state = State::default();
        let drdd = state.generate_drdd();
        assert_eq!(drdd, DRepDelegationDistribution::default());
    }

    #[test]
    fn drdd_includes_initial_deposit() {
        let mut state = State::default();

        let drep_addr_cred = DRepCredential::AddrKeyHash(DREP_HASH.to_vec());
        state.handle_drep_state(&DRepStateMessage {
            epoch: 1337,
            dreps: vec![(drep_addr_cred.clone(), 1_000_000)],
        });

        let drdd = state.generate_drdd();
        assert_eq!(
            drdd,
            DRepDelegationDistribution {
                abstain: 0,
                no_confidence: 0,
                dreps: vec![(drep_addr_cred, 1_000_000)],
            }
        );
    }

    #[test]
    fn drdd_respects_different_delegations() -> Result<()> {
        let mut state = State::default();

        let drep_addr_cred = DRepCredential::AddrKeyHash(DREP_HASH.to_vec());
        let drep_script_cred = DRepCredential::ScriptHash(DREP_HASH.to_vec());
        state.handle_drep_state(&DRepStateMessage {
            epoch: 1337,
            dreps: vec![
                (drep_addr_cred.clone(), 1_000_000),
                (drep_script_cred.clone(), 2_000_000),
            ],
        });

        let spo1 = vec![0x01];
        let spo2 = vec![0x02];
        let spo3 = vec![0x03];
        let spo4 = vec![0x04];

        let certificates = vec![
            // register the first two SPOs separately from their delegation
            TxCertificate::Registration(Registration {
                credential: Credential::AddrKeyHash(spo1.clone()),
                deposit: 1,
            }),
            TxCertificate::Registration(Registration {
                credential: Credential::AddrKeyHash(spo2.clone()),
                deposit: 1,
            }),
            TxCertificate::VoteDelegation(VoteDelegation {
                credential: Credential::AddrKeyHash(spo1.clone()),
                drep: DRepChoice::Key(DREP_HASH.to_vec()),
            }),
            TxCertificate::StakeAndVoteDelegation(StakeAndVoteDelegation {
                credential: Credential::AddrKeyHash(spo2.clone()),
                operator: spo1.clone(),
                drep: DRepChoice::Script(DREP_HASH.to_vec()),
            }),
            TxCertificate::StakeRegistrationAndVoteDelegation(StakeRegistrationAndVoteDelegation {
                credential: Credential::AddrKeyHash(spo3.clone()),
                drep: DRepChoice::Abstain,
                deposit: 1,
            }),
            TxCertificate::StakeRegistrationAndStakeAndVoteDelegation(
                StakeRegistrationAndStakeAndVoteDelegation {
                    credential: Credential::AddrKeyHash(spo4.clone()),
                    operator: spo1.clone(),
                    drep: DRepChoice::NoConfidence,
                    deposit: 1,
                },
            ),
        ];

        state.handle_tx_certificates(&TxCertificatesMessage { certificates })?;

        let deltas = vec![
            StakeAddressDelta {
                address: create_address(&spo1),
                delta: 100,
            },
            StakeAddressDelta {
                address: create_address(&spo2),
                delta: 1_000,
            },
            StakeAddressDelta {
                address: create_address(&spo3),
                delta: 10_000,
            },
            StakeAddressDelta {
                address: create_address(&spo4),
                delta: 100_000,
            },
        ];
        state.handle_stake_deltas(&StakeAddressDeltasMessage { deltas })?;

        let drdd = state.generate_drdd();
        assert_eq!(
            drdd,
            DRepDelegationDistribution {
                abstain: 10_000,
                no_confidence: 100_000,
                dreps: vec![(drep_addr_cred, 1_000_100), (drep_script_cred, 2_001_000),],
            }
        );

        Ok(())
    }
>>>>>>> 60f92ae5
}<|MERGE_RESOLUTION|>--- conflicted
+++ resolved
@@ -5,13 +5,9 @@
         TxCertificatesMessage,
     },
     serialization::SerializeMapAs,
-<<<<<<< HEAD
     InstantaneousRewardSource, InstantaneousRewardTarget, KeyHash, MoveInstantaneousReward,
     PoolRegistration, StakeAddressPayload, StakeCredential, TxCertificate,
-=======
-    DRepChoice, DRepCredential, KeyHash, Lovelace, PoolRegistration, StakeAddressPayload,
-    StakeCredential, TxCertificate,
->>>>>>> 60f92ae5
+    DRepChoice, DRepCredential, Lovelace,
 };
 use anyhow::{bail, Result, Context};
 use dashmap::DashMap;
@@ -19,10 +15,7 @@
 use rayon::prelude::*;
 use serde_with::{hex::Hex, serde_as};
 use std::sync::Arc;
-<<<<<<< HEAD
-=======
 use std::{collections::BTreeMap, sync::atomic::AtomicU64};
->>>>>>> 60f92ae5
 use tracing::{error, info, warn};
 
 /// State of an individual stake address
@@ -78,13 +71,11 @@
     #[serde_as(as = "SerializeMapAs<Hex, _>")]
     stake_addresses: HashMap<Vec<u8>, StakeAddressState>,
 
-<<<<<<< HEAD
     /// Global account pots
     pots: Pots,
-=======
+
     /// All registered DReps
     dreps: Vec<(DRepCredential, Lovelace)>,
->>>>>>> 60f92ae5
 }
 
 impl State {
@@ -229,7 +220,6 @@
         Ok(())
     }
 
-<<<<<<< HEAD
     /// Register a stake address
     fn register_stake_address(&mut self, credential: &StakeCredential) {
         let hash = credential.get_hash();
@@ -254,17 +244,12 @@
         }
     }
 
-
-    /// Record a delegation
-    fn record_delegation(&mut self, credential: &StakeCredential, spo: &KeyHash) {
-=======
     pub fn handle_drep_state(&mut self, drep_msg: &DRepStateMessage) {
         self.dreps = drep_msg.dreps.clone();
     }
 
     /// Record a stake delegation
     fn record_stake_delegation(&mut self, credential: &StakeCredential, spo: &KeyHash) {
->>>>>>> 60f92ae5
         let hash = credential.get_hash();
 
         // Get old stake address state, or create one
@@ -278,7 +263,6 @@
         self.stake_addresses = self.stake_addresses.update(hash.clone(), sas);
     }
 
-<<<<<<< HEAD
     /// Handle an MoveInstantaneousReward (pre-Conway only)
     pub fn handle_mir(&mut self, mir: &MoveInstantaneousReward) -> Result<()> {
         let (source, source_name, other, other_name) = match &mir.source {
@@ -345,8 +329,6 @@
         Ok(())
     }
 
-    /// Handle TxCertificates with stake delegations
-=======
     /// record a drep delegation
     fn record_drep_delegation(&mut self, credential: &StakeCredential, drep: &DRepChoice) {
         let hash = credential.get_hash();
@@ -360,8 +342,7 @@
         );
     }
 
-    /// Handle TxCertificates with stake or drep delegations
->>>>>>> 60f92ae5
+    /// Handle TxCertificates
     pub fn handle_tx_certificates(&mut self, tx_certs_msg: &TxCertificatesMessage) -> Result<()> {
         // Handle certificates
         for tx_cert in tx_certs_msg.certificates.iter() {
@@ -583,7 +564,6 @@
     }
 
     #[test]
-<<<<<<< HEAD
     fn pots_are_zero_at_start() {
         let state = State::default();
         assert_eq!(state.pots.reserves, 0);
@@ -670,7 +650,7 @@
         );
     }
 
-=======
+    #[test]
     fn drdd_is_default_from_start() {
         let state = State::default();
         let drdd = state.generate_drdd();
@@ -785,5 +765,4 @@
 
         Ok(())
     }
->>>>>>> 60f92ae5
 }