--- conflicted
+++ resolved
@@ -170,11 +170,7 @@
     }
 
     /// Get Pools Live stake
-<<<<<<< HEAD
-    pub fn get_pools_live_stakes(&self, pool_operators: &Vec<PoolId>) -> Vec<u64> {
-=======
-    pub fn get_pools_live_stakes(&self, pool_operators: &[KeyHash]) -> Vec<u64> {
->>>>>>> 465b906c
+    pub fn get_pools_live_stakes(&self, pool_operators: &[PoolId]) -> Vec<u64> {
         self.stake_addresses.lock().unwrap().get_pools_live_stakes(pool_operators)
     }
 
@@ -999,20 +995,12 @@
     use super::*;
     use acropolis_common::crypto::keyhash_256;
     use acropolis_common::{
-<<<<<<< HEAD
-        crypto::keyhash_224, protocol_params::ConwayParams, rational_number::RationalNumber,
-        Anchor, Committee, Constitution, CostModel, DRepVotingThresholds, NetworkId,
-        PoolVotingThresholds, Pot, PotDelta, Ratio, Registration, StakeAddress, StakeAddressDelta,
-        StakeAndVoteDelegation, StakeCredential, StakeRegistrationAndStakeAndVoteDelegation,
-        StakeRegistrationAndVoteDelegation, VrfKeyHash, VoteDelegation, Withdrawal,
-=======
         protocol_params::ConwayParams, rational_number::RationalNumber, Anchor, Committee,
         Constitution, CostModel, DRepVotingThresholds, NetworkId, PoolVotingThresholds, Pot,
         PotDelta, Ratio, Registration, StakeAddress, StakeAddressDelta, StakeAndVoteDelegation,
         StakeCredential, StakeRegistrationAndStakeAndVoteDelegation,
         StakeRegistrationAndVoteDelegation, TxCertificateWithPos, TxIdentifier, VoteDelegation,
         Withdrawal,
->>>>>>> 465b906c
     };
 
     // Helper to create a StakeAddress from a byte slice
@@ -1400,7 +1388,8 @@
         let spo3 = create_address(&[0x03]);
         let spo4 = create_address(&[0x04]);
 
-<<<<<<< HEAD
+        let tx_identifier = TxIdentifier::default();
+
         // Get the KeyHash once
         let spo1_hash = spo1.get_hash();
 
@@ -1408,45 +1397,12 @@
         let drep_script_hash = test_keyhash_from_bytes(&DREP_HASH);
 
         let pool_id_1 = PoolId::new(*spo1_hash);
-
-        let certificates = vec![
-            // register the first two SPOs separately from their delegation
-            TxCertificate::Registration(Registration {
-                stake_address: spo1.clone(),
-                deposit: 1,
-            }),
-            TxCertificate::Registration(Registration {
-                stake_address: spo2.clone(),
-                deposit: 1,
-            }),
-            TxCertificate::VoteDelegation(VoteDelegation {
-                stake_address: spo1.clone(),
-                drep: DRepChoice::Key(drep_key_hash.clone()),
-            }),
-            TxCertificate::StakeAndVoteDelegation(StakeAndVoteDelegation {
-                stake_address: spo2.clone(),
-                operator: pool_id_1.clone(),
-                drep: DRepChoice::Script(drep_script_hash.clone()),
-            }),
-            TxCertificate::StakeRegistrationAndVoteDelegation(StakeRegistrationAndVoteDelegation {
-                stake_address: spo3.clone(),
-                drep: DRepChoice::Abstain,
-                deposit: 1,
-            }),
-            TxCertificate::StakeRegistrationAndStakeAndVoteDelegation(
-                StakeRegistrationAndStakeAndVoteDelegation {
-                    stake_address: spo4.clone(),
-                    operator: pool_id_1.clone(),
-                    drep: DRepChoice::NoConfidence,
-=======
-        let tx_identifier = TxIdentifier::default();
 
         let certificates = vec![
             // register the first two SPOs separately from their delegation
             TxCertificateWithPos {
                 cert: TxCertificate::Registration(Registration {
                     stake_address: spo1.clone(),
->>>>>>> 465b906c
                     deposit: 1,
                 }),
                 tx_identifier,
