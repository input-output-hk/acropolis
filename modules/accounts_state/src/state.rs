--- conflicted
+++ resolved
@@ -1,20 +1,13 @@
 //! Acropolis AccountsState: State storage
 use acropolis_common::{
     messages::{
-<<<<<<< HEAD
         DRepStateMessage, EpochActivityMessage, SPOStateMessage, StakeAddressDeltasMessage,
-        TxCertificatesMessage, WithdrawalsMessage, PotDeltasMessage,
+        TxCertificatesMessage, WithdrawalsMessage, PotDeltasMessage, ProtocolParamsMessage,
     },
     serialization::SerializeMapAs,
     DRepChoice, DRepCredential, InstantaneousRewardSource, InstantaneousRewardTarget, KeyHash,
     Lovelace, MoveInstantaneousReward, PoolRegistration, StakeCredential, TxCertificate, Pot,
-=======
-        EpochActivityMessage, ProtocolParamsMessage, SPOStateMessage, StakeAddressDeltasMessage,
-        TxCertificatesMessage,
-    },
-    serialization::SerializeMapAs,
-    KeyHash, PoolRegistration, ProtocolParams, StakeAddressPayload, StakeCredential, TxCertificate,
->>>>>>> 09cbf6a7
+    ProtocolParams,
 };
 use anyhow::{bail, Context, Result};
 use dashmap::DashMap;
@@ -22,8 +15,7 @@
 use rayon::prelude::*;
 use serde_with::{hex::Hex, serde_as};
 use std::collections::BTreeMap;
-use std::sync::Arc;
-use std::{collections::BTreeMap, sync::atomic::AtomicU64};
+use std::sync::{Arc, atomic::AtomicU64};
 use tracing::{error, info, warn};
 
 /// State of an individual stake address
@@ -79,16 +71,14 @@
     #[serde_as(as = "SerializeMapAs<Hex, _>")]
     stake_addresses: HashMap<Vec<u8>, StakeAddressState>,
 
-<<<<<<< HEAD
     /// Global account pots
     pots: Pots,
 
     /// All registered DReps
     dreps: Vec<(DRepCredential, Lovelace)>,
-=======
+
     /// Protocol parameters that apply during this epoch
     protocol_parameters: Option<ProtocolParams>,
->>>>>>> 09cbf6a7
 }
 
 impl State {
@@ -143,7 +133,6 @@
             .collect()
     }
 
-<<<<<<< HEAD
     /// Derive the DRep Delegation Distribution (SPDD) - the total amount
     /// delegated to each DRep, including the special "abstain" and "no confidence" dreps.
     pub fn generate_drdd(&self) -> DRepDelegationDistribution {
@@ -196,14 +185,14 @@
             no_confidence,
             dreps,
         }
-=======
+    }
+
     /// Handle an ProtocolParamsMessage with the latest parameters at the start of a new
     /// epoch
     pub fn handle_parameters(&mut self, params_msg: &ProtocolParamsMessage) -> Result<()> {
         self.protocol_parameters = Some(params_msg.params.clone());
         info!("New parameter set: {:?}", self.protocol_parameters);
         Ok(())
->>>>>>> 09cbf6a7
     }
 
     /// Handle an EpochActivityMessage giving total fees and block counts by VRF key for
@@ -501,15 +490,13 @@
 mod tests {
     use super::*;
     use acropolis_common::{
-<<<<<<< HEAD
         AddressNetwork, Credential, Registration, StakeAddress, StakeAddressDelta,
         StakeAddressPayload, StakeAndVoteDelegation, StakeRegistrationAndStakeAndVoteDelegation,
         StakeRegistrationAndVoteDelegation, VoteDelegation, Withdrawal, PotDelta, Pot,
-=======
-        rational_number::RationalNumber, AddressNetwork, Anchor, Committee, Constitution,
-        ConwayParams, Credential, DRepVotingThresholds, PoolVotingThresholds, ProtocolParams,
-        StakeAddress, StakeAddressDelta, StakeAddressPayload, UnitInterval,
->>>>>>> 09cbf6a7
+        ProtocolParams,
+        ConwayParams, PoolVotingThresholds, UnitInterval, DRepVotingThresholds,
+        Constitution, Anchor, Committee,
+        rational_number::RationalNumber,
     };
 
     const STAKE_KEY_HASH: [u8; 3] = [0x99, 0x0f, 0x00];
@@ -646,7 +633,6 @@
     }
 
     #[test]
-<<<<<<< HEAD
     fn pots_are_zero_at_start() {
         let state = State::default();
         assert_eq!(state.pots.reserves, 0);
@@ -920,7 +906,9 @@
         );
 
         Ok(())
-=======
+    }
+
+    #[test]
     fn protocol_params_are_captured_from_message() {
         // Fake Conway parameters (a lot of work to test an assignment!)
         let params = ProtocolParams {
@@ -984,6 +972,5 @@
                 .pool_voting_thresholds,
             params.conway.unwrap().pool_voting_thresholds
         );
->>>>>>> 09cbf6a7
     }
 }