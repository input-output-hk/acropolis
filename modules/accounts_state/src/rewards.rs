--- conflicted
+++ resolved
@@ -243,7 +243,6 @@
                 // TODO Shelley-until-Allegra bug if same reward account used for multiple
                 // SPOs - check pool's reward address but only before Allegra?
 
-<<<<<<< HEAD
                 // Transfer from reserves to this account
                 result.rewards.push((hash.clone(), to_pay));
                 result.total_paid += to_pay;
@@ -261,22 +260,14 @@
         costs.to_u64().unwrap_or(0)
     };
     result.rewards.push((spo.reward_account.clone(), spo_benefit));
+    result.spo_rewards.push((
+        operator_id.clone(),
+        SPORewards {
+            total_rewards: pool_rewards.to_u64().unwrap_or(0),
+            operator_rewards: spo_benefit,
+        },
+    ));
     result.total_paid += spo_benefit;
     *total_paid_to_pools += spo_benefit;
     *num_pools_paid += 1;
-=======
-            costs.to_u64().unwrap_or(0)
-        };
-        result.rewards.push((spo.reward_account.clone(), spo_benefit));
-        result.spo_rewards.push((
-            operator_id.clone(),
-            SPORewards {
-                total_rewards: pool_rewards.to_u64().unwrap_or(0),
-                operator_rewards: spo_benefit,
-            },
-        ));
-        result.total_paid += spo_benefit;
-        *total_paid_to_pools += spo_benefit;
-    }
->>>>>>> ad56a7c3
 }