--- conflicted
+++ resolved
@@ -14,16 +14,6 @@
 use std::sync::Arc;
 use tracing::{debug, info, warn};
 
-<<<<<<< HEAD
-=======
-/// Type of reward being given
-#[derive(Debug, Clone, PartialEq)]
-pub enum RewardType {
-    Leader,
-    Member,
-}
-
->>>>>>> cc007670
 /// Reward Detail
 #[derive(Debug, Clone)]
 pub struct RewardDetail {
