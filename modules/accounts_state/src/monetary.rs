//! Acropolis AccountsState: monetary (reserves, treasury) calculations

use crate::state::Pots;
use acropolis_common::{rational_number::RationalNumber, Lovelace, ShelleyParams};
use anyhow::{anyhow, Result};
use bigdecimal::{BigDecimal, One, ToPrimitive};
use std::str::FromStr;
use tracing::info;

/// Result of monetary calculation
#[derive(Debug, Default, Clone)]
pub struct MonetaryResult {
    /// Updated pots
    pub pots: Pots,

    /// Total stake reward available
    pub stake_rewards: BigDecimal,
}

/// Calculate monetary change at the start of an epoch, returning updated pots and total
/// available for stake rewards
pub fn calculate_monetary_change(
    params: &ShelleyParams,
    old_pots: &Pots,
    total_fees_last_epoch: Lovelace,
    total_non_obft_blocks: usize,
) -> Result<MonetaryResult> {
    let mut new_pots = old_pots.clone();

    // Add fees to reserves to start with - they will get allocated to treasury and stake
    // later
    new_pots.reserves += total_fees_last_epoch;

    // Handle monetary expansion - movement from reserves to rewards and treasury
    let eta = calculate_eta(params, total_non_obft_blocks)?;
    let monetary_expansion = calculate_monetary_expansion(&params, old_pots.reserves, &eta);

    // Total rewards available is monetary expansion plus fees from last epoch
    // TODO not sure why this is one epoch behind
    let total_reward_pot = &monetary_expansion + BigDecimal::from(total_fees_last_epoch);

    // Top-slice some for treasury
    let treasury_cut = RationalNumber::new(2, 10);
    // TODO odd values again! &params.protocol_params.treasury_cut;  // Tau
    let treasury_increase = (&total_reward_pot * BigDecimal::from(treasury_cut.numer())
        / BigDecimal::from(treasury_cut.denom()))
    .with_scale(0);

    let treasury_increase_u64 =
        treasury_increase.to_u64().ok_or(anyhow!("Can't calculate integral treasury cut"))?;

    new_pots.treasury += treasury_increase_u64;
    new_pots.reserves -= treasury_increase_u64;

    // Remainder goes to stakeholders
    let stake_rewards = &total_reward_pot - &treasury_increase;

    info!(total_rewards=%total_reward_pot, cut=%treasury_cut, increase=treasury_increase_u64,
          %stake_rewards, "Treasury:");

    Ok(MonetaryResult {
        pots: new_pots,
        stake_rewards,
    })
}

// Calculate 'eta' - ratio of blocks produced during the epoch vs expected
fn calculate_eta(params: &ShelleyParams, total_non_obft_blocks: usize) -> Result<BigDecimal> {
    let decentralisation = &params.protocol_params.decentralisation_param;
    let active_slots_coeff = BigDecimal::from_str(&params.active_slots_coeff.to_string())?;
    let epoch_length = BigDecimal::from(params.epoch_length);

    let eta = if decentralisation >= &RationalNumber::new(8, 10) {
        BigDecimal::one()
    } else {
        let expected_blocks = epoch_length
            * active_slots_coeff
            * (BigDecimal::one()
                - BigDecimal::from(decentralisation.numer())
                    / BigDecimal::from(decentralisation.denom()));

        (BigDecimal::from(total_non_obft_blocks as u64) / expected_blocks).min(BigDecimal::one())
    };

    Ok(eta)
}

// Calculate monetary expansion based on current reserves
<<<<<<< HEAD
fn calculate_monetary_expansion(
    params: &ShelleyParams,
    reserves: Lovelace,
    eta: &BigDecimal,
) -> BigDecimal {
=======
fn calculate_monetary_expansion(_params: &ShelleyParams, reserves: Lovelace, eta: &BigDecimal)
                                -> BigDecimal {
>>>>>>> ef264ec4
    let monetary_expansion_factor = RationalNumber::new(3, 1000);
    // TODO odd values coming in! &params.protocol_params.monetary_expansion; // Rho
    let monetary_expansion =
        (BigDecimal::from(reserves) * eta * BigDecimal::from(monetary_expansion_factor.numer())
            / BigDecimal::from(monetary_expansion_factor.denom()))
        .with_scale(0);

    info!(eta=%eta, rho=%monetary_expansion_factor, %monetary_expansion, "Monetary:");

    monetary_expansion
}

// -- Tests --
#[cfg(test)]
mod tests {
    use super::*;
    use acropolis_common::{
        NetworkId, Nonce, NonceVariant, ProtocolVersion, ShelleyProtocolParams,
    };
    use chrono::{DateTime, Utc};

    // Known values at start of Shelley - from Java reference and DBSync
    const EPOCH_208_RESERVES: Lovelace = 13_888_022_852_926_644;
    const EPOCH_208_MIRS: Lovelace = 593_529_326_186_446;
    const EPOCH_208_FEES: Lovelace = 10_670_212_208;

    const EPOCH_209_RESERVES: Lovelace = 13_286_160_713_028_443;
    const EPOCH_209_TREASURY: Lovelace = 8_332_813_711_755;
    const EPOCH_209_FEES: Lovelace = 7_666_346_424;

    const EPOCH_210_RESERVES: Lovelace = 13_278_197_552_770_393;
    const EPOCH_210_TREASURY: Lovelace = 16_306_644_182_013;
    const EPOCH_210_REFUNDS_TO_TREASURY: Lovelace = 500_000_000; // 1 SPO with unknown reward

    const EPOCH_211_RESERVES: Lovelace = 13_270_236_767_315_870;
    const EPOCH_211_TREASURY: Lovelace = 24_275_595_982_960;

    fn shelley_params() -> ShelleyParams {
        ShelleyParams {
            active_slots_coeff: 0.05,
            epoch_length: 432000,
            max_kes_evolutions: 62,
            max_lovelace_supply: 45_000_000_000_000_000,
            network_id: NetworkId::Mainnet,
            network_magic: 76482407,
            protocol_params: ShelleyProtocolParams {
                protocol_version: ProtocolVersion { major: 2, minor: 0 },
                max_tx_size: 16384,
                max_block_body_size: 65536,
                max_block_header_size: 1100,
                key_deposit: 2_000_000,
                min_utxo_value: 1_000_000,
                minfee_a: 44,
                minfee_b: 155381,
                pool_deposit: 500_000_000,
                stake_pool_target_num: 150,
                min_pool_cost: 340_000_000,
                pool_retire_max_epoch: 18,
                extra_entropy: Nonce {
                    tag: NonceVariant::NeutralNonce,
                    hash: None,
                },
                decentralisation_param: RationalNumber::new(1, 1),
                monetary_expansion: RationalNumber::new(3, 1000),
                treasury_cut: RationalNumber::new(2, 10),
                pool_pledge_influence: RationalNumber::new(3, 10),
            },
            security_param: 2160,
            slot_length: 1,
            slots_per_kes_period: 129600,
            system_start: DateTime::<Utc>::default(),
            update_quorum: 5,
        }
    }

    #[test]
    fn epoch_208_monetary_change() {
        let params = shelley_params();
        let pots = Pots {
            reserves: EPOCH_208_RESERVES,
            treasury: 0,
            deposits: 0,
        };

        // Epoch 207 had no fees or non-OBFT blocks
        let result = calculate_monetary_change(&params, &pots, 0, 0).unwrap();

        // Epoch 209 reserves - all goes to treasury
        assert_eq!(
            result.pots.reserves,
            EPOCH_208_RESERVES - EPOCH_209_TREASURY
        );
        assert_eq!(result.pots.reserves - EPOCH_208_MIRS, EPOCH_209_RESERVES);
        assert_eq!(result.pots.treasury, EPOCH_209_TREASURY);
    }

    #[test]
    fn epoch_209_monetary_change() {
        let params = shelley_params();
        let pots = Pots {
            reserves: EPOCH_209_RESERVES,
            treasury: EPOCH_209_TREASURY,
            deposits: 0,
        };

        // Epoch 208 had no non-OBFT blocks
        let result = calculate_monetary_change(&params, &pots, EPOCH_208_FEES, 0).unwrap();

        // Epoch 210 reserves
        assert_eq!(result.pots.reserves, EPOCH_210_RESERVES);
        assert_eq!(result.pots.treasury, EPOCH_210_TREASURY);
    }

    #[test]
    fn epoch_210_monetary_change() {
        let params = shelley_params();
        let pots = Pots {
            reserves: EPOCH_210_RESERVES,
            treasury: EPOCH_210_TREASURY,
            deposits: 0,
        };

        // Epoch 209 had no non-OBFT blocks
        let result = calculate_monetary_change(&params, &pots, EPOCH_209_FEES, 0).unwrap();

        // Epoch 211 reserves
        assert_eq!(result.pots.reserves, EPOCH_211_RESERVES);
        assert_eq!(
            result.pots.treasury + EPOCH_210_REFUNDS_TO_TREASURY,
            EPOCH_211_TREASURY
        );
    }
}<|MERGE_RESOLUTION|>--- conflicted
+++ resolved
@@ -86,16 +86,11 @@
 }
 
 // Calculate monetary expansion based on current reserves
-<<<<<<< HEAD
 fn calculate_monetary_expansion(
-    params: &ShelleyParams,
+    _params: &ShelleyParams,
     reserves: Lovelace,
     eta: &BigDecimal,
 ) -> BigDecimal {
-=======
-fn calculate_monetary_expansion(_params: &ShelleyParams, reserves: Lovelace, eta: &BigDecimal)
-                                -> BigDecimal {
->>>>>>> ef264ec4
     let monetary_expansion_factor = RationalNumber::new(3, 1000);
     // TODO odd values coming in! &params.protocol_params.monetary_expansion; // Rho
     let monetary_expansion =
