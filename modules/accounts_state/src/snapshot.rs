//! Acropolis AccountsState: snapshot for rewards calculations

use crate::state::{Pots, RegistrationChange};
use acropolis_common::{
    stake_addresses::StakeAddressMap, KeyHash, Lovelace, PoolRegistration, Ratio, StakeAddress,
};
use imbl::OrdMap;
use std::collections::HashMap;
use std::sync::Arc;
use tracing::{debug, info};

/// SPO data for stake snapshot
#[derive(Debug, Default)]
pub struct SnapshotSPO {
    /// List of delegator stake addresses and amounts
    pub delegators: Vec<(StakeAddress, Lovelace)>,

    /// Total stake delegated
    pub total_stake: Lovelace,

    /// Pledge
    pub pledge: Lovelace,

    /// Fixed cost
    pub fixed_cost: Lovelace,

    /// Margin
    pub margin: Ratio,

    /// Blocks produced
    pub blocks_produced: usize,

    /// Reward account
    pub reward_account: StakeAddress,

    /// Is the reward account from two epochs ago registered at the time of this snapshot?
    pub two_previous_reward_account_is_registered: bool,

    /// Pool owners
    pub pool_owners: Vec<StakeAddress>,
}

/// Snapshot of stake distribution taken at the end of an particular epoch
#[derive(Debug, Default)]
pub struct Snapshot {
    /// Epoch it's for (the one that has just ended)
    pub epoch: u64,

    /// Map of SPOs by operator ID
    pub spos: HashMap<KeyHash, SnapshotSPO>,

    /// Persistent pot values
    pub pots: Pots,

    /// Total SPO (non-OBFT) blocks produced
    pub blocks: usize,

    /// Ordered registration changes
    pub registration_changes: Vec<RegistrationChange>,
}

impl Snapshot {
    /// Get a stake snapshot based the current stake addresses
    pub fn new(
        epoch: u64,
        stake_addresses: &StakeAddressMap,
        spos: &OrdMap<KeyHash, PoolRegistration>,
        spo_block_counts: &HashMap<KeyHash, usize>,
        pots: &Pots,
        blocks: usize,
        registration_changes: Vec<RegistrationChange>,
        two_previous_snapshot: Arc<Snapshot>,
    ) -> Self {
        let mut snapshot = Self {
            epoch,
            pots: pots.clone(),
            blocks,
            registration_changes,
            ..Self::default()
        };

        // Add all SPOs - some may only have stake, some may only produce blocks (their
        // stake has been removed), we need both in rewards
        for (spo_id, spo) in spos {
            // See how many blocks produced
            let blocks_produced = spo_block_counts.get(spo_id).copied().unwrap_or(0);

            // Check if the reward account from two epochs ago is still registered
            let two_previous_reward_account_is_registered =
                match two_previous_snapshot.spos.get(spo_id) {
                    Some(old_spo) => stake_addresses
                        .get(&old_spo.reward_account)
                        .map(|sas| sas.registered)
                        .unwrap_or(false),
                    None => false,
                };

            // Add the new one
            snapshot.spos.insert(
                spo_id.clone(),
                SnapshotSPO {
                    delegators: vec![],
                    total_stake: 0,
                    pledge: spo.pledge,
                    fixed_cost: spo.cost,
                    margin: spo.margin.clone(),
                    blocks_produced,
                    pool_owners: spo.pool_owners.clone(),
                    reward_account: spo.reward_account.clone(),
                    two_previous_reward_account_is_registered,
                },
            );
        }

        // Scan all stake addresses and post to their delegated SPO's list
        // Note this is 'active stake', for reward calculations, and does include rewards
        let mut total_stake: Lovelace = 0;
        for (stake_address, sas) in stake_addresses.iter() {
            let active_stake = sas.utxo_value + sas.rewards;

            if sas.registered && active_stake > 0 {
                if let Some(spo_id) = &sas.delegated_spo {
                    if let Some(snap_spo) = snapshot.spos.get_mut(spo_id) {
                        snap_spo.delegators.push((stake_address.clone(), active_stake));
                        snap_spo.total_stake += active_stake;
                    } else {
                        // SPO has retired - this stake is simply ignored
                        debug!(
                            epoch,
                            "SPO {} for hash {} retired?  Ignored",
                            hex::encode(spo_id),
                            stake_address
                        );
                        continue;
                    }
                }
                total_stake += active_stake;
            }
        }

        // Calculate the total rewards just for logging & comparison
        let total_rewards: u64 = stake_addresses.values().map(|sas| sas.rewards).sum();

        // Log to be comparable with DBSync ada_pots table
        info!(
            epoch,
            treasury = pots.treasury,
            reserves = pots.reserves,
            rewards = total_rewards,
            deposits = pots.deposits,
            total_stake,
            spos = snapshot.spos.len(),
            blocks,
            "Snapshot"
        );

        snapshot
    }

    /// Get the total stake held by a vector of stake addresses for a particular SPO (by ID)
    pub fn get_stake_delegated_to_spo_by_addresses(
        &self,
        spo: &KeyHash,
        addresses: &[StakeAddress],
    ) -> Lovelace {
        let Some(snapshot_spo) = self.spos.get(spo) else {
            return 0;
        };

        let address_set: std::collections::HashSet<_> = addresses.iter().collect();
        snapshot_spo
            .delegators
            .iter()
            .filter_map(|(address, amount)| {
                if address_set.contains(&address) {
                    Some(*amount)
                } else {
                    None
                }
            })
            .sum()
    }
}

#[cfg(test)]
mod tests {
    use super::*;
    use acropolis_common::stake_addresses::StakeAddressState;
<<<<<<< HEAD
    use acropolis_common::AddressNetwork::Main;
    use acropolis_common::{StakeAddress, StakeCredential};
=======
    use acropolis_common::NetworkId::Mainnet;
    use acropolis_common::{StakeAddress, StakeAddressPayload};
>>>>>>> 0659d3c3

    // Helper function to create stake addresses for testing
    fn create_test_stake_address(id: u8) -> StakeAddress {
        let mut hash = vec![0u8; 28];
        hash[0] = id;
        StakeAddress {
<<<<<<< HEAD
            network: Main,
            credential: StakeCredential::AddrKeyHash(
=======
            network: Mainnet,
            payload: StakeAddressPayload::StakeKeyHash(
>>>>>>> 0659d3c3
                hash.try_into().expect("Invalid hash length"),
            ),
        }
    }

    // Helper function to create SPO key hashes for testing
    fn create_test_spo_hash(id: u8) -> KeyHash {
        let mut hash = vec![0u8; 28];
        hash[0] = id;
        hash
    }

    #[test]
    fn get_stake_snapshot_counts_stake_and_ignores_unregistered_undelegated_and_zero_values() {
        let spo1 = create_test_spo_hash(0x01);
        let spo2 = create_test_spo_hash(0x02);

        let addr1 = create_test_stake_address(0x11);
        let addr2 = create_test_stake_address(0x12);
        let addr3 = create_test_stake_address(0x13);
        let addr4 = create_test_stake_address(0x14);
        let addr5 = create_test_stake_address(0x15);

        let mut stake_addresses: StakeAddressMap = StakeAddressMap::new();
        stake_addresses.insert(
            addr1.clone(),
            StakeAddressState {
                utxo_value: 42,
                registered: true,
                delegated_spo: Some(spo1.clone()),
                ..StakeAddressState::default()
            },
        );
        stake_addresses.insert(
            addr2.clone(),
            StakeAddressState {
                utxo_value: 99,
                registered: true,
                delegated_spo: Some(spo2.clone()),
                ..StakeAddressState::default()
            },
        );
        stake_addresses.insert(
            addr3.clone(),
            StakeAddressState {
                utxo_value: 0,
                registered: true,
                delegated_spo: Some(spo1.clone()),
                ..StakeAddressState::default()
            },
        );
        stake_addresses.insert(
            addr4.clone(),
            StakeAddressState {
                utxo_value: 1000000,
                registered: true,
                delegated_spo: None,
                ..StakeAddressState::default()
            },
        );
        stake_addresses.insert(
            addr5.clone(),
            StakeAddressState {
                utxo_value: 2000000,
                registered: false,
                delegated_spo: None,
                ..StakeAddressState::default()
            },
        );

        let mut spos: OrdMap<KeyHash, PoolRegistration> = OrdMap::new();
        spos.insert(spo1.clone(), PoolRegistration::default());
        spos.insert(spo2.clone(), PoolRegistration::default());
        let spo_block_counts: HashMap<KeyHash, usize> = HashMap::new();
        let snapshot = Snapshot::new(
            42,
            &stake_addresses,
            &spos,
            &spo_block_counts,
            &Pots::default(),
            0,
            Vec::new(),
            Arc::new(Snapshot::default()),
        );

        assert_eq!(snapshot.spos.len(), 2);

        let spod1 = snapshot.spos.get(&spo1).unwrap();
        assert_eq!(spod1.delegators.len(), 1);
        let (stake_address1, value1) = &spod1.delegators[0];
        assert_eq!(*stake_address1, addr1);
        assert_eq!(*value1, 42);
        assert_eq!(spod1.total_stake, 42);

        let spod2 = snapshot.spos.get(&spo2).unwrap();
        assert_eq!(spod2.delegators.len(), 1);
        let (stake_address2, value2) = &spod2.delegators[0];
        assert_eq!(*stake_address2, addr2);
        assert_eq!(*value2, 99);
        assert_eq!(spod2.total_stake, 99);
    }

    #[test]
    fn get_stake_delegated_to_spo_by_addresses_when_some_match_is_correct() {
        let mut snapshot = Snapshot::default();
        let spo1 = create_test_spo_hash(0x01);

        let addr1 = create_test_stake_address(0x11);
        let addr2 = create_test_stake_address(0x12);
        let addr3 = create_test_stake_address(0x13);
        let addr4 = create_test_stake_address(0x14);

        snapshot.spos.insert(
            spo1.clone(),
            SnapshotSPO {
                delegators: vec![
                    (addr1.clone(), 100),
                    (addr2.clone(), 200),
                    (addr3.clone(), 300),
                ],
                total_stake: 600,
                ..SnapshotSPO::default()
            },
        );

        // Extract key hashes from stake addresses for the API call
        let addresses = vec![addr2, addr3, addr4];
        let result = snapshot.get_stake_delegated_to_spo_by_addresses(&spo1, &addresses);
        assert_eq!(result, 500);
    }

    #[test]
    fn get_stake_delegated_to_spo_by_addresses_with_no_match_is_0() {
        let mut snapshot = Snapshot::default();
        let spo1 = create_test_spo_hash(0x01);

        let addr1 = create_test_stake_address(0x11);
        let addr_x = create_test_stake_address(0x99);

        snapshot.spos.insert(
            spo1.clone(),
            SnapshotSPO {
                delegators: vec![(addr1.clone(), 100)],
                total_stake: 100,
                ..SnapshotSPO::default()
            },
        );

        // Extract key hash from stake address for the API call
        let addresses = vec![addr_x];
        let result = snapshot.get_stake_delegated_to_spo_by_addresses(&spo1, &addresses);
        assert_eq!(result, 0);
    }

    #[test]
    fn get_stake_delegated_to_spo_by_addresses_with_unknown_spo_is_0() {
        let snapshot = Snapshot::default();
        let spo_unknown = create_test_spo_hash(0xFF);
        let result = snapshot.get_stake_delegated_to_spo_by_addresses(&spo_unknown, &[]);
        assert_eq!(result, 0);
    }

    #[test]
    fn get_stake_delegated_to_spo_by_addresses_with_empty_addresses_is_0() {
        let mut snapshot = Snapshot::default();
        let spo1 = create_test_spo_hash(0x01);
        let addr1 = create_test_stake_address(0x11);

        snapshot.spos.insert(
            spo1.clone(),
            SnapshotSPO {
                delegators: vec![(addr1.clone(), 100)],
                total_stake: 100,
                ..SnapshotSPO::default()
            },
        );

        let result = snapshot.get_stake_delegated_to_spo_by_addresses(&spo1, &[]);
        assert_eq!(result, 0);
    }
}<|MERGE_RESOLUTION|>--- conflicted
+++ resolved
@@ -186,26 +186,17 @@
 mod tests {
     use super::*;
     use acropolis_common::stake_addresses::StakeAddressState;
-<<<<<<< HEAD
-    use acropolis_common::AddressNetwork::Main;
+    use acropolis_common::NetworkId::Mainnet;
+    use acropolis_common::{StakeAddress};
     use acropolis_common::{StakeAddress, StakeCredential};
-=======
-    use acropolis_common::NetworkId::Mainnet;
-    use acropolis_common::{StakeAddress, StakeAddressPayload};
->>>>>>> 0659d3c3
 
     // Helper function to create stake addresses for testing
     fn create_test_stake_address(id: u8) -> StakeAddress {
         let mut hash = vec![0u8; 28];
         hash[0] = id;
         StakeAddress {
-<<<<<<< HEAD
-            network: Main,
+            network: Mainnet,
             credential: StakeCredential::AddrKeyHash(
-=======
-            network: Mainnet,
-            payload: StakeAddressPayload::StakeKeyHash(
->>>>>>> 0659d3c3
                 hash.try_into().expect("Invalid hash length"),
             ),
         }
