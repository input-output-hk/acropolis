//! REST handlers for Acropolis Accounts State module
use std::sync::Arc;

use anyhow::Result;
use tokio::sync::Mutex;

use crate::state::State;
use acropolis_common::messages::RESTResponse;
use acropolis_common::state_history::StateHistory;
<<<<<<< HEAD
=======
use acropolis_common::{messages::RESTResponse, DelegatedStake, Lovelace};

/// REST response structure for /accounts/{stake_address}
#[derive(serde::Serialize)]
pub struct APIStakeAccount {
    pub utxo_value: u64,
    pub rewards: u64,
    pub delegated_spo: Option<String>,
    pub delegated_drep: Option<APIDRepChoice>,
}
#[derive(serde::Serialize)]
pub struct APIDRepChoice {
    pub drep_type: String,
    pub value: Option<String>,
}

/// Handles /drdd
#[derive(serde::Serialize, serde::Deserialize)]
struct APIDRepDelegationDistribution {
    pub abstain: Lovelace,
    pub no_confidence: Lovelace,
    pub dreps: Vec<(String, u64)>,
}

/// Handles /spdd
pub async fn handle_spdd(history: Arc<Mutex<StateHistory<State>>>) -> Result<RESTResponse> {
    let locked = history.lock().await;
    let state = match locked.current() {
        Some(state) => state,
        None => return Ok(RESTResponse::with_json(200, "{}")),
    };

    let spdd: HashMap<String, DelegatedStake> = state
        .generate_spdd()
        .iter()
        .map(|(k, ds)| {
            let bech32 = k.to_bech32_with_hrp("pool").unwrap_or_else(|_| hex::encode(k));
            (bech32, ds.clone())
        })
        .collect();

    match serde_json::to_string(&spdd) {
        Ok(body) => Ok(RESTResponse::with_json(200, &body)),
        Err(e) => Ok(RESTResponse::with_text(
            500,
            &format!("Internal server error retrieving stake pool delegation distribution: {e}"),
        )),
    }
}
>>>>>>> ba31e4fa

/// Handles /pots
pub async fn handle_pots(history: Arc<Mutex<StateHistory<State>>>) -> Result<RESTResponse> {
    let locked = history.lock().await;
    let state = match locked.current() {
        Some(state) => state,
        None => return Ok(RESTResponse::with_json(200, "{}")),
    };

    let pots = state.get_pots();

    match serde_json::to_string(&pots) {
        Ok(body) => Ok(RESTResponse::with_json(200, &body)),
        Err(e) => Ok(RESTResponse::with_text(
            500,
            &format!("Internal server error while retrieving pots: {e}"),
        )),
    }
}<|MERGE_RESOLUTION|>--- conflicted
+++ resolved
@@ -1,64 +1,11 @@
 //! REST handlers for Acropolis Accounts State module
+use anyhow::Result;
 use std::sync::Arc;
-
-use anyhow::Result;
 use tokio::sync::Mutex;
 
 use crate::state::State;
 use acropolis_common::messages::RESTResponse;
 use acropolis_common::state_history::StateHistory;
-<<<<<<< HEAD
-=======
-use acropolis_common::{messages::RESTResponse, DelegatedStake, Lovelace};
-
-/// REST response structure for /accounts/{stake_address}
-#[derive(serde::Serialize)]
-pub struct APIStakeAccount {
-    pub utxo_value: u64,
-    pub rewards: u64,
-    pub delegated_spo: Option<String>,
-    pub delegated_drep: Option<APIDRepChoice>,
-}
-#[derive(serde::Serialize)]
-pub struct APIDRepChoice {
-    pub drep_type: String,
-    pub value: Option<String>,
-}
-
-/// Handles /drdd
-#[derive(serde::Serialize, serde::Deserialize)]
-struct APIDRepDelegationDistribution {
-    pub abstain: Lovelace,
-    pub no_confidence: Lovelace,
-    pub dreps: Vec<(String, u64)>,
-}
-
-/// Handles /spdd
-pub async fn handle_spdd(history: Arc<Mutex<StateHistory<State>>>) -> Result<RESTResponse> {
-    let locked = history.lock().await;
-    let state = match locked.current() {
-        Some(state) => state,
-        None => return Ok(RESTResponse::with_json(200, "{}")),
-    };
-
-    let spdd: HashMap<String, DelegatedStake> = state
-        .generate_spdd()
-        .iter()
-        .map(|(k, ds)| {
-            let bech32 = k.to_bech32_with_hrp("pool").unwrap_or_else(|_| hex::encode(k));
-            (bech32, ds.clone())
-        })
-        .collect();
-
-    match serde_json::to_string(&spdd) {
-        Ok(body) => Ok(RESTResponse::with_json(200, &body)),
-        Err(e) => Ok(RESTResponse::with_text(
-            500,
-            &format!("Internal server error retrieving stake pool delegation distribution: {e}"),
-        )),
-    }
-}
->>>>>>> ba31e4fa
 
 /// Handles /pots
 pub async fn handle_pots(history: Arc<Mutex<StateHistory<State>>>) -> Result<RESTResponse> {
