//! Acropolis accounts state module for Caryatid
//! Manages stake and reward accounts state

use acropolis_common::{
    messages::{CardanoMessage, Message, StateQuery, StateQueryResponse},
    queries::accounts::{DrepDelegators, PoolDelegators, DEFAULT_ACCOUNTS_QUERY_TOPIC},
    state_history::{StateHistory, StateHistoryStore},
    BlockInfo, BlockStatus,
};
use anyhow::Result;
use caryatid_sdk::{message_bus::Subscription, module, Context, Module};
use config::Config;
use std::sync::Arc;
use tokio::{join, sync::Mutex};
use tracing::{error, info, info_span, Instrument};

mod drep_distribution_publisher;
use drep_distribution_publisher::DRepDistributionPublisher;
mod spo_distribution_publisher;
use spo_distribution_publisher::SPODistributionPublisher;
mod spo_rewards_publisher;
use spo_rewards_publisher::SPORewardsPublisher;
mod stake_reward_deltas_publisher;
mod state;
use stake_reward_deltas_publisher::StakeRewardDeltasPublisher;
use state::State;
mod monetary;
mod rewards;
mod snapshot;
use acropolis_common::queries::accounts::{
    AccountInfo, AccountsStateQuery, AccountsStateQueryResponse,
};

const DEFAULT_SPO_STATE_TOPIC: &str = "cardano.spo.state";
const DEFAULT_EPOCH_ACTIVITY_TOPIC: &str = "cardano.epoch.activity";
const DEFAULT_TX_CERTIFICATES_TOPIC: &str = "cardano.certificates";
const DEFAULT_WITHDRAWALS_TOPIC: &str = "cardano.withdrawals";
const DEFAULT_POT_DELTAS_TOPIC: &str = "cardano.pot.deltas";
const DEFAULT_STAKE_DELTAS_TOPIC: &str = "cardano.stake.deltas";
const DEFAULT_DREP_STATE_TOPIC: &str = "cardano.drep.state";
const DEFAULT_DREP_DISTRIBUTION_TOPIC: &str = "cardano.drep.distribution";
const DEFAULT_SPO_DISTRIBUTION_TOPIC: &str = "cardano.spo.distribution";
const DEFAULT_SPO_REWARDS_TOPIC: &str = "cardano.spo.rewards";
const DEFAULT_PROTOCOL_PARAMETERS_TOPIC: &str = "cardano.protocol.parameters";
const DEFAULT_STAKE_REWARD_DELTAS_TOPIC: &str = "cardano.stake.reward.deltas";

/// Accounts State module
#[module(
    message_type(Message),
    name = "accounts-state",
    description = "Stake and reward accounts state"
)]
pub struct AccountsState;

impl AccountsState {
    /// Async run loop
    async fn run(
        history: Arc<Mutex<StateHistory<State>>>,
        mut drep_publisher: DRepDistributionPublisher,
        mut spo_publisher: SPODistributionPublisher,
        mut spo_rewards_publisher: SPORewardsPublisher,
        mut stake_reward_deltas_publisher: StakeRewardDeltasPublisher,
        mut spos_subscription: Box<dyn Subscription<Message>>,
        mut ea_subscription: Box<dyn Subscription<Message>>,
        mut certs_subscription: Box<dyn Subscription<Message>>,
        mut withdrawals_subscription: Box<dyn Subscription<Message>>,
        mut pots_subscription: Box<dyn Subscription<Message>>,
        mut stake_subscription: Box<dyn Subscription<Message>>,
        mut drep_state_subscription: Box<dyn Subscription<Message>>,
        mut parameters_subscription: Box<dyn Subscription<Message>>,
    ) -> Result<()> {
        // Get the stake address deltas from the genesis bootstrap, which we know
        // don't contain any stake, plus an extra parameter state (!unexplained)
        // !TODO this seems overly specific to our startup process
        let _ = stake_subscription.read().await?;
        let _ = parameters_subscription.read().await?;

        // Initialisation messages
        {
            let mut state = history.lock().await.get_current_state();
            let mut current_block: Option<BlockInfo> = None;

            let pots_message_f = pots_subscription.read();

            // Handle pots
            let (_, message) = pots_message_f.await?;
            match message.as_ref() {
                Message::Cardano((block_info, CardanoMessage::PotDeltas(pot_deltas_msg))) => {
                    state
                        .handle_pot_deltas(pot_deltas_msg)
                        .inspect_err(|e| error!("Pots handling error: {e:#}"))
                        .ok();

                    current_block = Some(block_info.clone());
                }

                _ => error!("Unexpected message type: {message:?}"),
            }

            if let Some(block_info) = current_block {
                history.lock().await.commit(block_info.number, state);
            }
        }

        // Main loop of synchronised messages
        loop {
            // Get a mutable state
            let mut state = history.lock().await.get_current_state();

            // Read per-block topics in parallel
            let certs_message_f = certs_subscription.read();
            let stake_message_f = stake_subscription.read();
            let withdrawals_message_f = withdrawals_subscription.read();
            let mut current_block: Option<BlockInfo> = None;

            // Use certs_message as the synchroniser, but we have to handle it after the
            // epoch things, because they apply to the new epoch, not the last
            let (_, certs_message) = certs_message_f.await?;
            let new_epoch = match certs_message.as_ref() {
                Message::Cardano((block_info, _)) => {
                    // Handle rollbacks on this topic only
                    if block_info.status == BlockStatus::RolledBack {
                        state = history.lock().await.get_rolled_back_state(block_info.number);
                    }

                    current_block = Some(block_info.clone());
                    block_info.new_epoch && block_info.epoch > 0
                }
                _ => false,
            };

            // Read from epoch-boundary messages only when it's a new epoch
            if new_epoch {
                let dreps_message_f = drep_state_subscription.read();
                let spos_message_f = spos_subscription.read();
                let ea_message_f = ea_subscription.read();
                let params_message_f = parameters_subscription.read();

                // Handle DRep
                let (_, message) = dreps_message_f.await?;
                match message.as_ref() {
                    Message::Cardano((block_info, CardanoMessage::DRepState(dreps_msg))) => {
                        let span = info_span!(
                            "account_state.handle_drep_state",
                            block = block_info.number
                        );
                        async {
                            Self::check_sync(&current_block, &block_info);
                            state.handle_drep_state(&dreps_msg);

                            let drdd = state.generate_drdd();
                            if let Err(e) = drep_publisher.publish_drdd(block_info, drdd).await {
                                error!("Error publishing drep voting stake distribution: {e:#}")
                            }
                        }
                        .instrument(span)
                        .await;
                    }

                    _ => error!("Unexpected message type: {message:?}"),
                }

                // Handle SPOs
                let (_, message) = spos_message_f.await?;
                match message.as_ref() {
                    Message::Cardano((block_info, CardanoMessage::SPOState(spo_msg))) => {
                        let span =
                            info_span!("account_state.handle_spo_state", block = block_info.number);
                        async {
                            Self::check_sync(&current_block, &block_info);
                            state
                                .handle_spo_state(spo_msg)
                                .inspect_err(|e| error!("SPOState handling error: {e:#}"))
                                .ok();

                            let spdd = state.generate_spdd();
                            if let Err(e) = spo_publisher.publish_spdd(block_info, spdd).await {
                                error!("Error publishing SPO stake distribution: {e:#}")
                            }
                        }
                        .instrument(span)
                        .await;
                    }

                    _ => error!("Unexpected message type: {message:?}"),
                }

                // Handle epoch activity
                let (_, message) = ea_message_f.await?;
                match message.as_ref() {
                    Message::Cardano((block_info, CardanoMessage::EpochActivity(ea_msg))) => {
                        let span = info_span!(
                            "account_state.handle_epoch_activity",
                            block = block_info.number
                        );
                        async {
                            Self::check_sync(&current_block, &block_info);
                            let after_epoch_result = state
                                .handle_epoch_activity(ea_msg)
                                .await
                                .inspect_err(|e| error!("EpochActivity handling error: {e:#}"))
                                .ok();
                            if let Some((spo_rewards, stake_reward_deltas)) = after_epoch_result {
                                // SPO Rewards Future
                                let spo_rewards_future = spo_rewards_publisher
                                    .publish_spo_rewards(block_info, spo_rewards);
                                // Stake Reward Deltas Future
                                let stake_reward_deltas_future = stake_reward_deltas_publisher
                                    .publish_stake_reward_deltas(block_info, stake_reward_deltas);

                                // publish in parallel
                                let (spo_rewards_result, stake_reward_deltas_result) =
                                    join!(spo_rewards_future, stake_reward_deltas_future);
                                spo_rewards_result.unwrap_or_else(|e| {
                                    error!("Error publishing SPO rewards: {e:#}")
                                });
                                stake_reward_deltas_result.unwrap_or_else(|e| {
                                    error!("Error publishing stake reward deltas: {e:#}")
                                });
                            }
                        }
                        .instrument(span)
                        .await;
                    }

                    _ => error!("Unexpected message type: {message:?}"),
                }

                // Update parameters - *after* reward calculation in epoch-activity above
                // ready for the *next* epoch boundary
                let (_, message) = params_message_f.await?;
                match message.as_ref() {
                    Message::Cardano((block_info, CardanoMessage::ProtocolParams(params_msg))) => {
                        let span = info_span!(
                            "account_state.handle_parameters",
                            block = block_info.number
                        );
                        async {
                            Self::check_sync(&current_block, &block_info);
                            if let Some(ref block) = current_block {
                                if block.number != block_info.number {
                                    error!(
                                        expected = block.number,
                                        received = block_info.number,
                                        "Certificate and parameters messages re-ordered!"
                                    );
                                }
                            }

                            state
                                .handle_parameters(params_msg)
                                .inspect_err(|e| error!("Messaging handling error: {e}"))
                                .ok();
                        }
                        .instrument(span)
                        .await;
                    }

                    _ => error!("Unexpected message type: {message:?}"),
                }
            }

            // Now handle the certs_message properly
            match certs_message.as_ref() {
                Message::Cardano((block_info, CardanoMessage::TxCertificates(tx_certs_msg))) => {
                    let span = info_span!("account_state.handle_certs", block = block_info.number);
                    async {
                        Self::check_sync(&current_block, &block_info);
                        state
                            .handle_tx_certificates(tx_certs_msg)
                            .inspect_err(|e| error!("TxCertificates handling error: {e:#}"))
                            .ok();
                    }
                    .instrument(span)
                    .await;
                }

                _ => error!("Unexpected message type: {certs_message:?}"),
            }

            // Handle withdrawals
            let (_, message) = withdrawals_message_f.await?;
            match message.as_ref() {
                Message::Cardano((block_info, CardanoMessage::Withdrawals(withdrawals_msg))) => {
                    let span = info_span!(
                        "account_state.handle_withdrawals",
                        block = block_info.number
                    );
                    async {
                        Self::check_sync(&current_block, &block_info);
                        state
                            .handle_withdrawals(withdrawals_msg)
                            .inspect_err(|e| error!("Withdrawals handling error: {e:#}"))
                            .ok();
                    }
                    .instrument(span)
                    .await;
                }

                _ => error!("Unexpected message type: {message:?}"),
            }

            // Handle stake address deltas
            let (_, message) = stake_message_f.await?;
            match message.as_ref() {
                Message::Cardano((block_info, CardanoMessage::StakeAddressDeltas(deltas_msg))) => {
                    let span = info_span!(
                        "account_state.handle_stake_deltas",
                        block = block_info.number
                    );
                    async {
                        Self::check_sync(&current_block, &block_info);
                        state
                            .handle_stake_deltas(deltas_msg)
                            .inspect_err(|e| error!("StakeAddressDeltas handling error: {e:#}"))
                            .ok();
                    }
                    .instrument(span)
                    .await;
                }

                _ => error!("Unexpected message type: {message:?}"),
            }

            // Commit the new state
            if let Some(block_info) = current_block {
                history.lock().await.commit(block_info.number, state);
            }
        }
    }

    /// Check for synchronisation
    fn check_sync(expected: &Option<BlockInfo>, actual: &BlockInfo) {
        if let Some(ref block) = expected {
            if block.number != actual.number {
                error!(
                    expected = block.number,
                    actual = actual.number,
                    "Messages out of sync"
                );
            }
        }
    }

    /// Async initialisation
    pub async fn init(&self, context: Arc<Context<Message>>, config: Arc<Config>) -> Result<()> {
        // Get configuration

        // Subscription topics
        let spo_state_topic =
            config.get_string("spo-state-topic").unwrap_or(DEFAULT_SPO_STATE_TOPIC.to_string());
        info!("Creating SPO state subscriber on '{spo_state_topic}'");

        let epoch_activity_topic = config
            .get_string("epoch-activity-topic")
            .unwrap_or(DEFAULT_EPOCH_ACTIVITY_TOPIC.to_string());
        info!("Creating epoch activity subscriber on '{epoch_activity_topic}'");

        let tx_certificates_topic = config
            .get_string("tx-certificates-topic")
            .unwrap_or(DEFAULT_TX_CERTIFICATES_TOPIC.to_string());
        info!("Creating Tx certificates subscriber on '{tx_certificates_topic}'");

        let withdrawals_topic =
            config.get_string("withdrawals-topic").unwrap_or(DEFAULT_WITHDRAWALS_TOPIC.to_string());
        info!("Creating withdrawals subscriber on '{withdrawals_topic}'");

        let pot_deltas_topic =
            config.get_string("pot-deltas-topic").unwrap_or(DEFAULT_POT_DELTAS_TOPIC.to_string());
        info!("Creating pots subscriber on '{pot_deltas_topic}'");

        let stake_deltas_topic = config
            .get_string("stake-deltas-topic")
            .unwrap_or(DEFAULT_STAKE_DELTAS_TOPIC.to_string());
        info!("Creating stake deltas subscriber on '{stake_deltas_topic}'");

        let drep_state_topic =
            config.get_string("drep-state-topic").unwrap_or(DEFAULT_DREP_STATE_TOPIC.to_string());
        info!("Creating DRep state subscriber on '{drep_state_topic}'");

        let parameters_topic = config
            .get_string("protocol-parameters-topic")
            .unwrap_or(DEFAULT_PROTOCOL_PARAMETERS_TOPIC.to_string());

        // Publishing topics
        let drep_distribution_topic = config
            .get_string("publish-drep-distribution-topic")
            .unwrap_or(DEFAULT_DREP_DISTRIBUTION_TOPIC.to_string());

        let spo_distribution_topic = config
            .get_string("publish-spo-distribution-topic")
            .unwrap_or(DEFAULT_SPO_DISTRIBUTION_TOPIC.to_string());

        let spo_rewards_topic = config
            .get_string("publish-spo-rewards-topic")
            .unwrap_or(DEFAULT_SPO_REWARDS_TOPIC.to_string());

        let stake_reward_deltas_topic = config
            .get_string("publish-stake-reward-deltas-topic")
            .unwrap_or(DEFAULT_STAKE_REWARD_DELTAS_TOPIC.to_string());
        info!("Creating stake reward deltas subscriber on '{stake_reward_deltas_topic}'");

        // Query topics
        let accounts_query_topic = config
            .get_string(DEFAULT_ACCOUNTS_QUERY_TOPIC.0)
            .unwrap_or(DEFAULT_ACCOUNTS_QUERY_TOPIC.1.to_string());
        info!("Creating query handler on '{}'", accounts_query_topic);

        // Create history
        let history = Arc::new(Mutex::new(StateHistory::<State>::new(
            "AccountsState",
            StateHistoryStore::default_block_store(),
        )));
        let history_account_state = history.clone();
        let history_tick = history.clone();

        context.handle(&accounts_query_topic, move |message| {
            let history = history_account_state.clone();
            async move {
                let Message::StateQuery(StateQuery::Accounts(query)) = message.as_ref() else {
                    return Arc::new(Message::StateQueryResponse(StateQueryResponse::Accounts(
                        AccountsStateQueryResponse::Error(
                            "Invalid message for accounts-state".into(),
                        ),
                    )));
                };

                let guard = history.lock().await;
                let state = match guard.current() {
                    Some(s) => s,
                    None => {
                        return Arc::new(Message::StateQueryResponse(
                            StateQueryResponse::Accounts(AccountsStateQueryResponse::NotFound),
                        ));
                    }
                };

                let response = match query {
                    AccountsStateQuery::GetAccountInfo { stake_key } => {
                        if let Some(account) = state.get_stake_state(stake_key) {
                            AccountsStateQueryResponse::AccountInfo(AccountInfo {
                                utxo_value: account.utxo_value,
                                rewards: account.rewards,
                                delegated_spo: account.delegated_spo.clone(),
                                delegated_drep: account.delegated_drep.clone(),
                            })
                        } else {
                            AccountsStateQueryResponse::NotFound
                        }
                    }

                    AccountsStateQuery::GetPoolsLiveStakes { pools_operators } => {
                        AccountsStateQueryResponse::PoolsLiveStakes(
                            state.get_pools_live_stakes(pools_operators),
                        )
                    }

                    AccountsStateQuery::GetPoolDelegators { pool_operator } => {
                        AccountsStateQueryResponse::PoolDelegators(PoolDelegators {
                            delegators: state.get_pool_delegators(pool_operator),
                        })
                    }

<<<<<<< HEAD
                    AccountsStateQuery::GetPoolLiveStake { pool_operator } => {
                        AccountsStateQueryResponse::PoolLiveStake(
                            state.get_pool_live_stake_info(pool_operator),
                        )
=======
                    AccountsStateQuery::GetDrepDelegators { drep } => {
                        AccountsStateQueryResponse::DrepDelegators(DrepDelegators {
                            delegators: state.get_drep_delegators(drep),
                        })
>>>>>>> a954e72e
                    }

                    AccountsStateQuery::GetAccountsDrepDelegationsMap { stake_keys } => match state
                        .get_drep_delegations_map(stake_keys)
                    {
                        Some(map) => AccountsStateQueryResponse::AccountsDrepDelegationsMap(map),
                        None => AccountsStateQueryResponse::Error(
                            "Error retrieving DRep delegations map".to_string(),
                        ),
                    },

                    AccountsStateQuery::GetOptimalPoolSizing => {
                        AccountsStateQueryResponse::OptimalPoolSizing(
                            state.get_optimal_pool_sizing(),
                        )
                    }

                    AccountsStateQuery::GetAccountsUtxoValuesMap { stake_keys } => {
                        match state.get_accounts_utxo_values_map(stake_keys) {
                            Some(map) => AccountsStateQueryResponse::AccountsUtxoValuesMap(map),
                            None => AccountsStateQueryResponse::Error(
                                "One or more accounts not found".to_string(),
                            ),
                        }
                    }

                    AccountsStateQuery::GetAccountsUtxoValuesSum { stake_keys } => {
                        match state.get_accounts_utxo_values_sum(stake_keys) {
                            Some(sum) => AccountsStateQueryResponse::AccountsUtxoValuesSum(sum),
                            None => AccountsStateQueryResponse::Error(
                                "One or more accounts not found".to_string(),
                            ),
                        }
                    }

                    AccountsStateQuery::GetAccountsBalancesMap { stake_keys } => {
                        match state.get_accounts_balances_map(stake_keys) {
                            Some(map) => AccountsStateQueryResponse::AccountsBalancesMap(map),
                            None => AccountsStateQueryResponse::Error(
                                "One or more accounts not found".to_string(),
                            ),
                        }
                    }

                    AccountsStateQuery::GetAccountsBalancesSum { stake_keys } => {
                        match state.get_account_balances_sum(stake_keys) {
                            Some(sum) => AccountsStateQueryResponse::AccountsBalancesSum(sum),
                            None => AccountsStateQueryResponse::Error(
                                "One or more accounts not found".to_string(),
                            ),
                        }
                    }

                    _ => AccountsStateQueryResponse::Error(format!(
                        "Unimplemented query variant: {:?}",
                        query
                    )),
                };

                Arc::new(Message::StateQueryResponse(StateQueryResponse::Accounts(
                    response,
                )))
            }
        });

        // Ticker to log stats
        let mut tick_subscription = context.subscribe("clock.tick").await?;
        context.clone().run(async move {
            loop {
                let Ok((_, message)) = tick_subscription.read().await else {
                    return;
                };
                if let Message::Clock(message) = message.as_ref() {
                    if (message.number % 60) == 0 {
                        let span = info_span!("accounts_state.tick", number = message.number);
                        async {
                            if let Some(state) = history_tick.lock().await.current() {
                                state.tick().await.inspect_err(|e| error!("Tick error: {e}")).ok();
                            }
                        }
                        .instrument(span)
                        .await;
                    }
                }
            }
        });

        // Publishers
        let drep_publisher =
            DRepDistributionPublisher::new(context.clone(), drep_distribution_topic);
        let spo_publisher = SPODistributionPublisher::new(context.clone(), spo_distribution_topic);
        let spo_rewards_publisher = SPORewardsPublisher::new(context.clone(), spo_rewards_topic);
        let stake_reward_deltas_publisher =
            StakeRewardDeltasPublisher::new(context.clone(), stake_reward_deltas_topic);

        // Subscribe
        let spos_subscription = context.subscribe(&spo_state_topic).await?;
        let ea_subscription = context.subscribe(&epoch_activity_topic).await?;
        let certs_subscription = context.subscribe(&tx_certificates_topic).await?;
        let withdrawals_subscription = context.subscribe(&withdrawals_topic).await?;
        let pot_deltas_subscription = context.subscribe(&pot_deltas_topic).await?;
        let stake_subscription = context.subscribe(&stake_deltas_topic).await?;
        let drep_state_subscription = context.subscribe(&drep_state_topic).await?;
        let parameters_subscription = context.subscribe(&parameters_topic).await?;

        // Start run task
        context.run(async move {
            Self::run(
                history,
                drep_publisher,
                spo_publisher,
                spo_rewards_publisher,
                stake_reward_deltas_publisher,
                spos_subscription,
                ea_subscription,
                certs_subscription,
                withdrawals_subscription,
                pot_deltas_subscription,
                stake_subscription,
                drep_state_subscription,
                parameters_subscription,
            )
            .await
            .unwrap_or_else(|e| error!("Failed: {e}"));
        });

        Ok(())
    }
}<|MERGE_RESOLUTION|>--- conflicted
+++ resolved
@@ -461,17 +461,16 @@
                         })
                     }
 
-<<<<<<< HEAD
                     AccountsStateQuery::GetPoolLiveStake { pool_operator } => {
                         AccountsStateQueryResponse::PoolLiveStake(
                             state.get_pool_live_stake_info(pool_operator),
                         )
-=======
+                    }
+
                     AccountsStateQuery::GetDrepDelegators { drep } => {
                         AccountsStateQueryResponse::DrepDelegators(DrepDelegators {
                             delegators: state.get_drep_delegators(drep),
                         })
->>>>>>> a954e72e
                     }
 
                     AccountsStateQuery::GetAccountsDrepDelegationsMap { stake_keys } => match state
