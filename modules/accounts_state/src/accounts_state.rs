//! Acropolis accounts state module for Caryatid
//! Manages stake and reward accounts state

use acropolis_common::{
    messages::{CardanoMessage, Message, StateQuery, StateQueryResponse},
    queries::accounts::{PoolsLiveStakes, DEFAULT_ACCOUNTS_QUERY_TOPIC},
    rest_helper::handle_rest,
    state_history::{StateHistory, StateHistoryStore},
    BlockInfo, BlockStatus,
};
use anyhow::{Result, Context as AnyhowContext};
use caryatid_sdk::{message_bus::Subscription, module, Context, Module};
use config::Config;
use std::sync::Arc;
use tokio::sync::Mutex;
use tracing::{error, info, info_span, Instrument};

mod drep_distribution_publisher;
use drep_distribution_publisher::DRepDistributionPublisher;
mod spo_distribution_publisher;
use spo_distribution_publisher::SPODistributionPublisher;
mod spo_rewards_publisher;
use spo_rewards_publisher::SPORewardsPublisher;
mod state;
use state::State;
mod monetary;
mod rest;
mod rewards;
mod snapshot;
mod verify;
use verify::PotsVerifier;
use acropolis_common::queries::accounts::{
    AccountInfo, AccountsStateQuery, AccountsStateQueryResponse,
};
use rest::handle_pots;

const DEFAULT_SPO_STATE_TOPIC: &str = "cardano.spo.state";
const DEFAULT_EPOCH_ACTIVITY_TOPIC: &str = "cardano.epoch.activity";
const DEFAULT_TX_CERTIFICATES_TOPIC: &str = "cardano.certificates";
const DEFAULT_WITHDRAWALS_TOPIC: &str = "cardano.withdrawals";
const DEFAULT_POT_DELTAS_TOPIC: &str = "cardano.pot.deltas";
const DEFAULT_STAKE_DELTAS_TOPIC: &str = "cardano.stake.deltas";
const DEFAULT_DREP_STATE_TOPIC: &str = "cardano.drep.state";
const DEFAULT_DREP_DISTRIBUTION_TOPIC: &str = "cardano.drep.distribution";
const DEFAULT_SPO_DISTRIBUTION_TOPIC: &str = "cardano.spo.distribution";
const DEFAULT_SPO_REWARDS_TOPIC: &str = "cardano.spo.rewards";
const DEFAULT_PROTOCOL_PARAMETERS_TOPIC: &str = "cardano.protocol.parameters";

const DEFAULT_HANDLE_POTS_TOPIC: (&str, &str) = ("handle-topic-pots", "rest.get.pots");

/// Accounts State module
#[module(
    message_type(Message),
    name = "accounts-state",
    description = "Stake and reward accounts state"
)]
pub struct AccountsState;

impl AccountsState {
    /// Async run loop
    async fn run(
        history: Arc<Mutex<StateHistory<State>>>,
        mut drep_publisher: DRepDistributionPublisher,
        mut spo_publisher: SPODistributionPublisher,
        mut spo_rewards_publisher: SPORewardsPublisher,
        mut spos_subscription: Box<dyn Subscription<Message>>,
        mut ea_subscription: Box<dyn Subscription<Message>>,
        mut certs_subscription: Box<dyn Subscription<Message>>,
        mut withdrawals_subscription: Box<dyn Subscription<Message>>,
        mut pots_subscription: Box<dyn Subscription<Message>>,
        mut stake_subscription: Box<dyn Subscription<Message>>,
        mut drep_state_subscription: Box<dyn Subscription<Message>>,
        mut parameters_subscription: Box<dyn Subscription<Message>>,
        maybe_verify_pots_file: Option<String>,
    ) -> Result<()> {
        // Get the stake address deltas from the genesis bootstrap, which we know
        // don't contain any stake, plus an extra parameter state (!unexplained)
        // !TODO this seems overly specific to our startup process
        let _ = stake_subscription.read().await?;
        let _ = parameters_subscription.read().await?;

        // Read pots CSV if verifying
        let verifier: Option<PotsVerifier> = maybe_verify_pots_file
            .map(|file| PotsVerifier::new(&file)
                 .with_context(|| format!("failed to load pots CSV from {file} - not verifying")))
            .transpose()?;

        // Initialisation messages
        {
            let mut state = history.lock().await.get_current_state();
            let mut current_block: Option<BlockInfo> = None;

            let pots_message_f = pots_subscription.read();

            // Handle pots
            let (_, message) = pots_message_f.await?;
            match message.as_ref() {
                Message::Cardano((block_info, CardanoMessage::PotDeltas(pot_deltas_msg))) => {
                    state
                        .handle_pot_deltas(pot_deltas_msg)
                        .inspect_err(|e| error!("Pots handling error: {e:#}"))
                        .ok();

                    current_block = Some(block_info.clone());
                }

                _ => error!("Unexpected message type: {message:?}"),
            }

            if let Some(block_info) = current_block {
                history.lock().await.commit(block_info.number, state);
            }
        }

        // Main loop of synchronised messages
        loop {
            // Get a mutable state
            let mut state = history.lock().await.get_current_state();

            // Read per-block topics in parallel
            let certs_message_f = certs_subscription.read();
            let stake_message_f = stake_subscription.read();
            let withdrawals_message_f = withdrawals_subscription.read();
            let mut current_block: Option<BlockInfo> = None;

            // Use certs_message as the synchroniser, but we have to handle it after the
            // epoch things, because they apply to the new epoch, not the last
            let (_, certs_message) = certs_message_f.await?;
            let new_epoch = match certs_message.as_ref() {
                Message::Cardano((block_info, _)) => {
                    // Handle rollbacks on this topic only
                    if block_info.status == BlockStatus::RolledBack {
                        state = history.lock().await.get_rolled_back_state(block_info.number);
                    }

                    current_block = Some(block_info.clone());
                    block_info.new_epoch && block_info.epoch > 0
                }
                _ => false,
            };

            // Read from epoch-boundary messages only when it's a new epoch
            if new_epoch {
                let dreps_message_f = drep_state_subscription.read();
                let spos_message_f = spos_subscription.read();
                let ea_message_f = ea_subscription.read();
                let params_message_f = parameters_subscription.read();

                // Handle DRep
                let (_, message) = dreps_message_f.await?;
                match message.as_ref() {
                    Message::Cardano((block_info, CardanoMessage::DRepState(dreps_msg))) => {
                        let span = info_span!(
                            "account_state.handle_drep_state",
                            block = block_info.number
                        );
                        async {
                            Self::check_sync(&current_block, &block_info);
                            state.handle_drep_state(&dreps_msg);

                            let drdd = state.generate_drdd();
                            if let Err(e) = drep_publisher.publish_drdd(block_info, drdd).await {
                                error!("Error publishing drep voting stake distribution: {e:#}")
                            }
                        }
                        .instrument(span)
                        .await;
                    }

                    _ => error!("Unexpected message type: {message:?}"),
                }

                // Handle SPOs
                let (_, message) = spos_message_f.await?;
                match message.as_ref() {
                    Message::Cardano((block_info, CardanoMessage::SPOState(spo_msg))) => {
                        let span =
                            info_span!("account_state.handle_spo_state", block = block_info.number);
                        async {
                            Self::check_sync(&current_block, &block_info);
                            state
                                .handle_spo_state(spo_msg)
                                .inspect_err(|e| error!("SPOState handling error: {e:#}"))
                                .ok();

                            let spdd = state.generate_spdd();
                            if let Err(e) = spo_publisher.publish_spdd(block_info, spdd).await {
                                error!("Error publishing SPO stake distribution: {e:#}")
                            }
                        }
                        .instrument(span)
                        .await;
                    }

                    _ => error!("Unexpected message type: {message:?}"),
                }

                // Update parameters, ready for monetary/rewards calc triggered by epoch_activity
                let (_, message) = params_message_f.await?;
                match message.as_ref() {
                    Message::Cardano((block_info, CardanoMessage::ProtocolParams(params_msg))) => {
                        let span = info_span!(
                            "account_state.handle_parameters",
                            block = block_info.number
                        );
                        async {
                            Self::check_sync(&current_block, &block_info);
<<<<<<< HEAD
                            if let Some(ref block) = current_block {
                                if block.number != block_info.number {
                                    error!(
                                        expected = block.number,
                                        received = block_info.number,
                                        "Certificate and parameters messages re-ordered!"
                                    );
                                }
                            }

                            state
                                .handle_parameters(params_msg)
                                .inspect_err(|e| error!("Messaging handling error: {e}"))
=======
                            let spo_rewards = state
                                .handle_epoch_activity(ea_msg)
                                .await
                                .inspect_err(|e| error!("EpochActivity handling error: {e:#}"))
>>>>>>> ad56a7c3
                                .ok();
                            // SPO rewards is for previous epoch
                            if let Some(spo_rewards) = spo_rewards {
                                if let Err(e) = spo_rewards_publisher
                                    .publish_spo_rewards(block_info, spo_rewards)
                                    .await
                                {
                                    error!("Error publishing SPO rewards: {e:#}")
                                }
                            }
                        }
                        .instrument(span)
                        .await;
                    }

                    _ => error!("Unexpected message type: {message:?}"),
                }

                // Handle epoch activity
                let (_, message) = ea_message_f.await?;
                match message.as_ref() {
                    Message::Cardano((block_info, CardanoMessage::EpochActivity(ea_msg))) => {
                        let span = info_span!(
                            "account_state.handle_epoch_activity",
                            block = block_info.number
                        );
                        async {
                            Self::check_sync(&current_block, &block_info);
                            state
                                .handle_epoch_activity(ea_msg, &verifier)
                                .await
                                .inspect_err(|e| error!("EpochActivity handling error: {e:#}"))
                                .ok();
                        }
                        .instrument(span)
                        .await;
                    }

                    _ => error!("Unexpected message type: {message:?}"),
                }
            }

            // Now handle the certs_message properly
            match certs_message.as_ref() {
                Message::Cardano((block_info, CardanoMessage::TxCertificates(tx_certs_msg))) => {
                    let span = info_span!("account_state.handle_certs", block = block_info.number);
                    async {
                        Self::check_sync(&current_block, &block_info);
                        state
                            .handle_tx_certificates(tx_certs_msg)
                            .inspect_err(|e| error!("TxCertificates handling error: {e:#}"))
                            .ok();
                    }
                    .instrument(span)
                    .await;
                }

                _ => error!("Unexpected message type: {certs_message:?}"),
            }

            // Handle withdrawals
            let (_, message) = withdrawals_message_f.await?;
            match message.as_ref() {
                Message::Cardano((block_info, CardanoMessage::Withdrawals(withdrawals_msg))) => {
                    let span = info_span!(
                        "account_state.handle_withdrawals",
                        block = block_info.number
                    );
                    async {
                        Self::check_sync(&current_block, &block_info);
                        state
                            .handle_withdrawals(withdrawals_msg)
                            .inspect_err(|e| error!("Withdrawals handling error: {e:#}"))
                            .ok();
                    }
                    .instrument(span)
                    .await;
                }

                _ => error!("Unexpected message type: {message:?}"),
            }

            // Handle stake address deltas
            let (_, message) = stake_message_f.await?;
            match message.as_ref() {
                Message::Cardano((block_info, CardanoMessage::StakeAddressDeltas(deltas_msg))) => {
                    let span = info_span!(
                        "account_state.handle_stake_deltas",
                        block = block_info.number
                    );
                    async {
                        Self::check_sync(&current_block, &block_info);
                        state
                            .handle_stake_deltas(deltas_msg)
                            .inspect_err(|e| error!("StakeAddressDeltas handling error: {e:#}"))
                            .ok();
                    }
                    .instrument(span)
                    .await;
                }

                _ => error!("Unexpected message type: {message:?}"),
            }

            // Commit the new state
            if let Some(block_info) = current_block {
                history.lock().await.commit(block_info.number, state);
            }
        }
    }

    /// Check for synchronisation
    fn check_sync(expected: &Option<BlockInfo>, actual: &BlockInfo) {
        if let Some(ref block) = expected {
            if block.number != actual.number {
                error!(
                    expected = block.number,
                    actual = actual.number,
                    "Messages out of sync"
                );
            }
        }
    }

    /// Async initialisation
    pub async fn init(&self, context: Arc<Context<Message>>, config: Arc<Config>) -> Result<()> {
        // Get configuration

        // Subscription topics
        let spo_state_topic =
            config.get_string("spo-state-topic").unwrap_or(DEFAULT_SPO_STATE_TOPIC.to_string());
        info!("Creating SPO state subscriber on '{spo_state_topic}'");

        let epoch_activity_topic = config
            .get_string("epoch-activity-topic")
            .unwrap_or(DEFAULT_EPOCH_ACTIVITY_TOPIC.to_string());
        info!("Creating epoch activity subscriber on '{epoch_activity_topic}'");

        let tx_certificates_topic = config
            .get_string("tx-certificates-topic")
            .unwrap_or(DEFAULT_TX_CERTIFICATES_TOPIC.to_string());
        info!("Creating Tx certificates subscriber on '{tx_certificates_topic}'");

        let withdrawals_topic =
            config.get_string("withdrawals-topic").unwrap_or(DEFAULT_WITHDRAWALS_TOPIC.to_string());
        info!("Creating withdrawals subscriber on '{withdrawals_topic}'");

        let pot_deltas_topic =
            config.get_string("pot-deltas-topic").unwrap_or(DEFAULT_POT_DELTAS_TOPIC.to_string());
        info!("Creating pots subscriber on '{pot_deltas_topic}'");

        let stake_deltas_topic = config
            .get_string("stake-deltas-topic")
            .unwrap_or(DEFAULT_STAKE_DELTAS_TOPIC.to_string());
        info!("Creating stake deltas subscriber on '{stake_deltas_topic}'");

        let drep_state_topic =
            config.get_string("drep-state-topic").unwrap_or(DEFAULT_DREP_STATE_TOPIC.to_string());
        info!("Creating DRep state subscriber on '{drep_state_topic}'");

        let parameters_topic = config
            .get_string("protocol-parameters-topic")
            .unwrap_or(DEFAULT_PROTOCOL_PARAMETERS_TOPIC.to_string());

        // Publishing topics
        let drep_distribution_topic = config
            .get_string("publish-drep-distribution-topic")
            .unwrap_or(DEFAULT_DREP_DISTRIBUTION_TOPIC.to_string());

        let spo_distribution_topic = config
            .get_string("publish-spo-distribution-topic")
            .unwrap_or(DEFAULT_SPO_DISTRIBUTION_TOPIC.to_string());

        let spo_rewards_topic = config
            .get_string("publish-spo-rewards-topic")
            .unwrap_or(DEFAULT_SPO_REWARDS_TOPIC.to_string());

        // REST handler topics
        let handle_pots_topic = config
            .get_string(DEFAULT_HANDLE_POTS_TOPIC.0)
            .unwrap_or(DEFAULT_HANDLE_POTS_TOPIC.1.to_string());
        info!("Creating request handler on '{}'", handle_pots_topic);

        // Query topics
        let accounts_query_topic = config
            .get_string(DEFAULT_ACCOUNTS_QUERY_TOPIC.0)
            .unwrap_or(DEFAULT_ACCOUNTS_QUERY_TOPIC.1.to_string());
        info!("Creating query handler on '{}'", accounts_query_topic);

        // Verification
        let maybe_verify_pots_file = config
            .get_string("verify-pots-file")
            .ok()
            .inspect(|file| info!("Verifying pots against '{file}'"));

        // Create history
        let history = Arc::new(Mutex::new(StateHistory::<State>::new(
            "AccountsState",
            StateHistoryStore::default_block_store(),
        )));
        let history_account_state = history.clone();
        let history_pots = history.clone();
        let history_tick = history.clone();

        context.handle(&accounts_query_topic, move |message| {
            let history = history_account_state.clone();
            async move {
                let Message::StateQuery(StateQuery::Accounts(query)) = message.as_ref() else {
                    return Arc::new(Message::StateQueryResponse(StateQueryResponse::Accounts(
                        AccountsStateQueryResponse::Error(
                            "Invalid message for accounts-state".into(),
                        ),
                    )));
                };

                let guard = history.lock().await;
                let state = match guard.current() {
                    Some(s) => s,
                    None => {
                        return Arc::new(Message::StateQueryResponse(
                            StateQueryResponse::Accounts(AccountsStateQueryResponse::NotFound),
                        ));
                    }
                };

                let response = match query {
                    AccountsStateQuery::GetAccountInfo { stake_key } => {
                        if let Some(account) = state.get_stake_state(stake_key) {
                            AccountsStateQueryResponse::AccountInfo(AccountInfo {
                                utxo_value: account.utxo_value,
                                rewards: account.rewards,
                                delegated_spo: account.delegated_spo.clone(),
                                delegated_drep: account.delegated_drep.clone(),
                            })
                        } else {
                            AccountsStateQueryResponse::NotFound
                        }
                    }

                    AccountsStateQuery::GetPoolsLiveStakes { pools_operators } => {
                        AccountsStateQueryResponse::PoolsLiveStakes(PoolsLiveStakes {
                            live_stakes: state.get_pools_live_stakes(pools_operators),
                        })
                    }

                    AccountsStateQuery::GetAccountsDrepDelegationsMap { stake_keys } => match state
                        .get_drep_delegations_map(stake_keys)
                    {
                        Some(map) => AccountsStateQueryResponse::AccountsDrepDelegationsMap(map),
                        None => AccountsStateQueryResponse::Error(
                            "Error retrieving DRep delegations map".to_string(),
                        ),
                    },

                    AccountsStateQuery::GetAccountsBalancesMap { stake_keys } => {
                        match state.get_accounts_balances_map(stake_keys) {
                            Some(map) => AccountsStateQueryResponse::AccountsBalancesMap(map),
                            None => AccountsStateQueryResponse::Error(
                                "One or more accounts not found".to_string(),
                            ),
                        }
                    }

                    AccountsStateQuery::GetAccountsBalancesSum { stake_keys } => {
                        match state.get_account_balances_sum(stake_keys) {
                            Some(sum) => AccountsStateQueryResponse::AccountsBalancesSum(sum),
                            None => AccountsStateQueryResponse::Error(
                                "One or more accounts not found".to_string(),
                            ),
                        }
                    }

                    _ => AccountsStateQueryResponse::Error(format!(
                        "Unimplemented query variant: {:?}",
                        query
                    )),
                };

                Arc::new(Message::StateQueryResponse(StateQueryResponse::Accounts(
                    response,
                )))
            }
        });

        handle_rest(context.clone(), &handle_pots_topic, move || {
            handle_pots(history_pots.clone())
        });

        // Ticker to log stats
        let mut tick_subscription = context.subscribe("clock.tick").await?;
        context.clone().run(async move {
            loop {
                let Ok((_, message)) = tick_subscription.read().await else {
                    return;
                };
                if let Message::Clock(message) = message.as_ref() {
                    if (message.number % 60) == 0 {
                        let span = info_span!("accounts_state.tick", number = message.number);
                        async {
                            if let Some(state) = history_tick.lock().await.current() {
                                state.tick().await.inspect_err(|e| error!("Tick error: {e}")).ok();
                            }
                        }
                        .instrument(span)
                        .await;
                    }
                }
            }
        });

        // Publishers
        let drep_publisher =
            DRepDistributionPublisher::new(context.clone(), drep_distribution_topic);
        let spo_publisher = SPODistributionPublisher::new(context.clone(), spo_distribution_topic);
        let spo_rewards_publisher = SPORewardsPublisher::new(context.clone(), spo_rewards_topic);

        // Subscribe
        let spos_subscription = context.subscribe(&spo_state_topic).await?;
        let ea_subscription = context.subscribe(&epoch_activity_topic).await?;
        let certs_subscription = context.subscribe(&tx_certificates_topic).await?;
        let withdrawals_subscription = context.subscribe(&withdrawals_topic).await?;
        let pot_deltas_subscription = context.subscribe(&pot_deltas_topic).await?;
        let stake_subscription = context.subscribe(&stake_deltas_topic).await?;
        let drep_state_subscription = context.subscribe(&drep_state_topic).await?;
        let parameters_subscription = context.subscribe(&parameters_topic).await?;

        // Start run task
        context.run(async move {
            Self::run(
                history,
                drep_publisher,
                spo_publisher,
                spo_rewards_publisher,
                spos_subscription,
                ea_subscription,
                certs_subscription,
                withdrawals_subscription,
                pot_deltas_subscription,
                stake_subscription,
                drep_state_subscription,
                parameters_subscription,
                maybe_verify_pots_file,
            )
            .await
            .unwrap_or_else(|e| error!("Failed: {e}"));
        });

        Ok(())
    }
}<|MERGE_RESOLUTION|>--- conflicted
+++ resolved
@@ -205,7 +205,6 @@
                         );
                         async {
                             Self::check_sync(&current_block, &block_info);
-<<<<<<< HEAD
                             if let Some(ref block) = current_block {
                                 if block.number != block_info.number {
                                     error!(
@@ -219,12 +218,29 @@
                             state
                                 .handle_parameters(params_msg)
                                 .inspect_err(|e| error!("Messaging handling error: {e}"))
-=======
+                                .ok();
+                        }
+                        .instrument(span)
+                        .await;
+                    }
+
+                    _ => error!("Unexpected message type: {message:?}"),
+                }
+
+                // Handle epoch activity
+                let (_, message) = ea_message_f.await?;
+                match message.as_ref() {
+                    Message::Cardano((block_info, CardanoMessage::EpochActivity(ea_msg))) => {
+                        let span = info_span!(
+                            "account_state.handle_epoch_activity",
+                            block = block_info.number
+                        );
+                        async {
+                            Self::check_sync(&current_block, &block_info);
                             let spo_rewards = state
-                                .handle_epoch_activity(ea_msg)
+                                .handle_epoch_activity(ea_msg, &verifier)
                                 .await
                                 .inspect_err(|e| error!("EpochActivity handling error: {e:#}"))
->>>>>>> ad56a7c3
                                 .ok();
                             // SPO rewards is for previous epoch
                             if let Some(spo_rewards) = spo_rewards {
@@ -235,29 +251,6 @@
                                     error!("Error publishing SPO rewards: {e:#}")
                                 }
                             }
-                        }
-                        .instrument(span)
-                        .await;
-                    }
-
-                    _ => error!("Unexpected message type: {message:?}"),
-                }
-
-                // Handle epoch activity
-                let (_, message) = ea_message_f.await?;
-                match message.as_ref() {
-                    Message::Cardano((block_info, CardanoMessage::EpochActivity(ea_msg))) => {
-                        let span = info_span!(
-                            "account_state.handle_epoch_activity",
-                            block = block_info.number
-                        );
-                        async {
-                            Self::check_sync(&current_block, &block_info);
-                            state
-                                .handle_epoch_activity(ea_msg, &verifier)
-                                .await
-                                .inspect_err(|e| error!("EpochActivity handling error: {e:#}"))
-                                .ok();
                         }
                         .instrument(span)
                         .await;
