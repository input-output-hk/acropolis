//! Acropolis accounts state module for Caryatid
//! Manages stake and reward accounts state

use acropolis_common::{
    messages::{CardanoMessage, Message, RESTResponse},
    rest_helper::{handle_rest, handle_rest_with_parameter},
    state_history::StateHistory,
    Address, BlockInfo, BlockStatus, Lovelace, StakeAddress, StakeAddressPayload,
};
use anyhow::{anyhow, bail, Result};
use caryatid_sdk::{message_bus::Subscription, module, Context, Module};
use config::Config;
use serde_json;
use std::collections::HashMap;
use std::sync::Arc;
use tokio::sync::Mutex;
use tracing::{error, info};

mod drep_distribution_publisher;
use drep_distribution_publisher::DRepDistributionPublisher;
mod state;
use state::State;

const DEFAULT_SPO_STATE_TOPIC: &str = "cardano.spo.state";
const DEFAULT_EPOCH_ACTIVITY_TOPIC: &str = "cardano.epoch.activity";
const DEFAULT_TX_CERTIFICATES_TOPIC: &str = "cardano.certificates";
const DEFAULT_STAKE_DELTAS_TOPIC: &str = "cardano.stake.deltas";
<<<<<<< HEAD
=======
const DEFAULT_HANDLE_STAKE_TOPIC: &str = "rest.get.stake";
const DEFAULT_HANDLE_SPDD_TOPIC: &str = "rest.get.spdd";
const DEFAULT_HANDLE_DRDD_TOPIC: &str = "rest.get.drdd";
>>>>>>> fb14d2aa
const DEFAULT_DREP_STATE_TOPIC: &str = "cardano.drep.state";
const DEFAULT_DREP_DISTRIBUTION_TOPIC: &str = "cardano.drep.distribution";

const DEFAULT_HANDLE_STAKE_TOPIC: &str = "rest.get.stake";
const DEFAULT_HANDLE_SPDD_TOPIC: &str = "rest.get.spdd";
const DEFAULT_HANDLE_POTS_TOPIC: &str = "rest.get.pots";

/// Accounts State module
#[module(
    message_type(Message),
    name = "accounts-state",
    description = "Stake and reward accounts state"
)]
pub struct AccountsState;

impl AccountsState {
    /// Async run loop
    async fn run(
        history: Arc<Mutex<StateHistory<State>>>,
        mut publisher: DRepDistributionPublisher,
        mut spos_subscription: Box<dyn Subscription<Message>>,
        mut ea_subscription: Box<dyn Subscription<Message>>,
        mut certs_subscription: Box<dyn Subscription<Message>>,
        mut stake_subscription: Box<dyn Subscription<Message>>,
        mut drep_state_subscription: Box<dyn Subscription<Message>>,
    ) -> Result<()> {
        // Get the stake address deltas from the genesis bootstrap, which we know
        // don't contain any stake
        // !TODO this seems overly specific to our startup process
        let _ = stake_subscription.read().await?;

        // Main loop
        loop {
            // Get a mutable state
            let mut state = history.lock().await.get_current_state();

            // Read per-block topics in parallel
            let certs_message_f = certs_subscription.read();
            let stake_message_f = stake_subscription.read();
            let mut new_epoch = false;
            let mut current_block: Option<BlockInfo> = None;

            // Handle certificates
            let (_, message) = certs_message_f.await?;
            match message.as_ref() {
                Message::Cardano((block_info, CardanoMessage::TxCertificates(tx_certs_msg))) => {
                    // Handle rollbacks on this topic only
                    if block_info.status == BlockStatus::RolledBack {
                        state = history.lock().await.get_rolled_back_state(&block_info);
                    }

                    state
                        .handle_tx_certificates(tx_certs_msg)
                        .inspect_err(|e| error!("TxCertificates handling error: {e:#}"))
                        .ok();
                    if block_info.new_epoch && block_info.epoch > 0 {
                        new_epoch = true;
                    }
                    current_block = Some(block_info.clone());
                }

                _ => error!("Unexpected message type: {message:?}"),
            }

            // Handle stake address deltas
            let (_, message) = stake_message_f.await?;
            match message.as_ref() {
                Message::Cardano((block_info, CardanoMessage::StakeAddressDeltas(deltas_msg))) => {
                    if let Some(ref block) = current_block {
                        if block.number != block_info.number {
                            error!(
                                expected = block.number,
                                received = block_info.number,
                                "Certificate and deltas messages re-ordered!"
                            );
                        }
                    }

                    state
                        .handle_stake_deltas(deltas_msg)
                        .inspect_err(|e| error!("StakeAddressDeltas handling error: {e:#}"))
                        .ok();
                }

                _ => error!("Unexpected message type: {message:?}"),
            }

            // Read from epoch-boundary messages only when it's a new epoch
            if new_epoch {
                let dreps_message_f = drep_state_subscription.read();
                let spos_message_f = spos_subscription.read();
                let ea_message_f = ea_subscription.read();

                // Handle DRep
                let (_, message) = dreps_message_f.await?;
                match message.as_ref() {
                    Message::Cardano((block_info, CardanoMessage::DRepState(dreps_msg))) => {
<<<<<<< HEAD
                        // TODO: update our list of dreps
                        if let Err(e) = publisher
                            .publish_stake(block_info, Some(dreps_msg.dreps.clone()))
                            .await
                        {
                            error!("Error publishing drep voting stake distribution: {e:#}")
=======
                        state.handle_drep_state(&dreps_msg);

                        let drdd = state.generate_drdd();

                        if let Err(e) = publisher.publish_stake(block_info, drdd).await {
                            tracing::error!("Error publishing drep voting stake distribution: {e}")
>>>>>>> fb14d2aa
                        }
                    }

                    _ => error!("Unexpected message type: {message:?}"),
                }

                // Handle SPOs
                let (_, message) = spos_message_f.await?;
                match message.as_ref() {
                    Message::Cardano((block_info, CardanoMessage::SPOState(spo_msg))) => {
                        if let Some(ref block) = current_block {
                            if block.number != block_info.number {
                                error!(
                                    expected = block.number,
                                    received = block_info.number,
                                    "Certificate and epoch SPOs messages re-ordered!"
                                );
                            }
                        }

                        state
                            .handle_spo_state(spo_msg)
                            .inspect_err(|e| error!("SPOState handling error: {e:#}"))
                            .ok();
                    }

                    _ => error!("Unexpected message type: {message:?}"),
                }

                // Handle epoch activity
                let (_, message) = ea_message_f.await?;
                match message.as_ref() {
                    Message::Cardano((block_info, CardanoMessage::EpochActivity(ea_msg))) => {
                        if let Some(ref block) = current_block {
                            if block.number != block_info.number {
                                error!(
                                    expected = block.number,
                                    received = block_info.number,
                                    "Certificate and epoch activity messages re-ordered!"
                                );
                            }
                        }

                        state
                            .handle_epoch_activity(ea_msg)
                            .inspect_err(|e| error!("EpochActivity handling error: {e:#}"))
                            .ok();
                    }

                    _ => error!("Unexpected message type: {message:?}"),
                }
            }

            // Commit the new state
            if let Some(block_info) = current_block {
                history.lock().await.commit(&block_info, state);
            }
        }
    }

    /// Async initialisation
    pub async fn init(&self, context: Arc<Context<Message>>, config: Arc<Config>) -> Result<()> {
        // Get configuration

        // Subscription topics
        let spo_state_topic = config
            .get_string("spo-state-topic")
            .unwrap_or(DEFAULT_SPO_STATE_TOPIC.to_string());
        info!("Creating SPO state subscriber on '{spo_state_topic}'");

        let epoch_activity_topic = config
            .get_string("epoch-activity-topic")
            .unwrap_or(DEFAULT_EPOCH_ACTIVITY_TOPIC.to_string());
        info!("Creating epoch activity subscriber on '{epoch_activity_topic}'");

        let tx_certificates_topic = config
            .get_string("tx-certificates-topic")
            .unwrap_or(DEFAULT_TX_CERTIFICATES_TOPIC.to_string());
        info!("Creating Tx certificates subscriber on '{tx_certificates_topic}'");

        let stake_deltas_topic = config
            .get_string("stake-deltas-topic")
            .unwrap_or(DEFAULT_STAKE_DELTAS_TOPIC.to_string());
        info!("Creating stake deltas subscriber on '{stake_deltas_topic}'");

        let drep_state_topic = config
            .get_string("drep-state-topic")
            .unwrap_or(DEFAULT_DREP_STATE_TOPIC.to_string());
        info!("Creating DRep state subscriber on '{drep_state_topic}'");

        // Publishing topics
        let drep_distribution_topic = config
            .get_string("publish-drep-distribution-topic")
            .unwrap_or(DEFAULT_DREP_DISTRIBUTION_TOPIC.to_string());

        // REST handler topics
        let handle_stake_topic = config
            .get_string("handle-stake-topic")
            .unwrap_or(DEFAULT_HANDLE_STAKE_TOPIC.to_string());
        info!("Creating request handler on '{handle_stake_topic}'");

        let handle_spdd_topic = config
            .get_string("handle-spdd-topic")
            .unwrap_or(DEFAULT_HANDLE_SPDD_TOPIC.to_string());
        info!("Creating request handler on '{handle_spdd_topic}'");

<<<<<<< HEAD
        let handle_pots_topic = config
            .get_string("handle-pots-topic")
            .unwrap_or(DEFAULT_HANDLE_POTS_TOPIC.to_string());
        info!("Creating request handler on '{handle_pots_topic}'");
=======
        let handle_drdd_topic = config
            .get_string("handle-drdd-topic")
            .unwrap_or(DEFAULT_HANDLE_DRDD_TOPIC.to_string());
        info!("Creating request handler on '{handle_drdd_topic}'");

        let drep_state_topic = config
            .get_string("drep-state-topic")
            .unwrap_or(DEFAULT_DREP_STATE_TOPIC.to_string());

        let drep_distribution_topic = config
            .get_string("publish-drep-distribution-topic")
            .unwrap_or(DEFAULT_DREP_DISTRIBUTION_TOPIC.to_string());
>>>>>>> fb14d2aa

        // Create history
        let history = Arc::new(Mutex::new(StateHistory::<State>::new("AccountsState")));
        let history_stake = history.clone();
        let history_stake_single = history.clone();
        let history_spdd = history.clone();
<<<<<<< HEAD
        let history_pots = history.clone();
=======
        let history_drdd = history.clone();
>>>>>>> fb14d2aa
        let history_tick = history.clone();

        // Handle requests for full state
        handle_rest(context.clone(), &handle_stake_topic, move || {
            let history = history_stake.clone();
            async move {
                if let Some(state) = history.lock().await.current().clone() {
                    match serde_json::to_string(state) {
                        Ok(body) => Ok(RESTResponse::with_json(200, &body)),
                        Err(error) => Err(anyhow!("{:?}", error)),
                    }
                } else {
                    Ok(RESTResponse::with_json(200, "{}"))
                }
            }
        });

        let handle_single_stake_topic = handle_stake_topic + ".*";

        // Handle requests for single reward state based on stake address
        handle_rest_with_parameter(context.clone(), &handle_single_stake_topic, move |param| {
            let history = history_stake_single.clone();
            let param = param.to_string();

            async move {
                match Address::from_string(&param) {
                    Ok(Address::Stake(StakeAddress {
                        payload: StakeAddressPayload::StakeKeyHash(hash),
                        ..
                    })) => match history.lock().await.current() {
                        Some(state) => match state.get_stake_state(&hash) {
                            Some(stake) => match serde_json::to_string(&stake) {
                                Ok(body) => Ok(RESTResponse::with_json(200, &body)),
                                Err(error) => Err(anyhow!("{:?}", error)),
                            },
                            None => Ok(RESTResponse::with_text(404, "Stake address not found")),
                        },
                        None => Err(anyhow!("No state")),
                    },
                    _ => Ok(RESTResponse::with_text(400, "Not a stake address")),
                }
            }
        });

        // Handle requests for SPDD
        handle_rest(context.clone(), &handle_spdd_topic, move || {
            let history = history_spdd.clone();
            async move {
                if let Some(state) = history.lock().await.current() {
                    // Use hex for SPO ID
                    let spdd: HashMap<String, u64> = state
                        .generate_spdd()
                        .iter()
                        .map(|(k, v)| (hex::encode(k), *v))
                        .collect();
                    match serde_json::to_string(&spdd) {
                        Ok(body) => Ok(RESTResponse::with_json(200, &body)),
                        Err(error) => Err(anyhow!("{:?}", error)),
                    }
                } else {
                    Ok(RESTResponse::with_json(200, "{}"))
                }
            }
        });

<<<<<<< HEAD
        // Handle requests for POTS
        handle_rest(context.clone(), &handle_pots_topic, move || {
            let history = history_pots.clone();
            async move {
                if let Some(state) = history.lock().await.current() {
                    let pots = state.get_pots();
                    match serde_json::to_string(&pots) {
                        Ok(body) => Ok(RESTResponse::with_json(200, &body)),
                        Err(error) => Err(anyhow!("{:?}", error)),
                    }
                } else {
                    Ok(RESTResponse::with_json(200, "{}"))
=======
        // Handle requests for DRDD
        handle_rest(context.clone(), &handle_drdd_topic, move || {
            let history = history_drdd.clone();
            async move {
                let drdd = history
                    .lock()
                    .await
                    .current()
                    .map(|state| state.generate_drdd())
                    .unwrap_or_default();
                let drdd = APIDRepDelegationDistribution {
                    abstain: drdd.abstain,
                    no_confidence: drdd.no_confidence,
                    dreps: drdd
                        .dreps
                        .into_iter()
                        .map(|(cred, amount)| (cred.to_json_string(), amount))
                        .collect(),
                };
                match serde_json::to_string(&drdd) {
                    Ok(body) => Ok(RESTResponse::with_json(200, &body)),
                    Err(error) => bail!("{:?}", error),
>>>>>>> fb14d2aa
                }
            }
        });

        // Ticker to log stats
        let mut tick_subscription = context.subscribe("clock.tick").await?;
        context.clone().run(async move {
            loop {
                let Ok((_, message)) = tick_subscription.read().await else {
                    return;
                };
                if let Message::Clock(message) = message.as_ref() {
                    if (message.number % 60) == 0 {
                        if let Some(state) = history_tick.lock().await.current() {
                            state
                                .tick()
                                .await
                                .inspect_err(|e| error!("Tick error: {e}"))
                                .ok();
                        }
                    }
                }
            }
        });

        let publisher = DRepDistributionPublisher::new(context.clone(), drep_distribution_topic);

        // Subscribe
        let spos_subscription = context.subscribe(&spo_state_topic).await?;
        let ea_subscription = context.subscribe(&epoch_activity_topic).await?;
        let certs_subscription = context.subscribe(&tx_certificates_topic).await?;
        let stake_subscription = context.subscribe(&stake_deltas_topic).await?;
        let drep_state_subscription = context.subscribe(&drep_state_topic).await?;

        // Start run task
        context.run(async move {
            Self::run(
                history,
                publisher,
                spos_subscription,
                ea_subscription,
                certs_subscription,
                stake_subscription,
                drep_state_subscription,
            )
            .await
            .unwrap_or_else(|e| error!("Failed: {e}"));
        });

        Ok(())
    }
}

#[derive(serde::Serialize, serde::Deserialize)]
struct APIDRepDelegationDistribution {
    pub abstain: Lovelace,
    pub no_confidence: Lovelace,
    pub dreps: Vec<(String, u64)>,
}<|MERGE_RESOLUTION|>--- conflicted
+++ resolved
@@ -25,18 +25,13 @@
 const DEFAULT_EPOCH_ACTIVITY_TOPIC: &str = "cardano.epoch.activity";
 const DEFAULT_TX_CERTIFICATES_TOPIC: &str = "cardano.certificates";
 const DEFAULT_STAKE_DELTAS_TOPIC: &str = "cardano.stake.deltas";
-<<<<<<< HEAD
-=======
-const DEFAULT_HANDLE_STAKE_TOPIC: &str = "rest.get.stake";
-const DEFAULT_HANDLE_SPDD_TOPIC: &str = "rest.get.spdd";
-const DEFAULT_HANDLE_DRDD_TOPIC: &str = "rest.get.drdd";
->>>>>>> fb14d2aa
 const DEFAULT_DREP_STATE_TOPIC: &str = "cardano.drep.state";
 const DEFAULT_DREP_DISTRIBUTION_TOPIC: &str = "cardano.drep.distribution";
 
 const DEFAULT_HANDLE_STAKE_TOPIC: &str = "rest.get.stake";
 const DEFAULT_HANDLE_SPDD_TOPIC: &str = "rest.get.spdd";
 const DEFAULT_HANDLE_POTS_TOPIC: &str = "rest.get.pots";
+const DEFAULT_HANDLE_DRDD_TOPIC: &str = "rest.get.drdd";
 
 /// Accounts State module
 #[module(
@@ -128,21 +123,12 @@
                 let (_, message) = dreps_message_f.await?;
                 match message.as_ref() {
                     Message::Cardano((block_info, CardanoMessage::DRepState(dreps_msg))) => {
-<<<<<<< HEAD
-                        // TODO: update our list of dreps
-                        if let Err(e) = publisher
-                            .publish_stake(block_info, Some(dreps_msg.dreps.clone()))
-                            .await
-                        {
+                        state.handle_drep_state(&dreps_msg);
+
+                        let drdd = state.generate_drdd();
+
+                        if let Err(e) = publisher.publish_stake(block_info, drdd).await {
                             error!("Error publishing drep voting stake distribution: {e:#}")
-=======
-                        state.handle_drep_state(&dreps_msg);
-
-                        let drdd = state.generate_drdd();
-
-                        if let Err(e) = publisher.publish_stake(block_info, drdd).await {
-                            tracing::error!("Error publishing drep voting stake distribution: {e}")
->>>>>>> fb14d2aa
                         }
                     }
 
@@ -249,36 +235,23 @@
             .unwrap_or(DEFAULT_HANDLE_SPDD_TOPIC.to_string());
         info!("Creating request handler on '{handle_spdd_topic}'");
 
-<<<<<<< HEAD
         let handle_pots_topic = config
             .get_string("handle-pots-topic")
             .unwrap_or(DEFAULT_HANDLE_POTS_TOPIC.to_string());
         info!("Creating request handler on '{handle_pots_topic}'");
-=======
+
         let handle_drdd_topic = config
             .get_string("handle-drdd-topic")
             .unwrap_or(DEFAULT_HANDLE_DRDD_TOPIC.to_string());
         info!("Creating request handler on '{handle_drdd_topic}'");
-
-        let drep_state_topic = config
-            .get_string("drep-state-topic")
-            .unwrap_or(DEFAULT_DREP_STATE_TOPIC.to_string());
-
-        let drep_distribution_topic = config
-            .get_string("publish-drep-distribution-topic")
-            .unwrap_or(DEFAULT_DREP_DISTRIBUTION_TOPIC.to_string());
->>>>>>> fb14d2aa
 
         // Create history
         let history = Arc::new(Mutex::new(StateHistory::<State>::new("AccountsState")));
         let history_stake = history.clone();
         let history_stake_single = history.clone();
         let history_spdd = history.clone();
-<<<<<<< HEAD
         let history_pots = history.clone();
-=======
         let history_drdd = history.clone();
->>>>>>> fb14d2aa
         let history_tick = history.clone();
 
         // Handle requests for full state
@@ -344,7 +317,6 @@
             }
         });
 
-<<<<<<< HEAD
         // Handle requests for POTS
         handle_rest(context.clone(), &handle_pots_topic, move || {
             let history = history_pots.clone();
@@ -357,7 +329,10 @@
                     }
                 } else {
                     Ok(RESTResponse::with_json(200, "{}"))
-=======
+                }
+            }
+        });
+
         // Handle requests for DRDD
         handle_rest(context.clone(), &handle_drdd_topic, move || {
             let history = history_drdd.clone();
@@ -380,7 +355,6 @@
                 match serde_json::to_string(&drdd) {
                     Ok(body) => Ok(RESTResponse::with_json(200, &body)),
                     Err(error) => bail!("{:?}", error),
->>>>>>> fb14d2aa
                 }
             }
         });
