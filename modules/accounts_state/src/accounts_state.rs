--- conflicted
+++ resolved
@@ -3,9 +3,9 @@
 
 use acropolis_common::{
     messages::{CardanoMessage, Message, StateQuery, StateQueryResponse},
-    queries::accounts::PoolsLiveStakes,
+    queries::accounts::{PoolsLiveStakes, DEFAULT_ACCOUNTS_QUERY_TOPIC},
     rest_helper::handle_rest,
-    state_history::StateHistory,
+    state_history::{HistoryKind, StateHistory},
     BlockInfo, BlockStatus,
 };
 use anyhow::Result;
@@ -42,8 +42,6 @@
 const DEFAULT_PROTOCOL_PARAMETERS_TOPIC: &str = "cardano.protocol.parameters";
 
 const DEFAULT_HANDLE_POTS_TOPIC: (&str, &str) = ("handle-topic-pots", "rest.get.pots");
-
-const ACCOUNTS_STATE_TOPIC: &str = "accounts-state";
 
 /// Accounts State module
 #[module(
@@ -97,7 +95,7 @@
             }
 
             if let Some(block_info) = current_block {
-                history.lock().await.commit(&block_info, state);
+                history.lock().await.commit(block_info.number, state);
             }
         }
 
@@ -119,7 +117,7 @@
                 Message::Cardano((block_info, _)) => {
                     // Handle rollbacks on this topic only
                     if block_info.status == BlockStatus::RolledBack {
-                        state = history.lock().await.get_rolled_back_state(&block_info);
+                        state = history.lock().await.get_rolled_back_state(block_info.number);
                     }
 
                     current_block = Some(block_info.clone());
@@ -305,7 +303,7 @@
 
             // Commit the new state
             if let Some(block_info) = current_block {
-                history.lock().await.commit(&block_info, state);
+                history.lock().await.commit(block_info.number, state);
             }
         }
     }
@@ -378,18 +376,22 @@
             .unwrap_or(DEFAULT_HANDLE_POTS_TOPIC.1.to_string());
         info!("Creating request handler on '{}'", handle_pots_topic);
 
+        // Query topic
+        let accounts_query_topic = config
+            .get_string(DEFAULT_ACCOUNTS_QUERY_TOPIC.0)
+            .unwrap_or(DEFAULT_ACCOUNTS_QUERY_TOPIC.1.to_string());
+        info!("Creating query handler on '{}'", accounts_query_topic);
+
         // Create history
-        let history = Arc::new(Mutex::new(StateHistory::<State>::new("AccountsState")));
-<<<<<<< HEAD
-        let history_account_single = history.clone();
-=======
+        let history = Arc::new(Mutex::new(StateHistory::<State>::new(
+            "AccountsState",
+            HistoryKind::BlockState,
+        )));
         let history_account_state = history.clone();
-        let history_spdd = history.clone();
->>>>>>> ba31e4fa
         let history_pots = history.clone();
         let history_tick = history.clone();
 
-        context.handle(ACCOUNTS_STATE_TOPIC, move |message| {
+        context.handle(&accounts_query_topic, move |message| {
             let history = history_account_state.clone();
             async move {
                 let Message::StateQuery(StateQuery::Accounts(query)) = message.as_ref() else {
