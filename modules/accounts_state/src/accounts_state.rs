--- conflicted
+++ resolved
@@ -25,14 +25,10 @@
 const DEFAULT_EPOCH_ACTIVITY_TOPIC: &str = "cardano.epoch.activity";
 const DEFAULT_TX_CERTIFICATES_TOPIC: &str = "cardano.certificates";
 const DEFAULT_STAKE_DELTAS_TOPIC: &str = "cardano.stake.deltas";
-<<<<<<< HEAD
 const DEFAULT_HANDLE_STAKE_TOPIC: &str = "rest.get.stake";
 const DEFAULT_HANDLE_SPDD_TOPIC: &str = "rest.get.spdd";
-=======
 const DEFAULT_DREP_STATE_TOPIC: &str = "cardano.drep.state";
 const DEFAULT_DREP_DISTRIBUTION_TOPIC: &str = "cardano.drep.distribution";
-const DEFAULT_HANDLE_TOPIC: &str = "rest.get.stake";
->>>>>>> 00ef36ea
 
 /// Accounts State module
 #[module(
@@ -213,7 +209,6 @@
             .unwrap_or(DEFAULT_STAKE_DELTAS_TOPIC.to_string());
         info!("Creating stake deltas subscriber on '{stake_deltas_topic}'");
 
-<<<<<<< HEAD
         let handle_stake_topic = config
             .get_string("handle-stake-topic")
             .unwrap_or(DEFAULT_HANDLE_STAKE_TOPIC.to_string());
@@ -223,7 +218,7 @@
             .get_string("handle-spdd-topic")
             .unwrap_or(DEFAULT_HANDLE_SPDD_TOPIC.to_string());
         info!("Creating request handler on '{handle_spdd_topic}'");
-=======
+
         let drep_state_topic = config
             .get_string("drep-state-topic")
             .unwrap_or(DEFAULT_DREP_STATE_TOPIC.to_string());
@@ -231,12 +226,6 @@
         let drep_distribution_topic = config
             .get_string("publish-drep-distribution-topic")
             .unwrap_or(DEFAULT_DREP_DISTRIBUTION_TOPIC.to_string());
-
-        let handle_topic = config
-            .get_string("handle-topic")
-            .unwrap_or(DEFAULT_HANDLE_TOPIC.to_string());
-        info!("Creating request handler on '{handle_topic}'");
->>>>>>> 00ef36ea
 
         // Create history
         let history = Arc::new(Mutex::new(StateHistory::<State>::new("AccountsState")));
