--- conflicted
+++ resolved
@@ -111,7 +111,6 @@
             let withdrawals_message_f = withdrawals_subscription.read();
             let mut current_block: Option<BlockInfo> = None;
 
-<<<<<<< HEAD
             // Use certs_message as the synchroniser, but we have to handle it after the
             // epoch things, because they apply to the new epoch, not the last
             let (_, certs_message) = certs_message_f.await?;
@@ -127,84 +126,6 @@
                 }
                 _ => false
             };
-=======
-            // Handle certificates
-            let (_, message) = certs_message_f.await?;
-            match message.as_ref() {
-                Message::Cardano((block_info, CardanoMessage::TxCertificates(tx_certs_msg))) => {
-                    let span = info_span!("account_state.handle_certs", block = block_info.number);
-                    async {
-                        // Handle rollbacks on this topic only
-                        if block_info.status == BlockStatus::RolledBack {
-                            state = history.lock().await.get_rolled_back_state(&block_info);
-                        }
-
-                        state
-                            .handle_tx_certificates(tx_certs_msg)
-                            .inspect_err(|e| error!("TxCertificates handling error: {e:#}"))
-                            .ok();
-                        if block_info.new_epoch && block_info.epoch > 0 {
-                            new_epoch = true;
-                        }
-                        current_block = Some(block_info.clone());
-                    }.instrument(span).await;
-                }
-
-                _ => error!("Unexpected message type: {message:?}"),
-            }
-
-            // Handle withdrawals
-            let (_, message) = withdrawals_message_f.await?;
-            match message.as_ref() {
-                Message::Cardano((block_info, CardanoMessage::Withdrawals(withdrawals_msg))) => {
-                    let span = info_span!("account_state.handle_withdrawals", block = block_info.number);
-                    async {
-                        if let Some(ref block) = current_block {
-                            if block.number != block_info.number {
-                                error!(
-                                    expected = block.number,
-                                    received = block_info.number,
-                                    "Certificate and withdrawals messages re-ordered!"
-                                );
-                            }
-                        }
-
-                        state
-                            .handle_withdrawals(withdrawals_msg)
-                            .inspect_err(|e| error!("Withdrawals handling error: {e:#}"))
-                            .ok();
-                    }.instrument(span).await;
-                }
-
-                _ => error!("Unexpected message type: {message:?}"),
-            }
-
-            // Handle stake address deltas
-            let (_, message) = stake_message_f.await?;
-            match message.as_ref() {
-                Message::Cardano((block_info, CardanoMessage::StakeAddressDeltas(deltas_msg))) => {
-                    let span = info_span!("account_state.handle_stake_deltas", block = block_info.number);
-                    async {
-                        if let Some(ref block) = current_block {
-                            if block.number != block_info.number {
-                                error!(
-                                    expected = block.number,
-                                    received = block_info.number,
-                                    "Certificate and deltas messages re-ordered!"
-                                );
-                            }
-                        }
-
-                        state
-                            .handle_stake_deltas(deltas_msg)
-                            .inspect_err(|e| error!("StakeAddressDeltas handling error: {e:#}"))
-                            .ok();
-                    }.instrument(span).await;
-                }
-
-                _ => error!("Unexpected message type: {message:?}"),
-            }
->>>>>>> 4d0adf2a
 
             // Read from epoch-boundary messages only when it's a new epoch
             if new_epoch {
@@ -217,14 +138,11 @@
                 let (_, message) = dreps_message_f.await?;
                 match message.as_ref() {
                     Message::Cardano((block_info, CardanoMessage::DRepState(dreps_msg))) => {
-<<<<<<< HEAD
-                        Self::check_sync(&current_block, &block_info);
-                        state.handle_drep_state(&dreps_msg);
-=======
-                        let span = info_span!("account_state.handle_drep_state", block = block_info.number);
+                        let span = info_span!("account_state.handle_drep_state",
+                                              block = block_info.number);
                         async {
+                            Self::check_sync(&current_block, &block_info);
                             state.handle_drep_state(&dreps_msg);
->>>>>>> 4d0adf2a
 
                             let drdd = state.generate_drdd();
                             if let Err(e) = drep_publisher.publish_drdd(block_info, drdd).await {
@@ -240,30 +158,14 @@
                 let (_, message) = spos_message_f.await?;
                 match message.as_ref() {
                     Message::Cardano((block_info, CardanoMessage::SPOState(spo_msg))) => {
-<<<<<<< HEAD
-                        Self::check_sync(&current_block, &block_info);
-                        state
-                            .handle_spo_state(spo_msg)
-                            .inspect_err(|e| error!("SPOState handling error: {e:#}"))
-                            .ok();
-=======
-                        let span = info_span!("account_state.handle_spo_state", block = block_info.number);
+                        let span = info_span!("account_state.handle_spo_state",
+                                              block = block_info.number);
                         async {
-                            if let Some(ref block) = current_block {
-                                if block.number != block_info.number {
-                                    error!(
-                                        expected = block.number,
-                                        received = block_info.number,
-                                        "Certificate and epoch SPOs messages re-ordered!"
-                                    );
-                                }
-                            }
-
+                            Self::check_sync(&current_block, &block_info);
                             state
                                 .handle_spo_state(spo_msg)
                                 .inspect_err(|e| error!("SPOState handling error: {e:#}"))
                                 .ok();
->>>>>>> 4d0adf2a
 
                             let spdd = state.generate_spdd();
                             if let Err(e) = spo_publisher.publish_spdd(block_info, spdd).await {
@@ -279,31 +181,15 @@
                 let (_, message) = ea_message_f.await?;
                 match message.as_ref() {
                     Message::Cardano((block_info, CardanoMessage::EpochActivity(ea_msg))) => {
-<<<<<<< HEAD
-                        Self::check_sync(&current_block, &block_info);
-                        state
-                            .handle_epoch_activity(ea_msg)
-                            .inspect_err(|e| error!("EpochActivity handling error: {e:#}"))
-                            .ok();
-=======
-                        let span = info_span!("account_state.handle_epoch_activity", block = block_info.number);
+                        let span = info_span!("account_state.handle_epoch_activity",
+                                              block = block_info.number);
                         async {
-                            if let Some(ref block) = current_block {
-                                if block.number != block_info.number {
-                                    error!(
-                                        expected = block.number,
-                                        received = block_info.number,
-                                        "Certificate and epoch activity messages re-ordered!"
-                                    );
-                                }
-                            }
-
+                            Self::check_sync(&current_block, &block_info);
                             state
                                 .handle_epoch_activity(ea_msg)
                                 .inspect_err(|e| error!("EpochActivity handling error: {e:#}"))
                                 .ok();
                         }.instrument(span).await;
->>>>>>> 4d0adf2a
                     }
 
                     _ => error!("Unexpected message type: {message:?}"),
@@ -314,15 +200,10 @@
                 let (_, message) = params_message_f.await?;
                 match message.as_ref() {
                     Message::Cardano((block_info, CardanoMessage::ProtocolParams(params_msg))) => {
-<<<<<<< HEAD
-                        Self::check_sync(&current_block, &block_info);
-                        state
-                            .handle_parameters(params_msg)
-                            .inspect_err(|e| error!("Messaging handling error: {e}"))
-                            .ok();
-=======
-                        let span = info_span!("account_state.handle_parameters", block = block_info.number);
+                        let span = info_span!("account_state.handle_parameters",
+                                              block = block_info.number);
                         async {
+                            Self::check_sync(&current_block, &block_info);
                             if let Some(ref block) = current_block {
                                 if block.number != block_info.number {
                                     error!(
@@ -338,7 +219,6 @@
                                 .inspect_err(|e| error!("Messaging handling error: {e}"))
                                 .ok();
                         }.instrument(span).await;
->>>>>>> 4d0adf2a
                     }
 
                     _ => error!("Unexpected message type: {message:?}"),
@@ -348,12 +228,15 @@
             // Now handle the certs_message properly
             match certs_message.as_ref() {
                 Message::Cardano((block_info, CardanoMessage::TxCertificates(tx_certs_msg))) => {
-                    Self::check_sync(&current_block, &block_info);
-                    state
-                        .handle_tx_certificates(tx_certs_msg)
-                        .inspect_err(|e| error!("TxCertificates handling error: {e:#}"))
-                        .ok();
-                }
+                    let span = info_span!("account_state.handle_certs", block = block_info.number);
+                    async {
+                        Self::check_sync(&current_block, &block_info);
+                        state
+                            .handle_tx_certificates(tx_certs_msg)
+                            .inspect_err(|e| error!("TxCertificates handling error: {e:#}"))
+                            .ok();
+                    }.instrument(span).await;
+               }
 
                 _ => error!("Unexpected message type: {certs_message:?}"),
             }
@@ -362,11 +245,15 @@
             let (_, message) = withdrawals_message_f.await?;
             match message.as_ref() {
                 Message::Cardano((block_info, CardanoMessage::Withdrawals(withdrawals_msg))) => {
-                    Self::check_sync(&current_block, &block_info);
-                    state
-                        .handle_withdrawals(withdrawals_msg)
-                        .inspect_err(|e| error!("Withdrawals handling error: {e:#}"))
-                        .ok();
+                    let span = info_span!("account_state.handle_withdrawals",
+                                          block = block_info.number);
+                    async {
+                        Self::check_sync(&current_block, &block_info);
+                        state
+                            .handle_withdrawals(withdrawals_msg)
+                            .inspect_err(|e| error!("Withdrawals handling error: {e:#}"))
+                            .ok();
+                    }.instrument(span).await;
                 }
 
                 _ => error!("Unexpected message type: {message:?}"),
@@ -376,16 +263,19 @@
             let (_, message) = stake_message_f.await?;
             match message.as_ref() {
                 Message::Cardano((block_info, CardanoMessage::StakeAddressDeltas(deltas_msg))) => {
-                    Self::check_sync(&current_block, &block_info);
-                    state
-                        .handle_stake_deltas(deltas_msg)
-                        .inspect_err(|e| error!("StakeAddressDeltas handling error: {e:#}"))
-                        .ok();
+                    let span = info_span!("account_state.handle_stake_deltas",
+                                          block = block_info.number);
+                    async {
+                        Self::check_sync(&current_block, &block_info);
+                        state
+                            .handle_stake_deltas(deltas_msg)
+                            .inspect_err(|e| error!("StakeAddressDeltas handling error: {e:#}"))
+                            .ok();
+                    }.instrument(span).await;
                 }
 
                 _ => error!("Unexpected message type: {message:?}"),
             }
-
 
             // Commit the new state
             if let Some(block_info) = current_block {
@@ -479,16 +369,6 @@
         let history_drdd = history.clone();
         let history_tick = history.clone();
 
-<<<<<<< HEAD
-        // Subscribe for REST requests
-        handle_rest_with_parameter(
-            context.clone(),
-            &handle_single_account_topic,
-            move |param| {
-                handle_single_account(history_account_single.clone(), param[0].to_string())
-            },
-        );
-=======
         context.handle("accounts-state", move |message| {
             let history = history_account_single.clone();
             async move {
@@ -535,7 +415,6 @@
                 )))
             }
         });
->>>>>>> 4d0adf2a
 
         handle_rest(context.clone(), &handle_spdd_topic, move || {
             handle_spdd(history_spdd.clone())
