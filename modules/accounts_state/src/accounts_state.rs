--- conflicted
+++ resolved
@@ -402,12 +402,7 @@
         // Create history
         let history = Arc::new(Mutex::new(StateHistory::<State>::new(
             "AccountsState",
-<<<<<<< HEAD
-            HistoryKind::BlockState,
-            false,
-=======
             StateHistoryStore::default_block_store(),
->>>>>>> a8020d05
         )));
         let history_account_state = history.clone();
         let history_pots = history.clone();
