--- conflicted
+++ resolved
@@ -20,10 +20,10 @@
 use spo_distribution_publisher::SPODistributionPublisher;
 mod state;
 use state::State;
-mod snapshot;
-mod rewards;
 mod monetary;
 mod rest;
+mod rewards;
+mod snapshot;
 use acropolis_common::queries::accounts::{
     AccountInfo, AccountsStateQuery, AccountsStateQueryResponse,
 };
@@ -109,92 +109,6 @@
             let withdrawals_message_f = withdrawals_subscription.read();
             let mut current_block: Option<BlockInfo> = None;
 
-<<<<<<< HEAD
-            // Handle certificates
-            let (_, message) = certs_message_f.await?;
-            match message.as_ref() {
-                Message::Cardano((block_info, CardanoMessage::TxCertificates(tx_certs_msg))) => {
-                    let span = info_span!("account_state.handle_certs", block = block_info.number);
-                    async {
-                        // Handle rollbacks on this topic only
-                        if block_info.status == BlockStatus::RolledBack {
-                            state = history.lock().await.get_rolled_back_state(&block_info);
-                        }
-
-                        state
-                            .handle_tx_certificates(tx_certs_msg)
-                            .inspect_err(|e| error!("TxCertificates handling error: {e:#}"))
-                            .ok();
-                        if block_info.new_epoch && block_info.epoch > 0 {
-                            new_epoch = true;
-                        }
-                        current_block = Some(block_info.clone());
-                    }
-                    .instrument(span)
-                    .await;
-                }
-
-                _ => error!("Unexpected message type: {message:?}"),
-            }
-
-            // Handle withdrawals
-            let (_, message) = withdrawals_message_f.await?;
-            match message.as_ref() {
-                Message::Cardano((block_info, CardanoMessage::Withdrawals(withdrawals_msg))) => {
-                    let span = info_span!(
-                        "account_state.handle_withdrawals",
-                        block = block_info.number
-                    );
-                    async {
-                        if let Some(ref block) = current_block {
-                            if block.number != block_info.number {
-                                error!(
-                                    expected = block.number,
-                                    received = block_info.number,
-                                    "Certificate and withdrawals messages re-ordered!"
-                                );
-                            }
-                        }
-
-                        state
-                            .handle_withdrawals(withdrawals_msg)
-                            .inspect_err(|e| error!("Withdrawals handling error: {e:#}"))
-                            .ok();
-                    }
-                    .instrument(span)
-                    .await;
-                }
-
-                _ => error!("Unexpected message type: {message:?}"),
-            }
-
-            // Handle stake address deltas
-            let (_, message) = stake_message_f.await?;
-            match message.as_ref() {
-                Message::Cardano((block_info, CardanoMessage::StakeAddressDeltas(deltas_msg))) => {
-                    let span = info_span!(
-                        "account_state.handle_stake_deltas",
-                        block = block_info.number
-                    );
-                    async {
-                        if let Some(ref block) = current_block {
-                            if block.number != block_info.number {
-                                error!(
-                                    expected = block.number,
-                                    received = block_info.number,
-                                    "Certificate and deltas messages re-ordered!"
-                                );
-                            }
-                        }
-
-                        state
-                            .handle_stake_deltas(deltas_msg)
-                            .inspect_err(|e| error!("StakeAddressDeltas handling error: {e:#}"))
-                            .ok();
-                    }
-                    .instrument(span)
-                    .await;
-=======
             // Use certs_message as the synchroniser, but we have to handle it after the
             // epoch things, because they apply to the new epoch, not the last
             let (_, certs_message) = certs_message_f.await?;
@@ -207,9 +121,8 @@
 
                     current_block = Some(block_info.clone());
                     block_info.new_epoch && block_info.epoch > 0
->>>>>>> 47ff18b9
-                }
-                _ => false
+                }
+                _ => false,
             };
 
             // Read from epoch-boundary messages only when it's a new epoch
@@ -223,15 +136,10 @@
                 let (_, message) = dreps_message_f.await?;
                 match message.as_ref() {
                     Message::Cardano((block_info, CardanoMessage::DRepState(dreps_msg))) => {
-<<<<<<< HEAD
                         let span = info_span!(
                             "account_state.handle_drep_state",
                             block = block_info.number
                         );
-=======
-                        let span = info_span!("account_state.handle_drep_state",
-                                              block = block_info.number);
->>>>>>> 47ff18b9
                         async {
                             Self::check_sync(&current_block, &block_info);
                             state.handle_drep_state(&dreps_msg);
@@ -252,13 +160,8 @@
                 let (_, message) = spos_message_f.await?;
                 match message.as_ref() {
                     Message::Cardano((block_info, CardanoMessage::SPOState(spo_msg))) => {
-<<<<<<< HEAD
                         let span =
                             info_span!("account_state.handle_spo_state", block = block_info.number);
-=======
-                        let span = info_span!("account_state.handle_spo_state",
-                                              block = block_info.number);
->>>>>>> 47ff18b9
                         async {
                             Self::check_sync(&current_block, &block_info);
                             state
@@ -282,15 +185,10 @@
                 let (_, message) = ea_message_f.await?;
                 match message.as_ref() {
                     Message::Cardano((block_info, CardanoMessage::EpochActivity(ea_msg))) => {
-<<<<<<< HEAD
                         let span = info_span!(
                             "account_state.handle_epoch_activity",
                             block = block_info.number
                         );
-=======
-                        let span = info_span!("account_state.handle_epoch_activity",
-                                              block = block_info.number);
->>>>>>> 47ff18b9
                         async {
                             Self::check_sync(&current_block, &block_info);
                             state
@@ -311,15 +209,10 @@
                 let (_, message) = params_message_f.await?;
                 match message.as_ref() {
                     Message::Cardano((block_info, CardanoMessage::ProtocolParams(params_msg))) => {
-<<<<<<< HEAD
                         let span = info_span!(
                             "account_state.handle_parameters",
                             block = block_info.number
                         );
-=======
-                        let span = info_span!("account_state.handle_parameters",
-                                              block = block_info.number);
->>>>>>> 47ff18b9
                         async {
                             Self::check_sync(&current_block, &block_info);
                             if let Some(ref block) = current_block {
@@ -355,8 +248,10 @@
                             .handle_tx_certificates(tx_certs_msg)
                             .inspect_err(|e| error!("TxCertificates handling error: {e:#}"))
                             .ok();
-                    }.instrument(span).await;
-               }
+                    }
+                    .instrument(span)
+                    .await;
+                }
 
                 _ => error!("Unexpected message type: {certs_message:?}"),
             }
@@ -365,15 +260,19 @@
             let (_, message) = withdrawals_message_f.await?;
             match message.as_ref() {
                 Message::Cardano((block_info, CardanoMessage::Withdrawals(withdrawals_msg))) => {
-                    let span = info_span!("account_state.handle_withdrawals",
-                                          block = block_info.number);
+                    let span = info_span!(
+                        "account_state.handle_withdrawals",
+                        block = block_info.number
+                    );
                     async {
                         Self::check_sync(&current_block, &block_info);
                         state
                             .handle_withdrawals(withdrawals_msg)
                             .inspect_err(|e| error!("Withdrawals handling error: {e:#}"))
                             .ok();
-                    }.instrument(span).await;
+                    }
+                    .instrument(span)
+                    .await;
                 }
 
                 _ => error!("Unexpected message type: {message:?}"),
@@ -383,15 +282,19 @@
             let (_, message) = stake_message_f.await?;
             match message.as_ref() {
                 Message::Cardano((block_info, CardanoMessage::StakeAddressDeltas(deltas_msg))) => {
-                    let span = info_span!("account_state.handle_stake_deltas",
-                                          block = block_info.number);
+                    let span = info_span!(
+                        "account_state.handle_stake_deltas",
+                        block = block_info.number
+                    );
                     async {
                         Self::check_sync(&current_block, &block_info);
                         state
                             .handle_stake_deltas(deltas_msg)
                             .inspect_err(|e| error!("StakeAddressDeltas handling error: {e:#}"))
                             .ok();
-                    }.instrument(span).await;
+                    }
+                    .instrument(span)
+                    .await;
                 }
 
                 _ => error!("Unexpected message type: {message:?}"),
@@ -411,7 +314,8 @@
                 error!(
                     expected = block.number,
                     actual = actual.number,
-                    "Messages out of sync");
+                    "Messages out of sync"
+                );
             }
         }
     }
